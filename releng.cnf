--- conflicted
+++ resolved
@@ -1,9 +1,5 @@
 PRODUCT			        = rt
-<<<<<<< HEAD
-TAG			            = 3.4.5rc1
-=======
-TAG			            = 3.4.5rc2
->>>>>>> 27792312
+TAG			            = 3.4.5
 CANONICAL_REPO		    = svn+ssh://svn.bestpractical.com/svn/bps-public/rt/
 TAGS		            = tags/
 TRUNK	                = branches/3.4-RELEASE
