PRODUCT			        = rt
<<<<<<< HEAD
TAG			            = 3.7.0pre0
=======
TAG			            = 3.6.4rc1
>>>>>>> 262fe5a2
CANONICAL_REPO		    = svn+ssh://svn.bestpractical.com/svn/bps-public/rt/
TAGS		            = tags/
TRUNK	                = branches/3.7-EXPERIMENTAL
TMP_DIR			        = /tmp
RELEASE_DIR		        = /home/ftp/pub/rt/devel<|MERGE_RESOLUTION|>--- conflicted
+++ resolved
@@ -1,9 +1,5 @@
 PRODUCT			        = rt
-<<<<<<< HEAD
-TAG			            = 3.7.0pre0
-=======
 TAG			            = 3.6.4rc1
->>>>>>> 262fe5a2
 CANONICAL_REPO		    = svn+ssh://svn.bestpractical.com/svn/bps-public/rt/
 TAGS		            = tags/
 TRUNK	                = branches/3.7-EXPERIMENTAL
