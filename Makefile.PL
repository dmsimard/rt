--- conflicted
+++ resolved
@@ -11,11 +11,8 @@
     'DBI'                        => '1.37',
     'Class::ReturnValue'         => '0.40',
     'Jifty::DBI'                 => '0.59',
-<<<<<<< HEAD
     'Jifty::Plugin::Wikitext'    => '0.01',
-=======
     'Jifty::Plugin::WyzzEditor'  => '0.01',
->>>>>>> f469be7c
     'Text::Template'             => 0,
     'File::ShareDir'             => 0,
     'File::Spec'                 => '0.8',
