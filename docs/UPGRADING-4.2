--- conflicted
+++ resolved
@@ -62,14 +62,12 @@
   remove the core JS from the list, or RT will serve those files
   multiple times.
 
-<<<<<<< HEAD
 * The $DeferTransactionLoading was combined into the new option $ShowHistory.
   If you had enabled $DeferTransactionLoading, you may want to set $ShowHistory
   to "click".  However, $ShowHistory provides a new mode, "delay", which is the
   default and may be a more appealing alternative to "click".
-=======
+
 * A Status transaction is now recorded when a ticket status changes as a
   result of a queue change.  Scrips with conditions relying on Status changes
   may start to trigger on these transitions; previously these Status changes
-  never triggered scrips.
->>>>>>> e0921ff1
+  never triggered scrips.