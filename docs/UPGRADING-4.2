--- conflicted
+++ resolved
@@ -5,7 +5,6 @@
   but an informational notice will be issued on server start telling you about
   the rename.  To avoid this you should set $LogToSTDERR instead.
 
-<<<<<<< HEAD
 * The link direction and type maps are consolidated into RT::Link.  If you
   wrote local customizations or extensions utilizing %RT::Ticket::LINKDIRMAP,
   %RT::Ticket::LINKTYPEMAP, RT::Ticket->LINKDIRMAP, RT::Ticket->LINKTYPEMAP, or
@@ -15,12 +14,11 @@
 * $LinkTransactionsRun1Scrip is removed.  If you were relying on this behaviour
   (by setting it to 1), you should adjust your scrips to ignore one of the link
   transactions.
-=======
+
 * The $AttachmentUnits option was removed in preference of always displaying in
   megabytes, kilobytes, or bytes as appropriate.  The option was incompletely
   implemented and controlled display in the attachments list but not history.
 
 * MakeClicky handlers added via a callback are now passed an "object" key in
   the parameter hash instead of "ticket".  The object may be any RT::Record
-  subclass.
->>>>>>> ef793e2f
+  subclass.