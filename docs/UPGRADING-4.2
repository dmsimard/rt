--- conflicted
+++ resolved
@@ -89,7 +89,6 @@
   This command deletes records from Transactions table. This script can only fix
   TimeWorked mismatch, but not TimeLeft or TimeEstimated.
 
-<<<<<<< HEAD
 * A new action, "Open Inactive Tickets", has been added, and on new
   installs the default scrip "On Correspond Open Tickets" has been
   replaced by "On Correspond Open Inactive Tickets".  The key difference
@@ -104,7 +103,7 @@
   If you need to target specific themes, you can use the class set on the <body>
   element (for example: body.aileron).  See docs/customizing/styling_rt.pd for
   more information on custom styles.
-=======
+
 * There are now HTML versions of the standard plain text templates.  Running
   make upgrade as described in the README will insert the new templates into
   existing installs.  While new installs use the HTML templates by default,
@@ -115,5 +114,4 @@
 
   To switch from HTML back to text, run:
 
-    /opt/rtr/etc/upgrade/switch-templates-to text
->>>>>>> 94ba3262
+    /opt/rtr/etc/upgrade/switch-templates-to text