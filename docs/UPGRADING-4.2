--- conflicted
+++ resolved
@@ -89,7 +89,6 @@
   This command deletes records from Transactions table. This script can only fix
   TimeWorked mismatch, but not TimeLeft or TimeEstimated.
 
-<<<<<<< HEAD
 * A new action, "Open Inactive Tickets", has been added, and on new
   installs the default scrip "On Correspond Open Tickets" has been
   replaced by "On Correspond Open Inactive Tickets".  The key difference
@@ -161,7 +160,6 @@
       WebExternalGecos          => WebRemoteUserGecos
       WebExternalAuto           => WebRemoteUserAutocreate
       AutoCreate                => UserAutocreateDefaultsOnLogin
-=======
+
 * Due to many long-standing bugs and limitations, the "Offline Tool" was
-  removed.
->>>>>>> c9b6b12e
+  removed.