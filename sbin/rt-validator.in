#!@PERL@
# BEGIN BPS TAGGED BLOCK {{{
#
# COPYRIGHT:
#
# This software is Copyright (c) 1996-2012 Best Practical Solutions, LLC
#                                          <sales@bestpractical.com>
#
# (Except where explicitly superseded by other copyright notices)
#
#
# LICENSE:
#
# This work is made available to you under the terms of Version 2 of
# the GNU General Public License. A copy of that license should have
# been provided with this software, but in any event can be snarfed
# from www.gnu.org.
#
# This work is distributed in the hope that it will be useful, but
# WITHOUT ANY WARRANTY; without even the implied warranty of
# MERCHANTABILITY or FITNESS FOR A PARTICULAR PURPOSE.  See the GNU
# General Public License for more details.
#
# You should have received a copy of the GNU General Public License
# along with this program; if not, write to the Free Software
# Foundation, Inc., 51 Franklin Street, Fifth Floor, Boston, MA
# 02110-1301 or visit their web page on the internet at
# http://www.gnu.org/licenses/old-licenses/gpl-2.0.html.
#
#
# CONTRIBUTION SUBMISSION POLICY:
#
# (The following paragraph is not intended to limit the rights granted
# to you to modify and distribute this software under the terms of
# the GNU General Public License and is only of importance to you if
# you choose to contribute your changes and enhancements to the
# community by submitting them to Best Practical Solutions, LLC.)
#
# By intentionally submitting any modifications, corrections or
# derivatives to this work, or any other work intended for use with
# Request Tracker, to Best Practical Solutions, LLC, you confirm that
# you are the copyright holder for those contributions and you grant
# Best Practical Solutions,  LLC a nonexclusive, worldwide, irrevocable,
# royalty-free, perpetual, license to use, copy, create derivative
# works based on those contributions, and sublicense and distribute
# those contributions and any derivatives thereof.
#
# END BPS TAGGED BLOCK }}}
use strict;
use warnings;

# fix lib paths, some may be relative
BEGIN { # BEGIN RT CMD BOILERPLATE
    require File::Spec;
    require Cwd;
    my @libs = ("@RT_LIB_PATH@", "@LOCAL_LIB_PATH@");
    my $bin_path;

    for my $lib (@libs) {
        unless ( File::Spec->file_name_is_absolute($lib) ) {
            $bin_path ||= ( File::Spec->splitpath(Cwd::abs_path(__FILE__)) )[1];
            $lib = File::Spec->catfile( $bin_path, File::Spec->updir, $lib );
        }
        unshift @INC, $lib;
    }

}

use Getopt::Long;
my %opt = ();
GetOptions(
    \%opt,
    'check|c',
    'resolve',
    'force',
    'verbose|v',
    'help|h',
    'links-only',
);

if ( $opt{help} || !$opt{check} ) {
    require Pod::Usage;
    print Pod::Usage::pod2usage( { verbose => 2 } );
    exit 2;
}

usage_warning() if $opt{'resolve'} && !$opt{'force'};

sub usage_warning {
    print <<END;
This utility can fix some issues with DB by creating or updating. In some
cases there is not enough data to resurect a missing record, but records which
refer to a missing record can be deleted. It's up to you to decide what to do.

In any case it's highly recommended to have a backup before resolving anything.

Press enter to continue.
END
# Read a line of text, any line of text
    <STDIN>;
}

use RT;
RT::LoadConfig();
RT::Init();

my $dbh = $RT::Handle->dbh;
my $db_type = RT->Config->Get('DatabaseType');

my %TYPE = (
    'Transactions.Field'    => 'text',
    'Transactions.OldValue' => 'text',
    'Transactions.NewValue' => 'text',
);

my @models = qw(
    ACE
    Attachment
    Attribute
    CachedGroupMember
    CustomField
    CustomFieldValue
    GroupMember
    Group
    Link
    ObjectCustomField
    ObjectCustomFieldValue
    Principal
    Queue
    ScripAction
    ScripCondition
    Scrip
    ObjectScrip
    Template
    Ticket
    Transaction
    User
);

my %redo_on;
$redo_on{'Delete'} = {
    ACL => [],

    Attributes => [],

    Links => [],

    CustomFields => [],
    CustomFieldValues => [],
    ObjectCustomFields => [],
    ObjectCustomFieldValues => [],

    Queues => [],

    Scrips => [],
    ObjectScrips => [],
    ScripActions => [],
    ScripConditions => [],
    Templates => [],

    Tickets => [ 'Tickets -> other', 'Tickets <-> Role Groups' ],
    Transactions => [ 'Attachments -> other' ],

    Principals => ['User <-> ACL equivalence group', 'GMs -> Groups, Members' ],
    Users => ['User <-> ACL equivalence group', 'GMs -> Groups, Members', 'Principals -> Users' ],
    Groups => ['User <-> ACL equivalence group', 'GMs -> Groups, Members', 'CGM vs. GM', 'Principals -> Groups' ],

    GroupMembers => [ 'CGM vs. GM' ],
    CachedGroupMembers => [ 'CGM vs. GM' ],
};
$redo_on{'Create'} = {
    Principals => ['User <-> ACL equivalence group', 'GMs -> Groups, Members' ],
    Groups => ['User <-> ACL equivalence group', 'GMs -> Groups, Members', 'CGM vs. GM' ],
    GroupMembers => [ 'CGM vs. GM' ],
    CachedGroupMembers => [ 'CGM vs. GM' ],
};
$redo_on{'Update'} = {
    Groups => ['User Defined Group Name uniqueness'],
};

my %describe_cb;
%describe_cb = (
    Attachments => sub {
        my $row = shift;
        my $txn_id = $row->{transactionid};
        my $res = 'Attachment #'. $row->{id} .' -> Txn #'. $txn_id;
        return $res .', '. describe( 'Transactions', $txn_id );
    },
    Transactions => sub {
        my $row = shift;
        return 'Transaction #'. $row->{id} .' -> object '. $row->{objecttype} .' #'. $row->{objectid};
    },
);

{ my %cache = ();
sub m2t($) {
    my $model = shift;
    return $cache{$model} if $cache{$model};
    my $class = "RT::$model";
    my $object = $class->new( RT->SystemUser );
    return $cache{$model} = $object->Table;
} }

my (@do_check, %redo_check);

my @CHECKS;
foreach my $table ( qw(Users Groups) ) {
    push @CHECKS, "$table -> Principals" => sub {
        my $msg = "A record in $table refers to a nonexistent record in Principals."
            ." The script can either create the missing record in Principals"
            ." or delete the record in $table.";
        my ($type) = ($table =~ /^(.*)s$/);
        return check_integrity(
            $table, 'id' => 'Principals', 'id',
            join_condition => 't.PrincipalType = ?',
            bind_values => [ $type ],
            action => sub {
                my $id = shift;
                return unless my $a = prompt_action( ['Delete', 'create'], $msg );

                if ( $a eq 'd' ) {
                    delete_record( $table, $id );
                }
                elsif ( $a eq 'c' ) {
                    my $principal_id = create_record( 'Principals',
                        id => $id, PrincipalType => $type, ObjectId => $id, Disabled => 0
                    );
                }
                else {
                    die "Unknown action '$a'";
                }
            },
        );
    };

    push @CHECKS, "Principals -> $table" => sub {
        my $msg = "A record in Principals refers to a nonexistent record in $table."
            ." In some cases it's possible to manually resurrect such records,"
            ." but this utility can only delete records.";

        return check_integrity(
            'Principals', 'id' => $table, 'id',
            condition   => 's.PrincipalType = ?',
            bind_values => [ $table =~ /^(.*)s$/ ],
            action => sub {
                my $id = shift;
                return unless prompt( 'Delete', $msg );

                delete_record( 'Principals', $id );
            },
        );
    };
}

push @CHECKS, 'User <-> ACL equivalence group' => sub {
    my $res = 1;
    # from user to group
    $res *= check_integrity(
        'Users', 'id' => 'Groups', 'Instance',
        join_condition   => 't.Domain = ? AND t.Type = ?',
        bind_values => [ 'ACLEquivalence',  'UserEquiv' ],
        action => sub {
            my $id = shift;
            return unless prompt(
                'Create', "Found an user that has no ACL equivalence group."
            );

            my $gid = create_record( 'Groups',
                Domain => 'ACLEquivalence', Type => 'UserEquiv', Instance => $id,
            );
        },
    );
    # from group to user
    $res *= check_integrity(
        'Groups', 'Instance' => 'Users', 'id',
        condition   => 's.Domain = ? AND s.Type = ?',
        bind_values => [ 'ACLEquivalence',  'UserEquiv' ],
        action => sub {
            my $id = shift;
            return unless prompt(
                'Delete', "Found an user ACL equivalence group, but there is no user."
            );

            delete_record( 'Groups', $id );
        },
    );
    # one ACL equiv group for each user
    $res *= check_uniqueness(
        'Groups',
        columns     => ['Instance'],
        condition   => '.Domain = ? AND .Type = ?',
        bind_values => [ 'ACLEquivalence',  'UserEquiv' ],
    );
    return $res;
};

# check integrity of Queue role groups
push @CHECKS, 'Queues <-> Role Groups' => sub {
    # XXX: we check only that there is at least one group for a queue
    # from queue to group
    my $res = 1;
    $res *= check_integrity(
        'Queues', 'id' => 'Groups', 'Instance',
        join_condition   => 't.Domain = ?',
        bind_values => [ 'RT::Queue-Role' ],
    );
    # from group to queue
    $res *= check_integrity(
        'Groups', 'Instance' => 'Queues', 'id',
        condition   => 's.Domain = ?',
        bind_values => [ 'RT::Queue-Role' ],
        action => sub {
            my $id = shift;
            return unless prompt(
                'Delete', "Found a role group of a nonexistent queue."
            );

            delete_record( 'Groups', $id );
        },
    );
    return $res;
};

# check integrity of Ticket role groups
push @CHECKS, 'Tickets <-> Role Groups' => sub {
    # XXX: we check only that there is at least one group for a queue
    # from queue to group
    my $res = 1;
    $res *= check_integrity(
        'Tickets', 'id' => 'Groups', 'Instance',
        join_condition   => 't.Domain = ?',
        bind_values => [ 'RT::Ticket-Role' ],
    );
    # from group to ticket
    $res *= check_integrity(
        'Groups', 'Instance' => 'Tickets', 'id',
        condition   => 's.Domain = ?',
        bind_values => [ 'RT::Ticket-Role' ],
        action => sub {
            my $id = shift;
            return unless prompt(
                'Delete', "Found a role group of a nonexistent ticket."
            );

            delete_record( 'Groups', $id );
        },
    );
    return $res;
};

# additional CHECKS on groups
push @CHECKS, 'Role Groups (Instance, Type) uniqueness' => sub {
    # Check that Domain, Instance and Type are unique
    return check_uniqueness(
        'Groups',
        columns     => ['Domain', 'Instance', 'Type'],
        condition   => '.Domain LIKE ?',
        bind_values => [ '%-Role' ],
    );
};

push @CHECKS, 'System internal group uniqueness' => sub {
    return check_uniqueness(
        'Groups',
        columns     => ['Instance', 'Type'],
        condition   => '.Domain = ?',
        bind_values => [ 'SystemInternal' ],
    );
};

# CHECK that user defined group names are unique
push @CHECKS, 'User Defined Group Name uniqueness' => sub {
    return check_uniqueness(
        'Groups',
        columns         => ['Name'],
        condition       => '.Domain = ?',
        bind_values     => [ 'UserDefined' ],
        extra_tables    => ['Principals sp', 'Principals tp'],
        extra_condition => join(" and ", map { "$_.id = ${_}p.ObjectId and ${_}p.PrincipalType = ? and ${_}p.Disabled != 1" } qw(s t)),
        extra_values    => ['Group', 'Group'],
        action          => sub {
            return unless prompt(
                'Rename', "Found a user defined group with a non-unique Name."
            );

            my $id = shift;
            my %cols = @_;
            update_records('Groups', { id => $id }, { Name => join('-', $cols{'Name'}, $id) });
        },
    );
};

push @CHECKS, 'GMs -> Groups, Members' => sub {
    my $msg = "A record in GroupMembers references an object that doesn't exist."
        ." Maybe you deleted a group or principal directly from the database?"
        ." Usually it's OK to delete such records.";
    my $res = 1;
    $res *= check_integrity(
        'GroupMembers', 'GroupId' => 'Groups', 'id',
        action => sub {
            my $id = shift;
            return unless prompt( 'Delete', $msg );

            delete_record( 'GroupMembers', $id );
        },
    );
    $res *= check_integrity(
        'GroupMembers', 'MemberId' => 'Principals', 'id',
        action => sub {
            my $id = shift;
            return unless prompt( 'Delete', $msg );

            delete_record( 'GroupMembers', $id );
        },
    );
    return $res;
};

# CGM and GM
push @CHECKS, 'CGM vs. GM' => sub {
    my $res = 1;
    # all GM record should be duplicated in CGM
    $res *= check_integrity(
        GroupMembers       => ['GroupId', 'MemberId'],
        CachedGroupMembers => ['GroupId', 'MemberId'],
        join_condition     => 't.ImmediateParentId = t.GroupId AND t.Via = t.id',
        action => sub {
            my $id = shift;
            return unless prompt(
                'Create',
                "Found a record in GroupMembers that has no direct duplicate in CachedGroupMembers table."
            );

            my $gm = RT::GroupMember->new( RT->SystemUser );
            $gm->Load( $id );
            die "Couldn't load GM record #$id" unless $gm->id;
            my $cgm = create_record( 'CachedGroupMembers',
                GroupId => $gm->GroupId, MemberId => $gm->MemberId,
                ImmediateParentId => $gm->GroupId, Via => undef,
                Disabled => 0, # XXX: we should check integrity of Disabled field
            );
            update_records( "CachedGroupMembers", { id => $cgm }, { Via => $cgm } );
        },
    );
    # all first level CGM records should have a GM record
    $res *= check_integrity(
        CachedGroupMembers => ['GroupId', 'MemberId'],
        GroupMembers       => ['GroupId', 'MemberId'],
        condition     => 's.ImmediateParentId = s.GroupId AND s.Via = s.id AND s.GroupId != s.MemberId',
        action => sub {
            my $id = shift;
            return unless prompt(
                'Delete',
                "Found a record in CachedGroupMembers for a (Group, Member) pair"
                ." that doesn't exist in the GroupMembers table."
            );

            delete_record( 'CachedGroupMembers', $id );
        },
    );
    # each group should have a CGM record where MemberId == GroupId
    $res *= check_integrity(
        Groups => ['id', 'id'],
        CachedGroupMembers => ['GroupId', 'MemberId'],
        join_condition     => 't.ImmediateParentId = t.GroupId AND t.Via = t.id',
        action => sub {
            my $id = shift;
            return unless prompt(
                'Create',
                "Found a record in Groups that has no direct"
                ." duplicate in CachedGroupMembers table."
            );

            my $g = RT::Group->new( RT->SystemUser );
            $g->Load( $id );
            die "Couldn't load group #$id" unless $g->id;
            die "Loaded group by $id has id ". $g->id  unless $g->id == $id;
            my $cgm = create_record( 'CachedGroupMembers',
                GroupId => $id, MemberId => $id,
                ImmediateParentId => $id, Via => undef,
                Disabled => $g->Disabled,
            );
            update_records( "CachedGroupMembers", { id => $cgm }, { Via => $cgm } );
        },
    );

    # and back, each record in CGM with MemberId == GroupId without exceptions
    # should reference a group
    $res *= check_integrity(
        CachedGroupMembers => ['GroupId', 'MemberId'],
        Groups => ['id', 'id'],
        condition => "s.GroupId = s.MemberId",
        action => sub {
            my $id = shift;
            return unless prompt(
                'Delete',
                "Found a record in CachedGroupMembers for a group that doesn't exist."
            );

            delete_record( 'CachedGroupMembers', $id );
        },
    );
    # Via
    $res *= check_integrity(
        CachedGroupMembers => 'Via',
        CachedGroupMembers => 'id',
        action => sub {
            my $id = shift;
            return unless prompt(
                'Delete',
                "Found a record in CachedGroupMembers with Via that references a nonexistent record."
            );

            delete_record( 'CachedGroupMembers', $id );
        },
    );

    # for every CGM where ImmediateParentId != GroupId there should be
    # matching parent record (first level) 
    $res *= check_integrity(
        CachedGroupMembers => ['ImmediateParentId', 'MemberId'],
        CachedGroupMembers => ['GroupId', 'MemberId'],
        join_condition => 't.Via = t.id',
        condition => 's.ImmediateParentId != s.GroupId',
        action => sub {
            my $id = shift;
            return unless prompt(
                'Delete',
                "Found a record in CachedGroupMembers that references a nonexistent record in CachedGroupMembers table."
            );

            delete_record( 'CachedGroupMembers', $id );
        },
    );

    # for every CGM where ImmediateParentId != GroupId there should be
    # matching "grand" parent record
    $res *= check_integrity(
        CachedGroupMembers => ['GroupId', 'ImmediateParentId', 'Via'],
        CachedGroupMembers => ['GroupId', 'MemberId', 'id'],
        condition => 's.ImmediateParentId != s.GroupId',
        action => sub {
            my $id = shift;
            return unless prompt(
                'Delete',
                "Found a record in CachedGroupMembers that references a nonexistent record in CachedGroupMembers table."
            );

            delete_record( 'CachedGroupMembers', $id );
        },
    );

    # CHECK recursive records:
    # if we have CGM1 (G1,M1,V1,IP1) then for every GM2(G2, M2), where G2 == M1,
    # we should have CGM3 where G3 = G1, M3 = M2, V3 = ID1, IP3 = M1
    {
        my $query = <<END;
SELECT cgm1.GroupId, gm2.MemberId, cgm1.id AS Via,
    cgm1.MemberId AS ImmediateParentId, cgm1.Disabled
FROM
    CachedGroupMembers cgm1
    CROSS JOIN GroupMembers gm2
    LEFT JOIN CachedGroupMembers cgm3 ON (
            cgm3.GroupId           = cgm1.GroupId
        AND cgm3.MemberId          = gm2.MemberId
        AND cgm3.Via               = cgm1.id
        AND cgm3.ImmediateParentId = cgm1.MemberId )
WHERE cgm1.GroupId != cgm1.MemberId
AND gm2.GroupId = cgm1.MemberId
AND cgm3.id IS NULL
END

        my $action = sub {
            my %props = @_;
            return unless prompt(
                'Create',
                "Found records in CachedGroupMembers table without recursive duplicates."
            );
            my $cgm = create_record( 'CachedGroupMembers', %props );
        };

        my $sth = execute_query( $query );
        while ( my ($g, $m, $via, $ip, $dis) = $sth->fetchrow_array ) {
            $res = 0;
            print STDERR "Principal #$m is member of #$ip when #$ip is member of #$g,";
            print STDERR " but there is no cached GM record that $m is member of #$g.\n";
            $action->(
                GroupId => $g, MemberId => $m, Via => $via,
                ImmediateParentId => $ip, Disabled => $dis,
            );
        }
    }

    return $res;
};

# Tickets
push @CHECKS, 'Tickets -> other' => sub {
    my $res = 1;
    $res *= check_integrity(
        'Tickets', 'EffectiveId' => 'Tickets', 'id',
        action => sub {
            my $id = shift;
            return unless prompt(
                'Delete',
                "Found a ticket that's been merged into a ticket that no longer exists."
            );

            delete_record( 'Tickets', $id );
        },
    );
    $res *= check_integrity(
        'Tickets', 'Queue' => 'Queues', 'id',
    );
    $res *= check_integrity(
        'Tickets', 'Owner' => 'Users', 'id',
    );
    # XXX: check that owner is only member of owner role group
    return $res;
};


push @CHECKS, 'Transactions -> other' => sub {
    my $res = 1;
    foreach my $model ( @models ) {
        $res *= check_integrity(
            'Transactions', 'ObjectId' => m2t($model), 'id',
            condition   => 's.ObjectType = ?',
            bind_values => [ "RT::$model" ],
            action => sub {
                my $id = shift;
                return unless prompt(
                    'Delete', "Found a transaction without object."
                );

                delete_record( 'Transactions', $id );
            },
        );
    }
    # type = CustomField
    $res *= check_integrity(
        'Transactions', 'Field' => 'CustomFields', 'id',
        condition   => 's.Type = ?',
        bind_values => [ 'CustomField' ],
    );
    # type = Take, Untake, Force, Steal or Give
    $res *= check_integrity(
        'Transactions', 'OldValue' => 'Users', 'id',
        condition   => 's.Type IN (?, ?, ?, ?, ?)',
        bind_values => [ qw(Take Untake Force Steal Give) ],
        action => sub {
            my $id = shift;
            return unless prompt(
                'Delete', "Found a transaction regarding Owner changes,"
                ." but the User with id stored in OldValue column doesn't exist anymore."
            );

            delete_record( 'Transactions', $id );
        },
    );
    $res *= check_integrity(
        'Transactions', 'NewValue' => 'Users', 'id',
        condition   => 's.Type IN (?, ?, ?, ?, ?)',
        bind_values => [ qw(Take Untake Force Steal Give) ],
        action => sub {
            my $id = shift;
            return unless prompt(
                'Delete', "Found a transaction regarding Owner changes,"
                ." but the User with id stored in NewValue column doesn't exist anymore."
            );

            delete_record( 'Transactions', $id );
        },
    );
    # type = DelWatcher
    $res *= check_integrity(
        'Transactions', 'OldValue' => 'Principals', 'id',
        condition   => 's.Type = ?',
        bind_values => [ 'DelWatcher' ],
        action => sub {
            my $id = shift;
            return unless prompt(
                'Delete', "Found a transaction describing watcher changes,"
                ." but the User with id stored in OldValue column doesn't exist anymore."
            );

            delete_record( 'Transactions', $id );
        },
    );
    # type = AddWatcher
    $res *= check_integrity(
        'Transactions', 'NewValue' => 'Principals', 'id',
        condition   => 's.Type = ?',
        bind_values => [ 'AddWatcher' ],
        action => sub {
            my $id = shift;
            return unless prompt(
                'Delete', "Found a transaction describing watcher changes,"
                ." but the User with id stored in NewValue column doesn't exist anymore."
            );

            delete_record( 'Transactions', $id );
        },
    );

#   type = DeleteLink or AddLink
#   handled in 'Links: *' checks as {New,Old}Value store URIs

    # type = Set, Field = Queue
    $res *= check_integrity(
        'Transactions', 'NewValue' => 'Queues', 'id',
        condition   => 's.Type = ? AND s.Field = ?',
        bind_values => [ 'Set', 'Queue' ],
        action => sub {
            my $id = shift;
            return unless prompt(
                'Delete', "Found a transaction describing a queue change,"
                ." but the Queue with id stored in the NewValue column doesn't exist anymore."
            );

            delete_record( 'Transactions', $id );
        },
    );
    $res *= check_integrity(
        'Transactions', 'OldValue' => 'Queues', 'id',
        condition   => 's.Type = ? AND s.Field = ?',
        bind_values => [ 'Set', 'Queue' ],
        action => sub {
            my $id = shift;
            return unless prompt(
                'Delete', "Found a transaction describing a queue change,"
                ." but the Queue with id stored in the OldValue column doesn't exist anymore."
            );

            delete_record( 'Transactions', $id );
        },
    );
    # Reminders
    $res *= check_integrity(
        'Transactions', 'NewValue' => 'Tickets', 'id',
        join_condition => 't.Type = ?',
        condition      => 's.Type IN (?, ?, ?)',
        bind_values    => [ 'reminder', 'AddReminder', 'OpenReminder', 'ResolveReminder' ],
    );
    return $res;
};

# Attachments
push @CHECKS, 'Attachments -> other' => sub {
    my $res = 1;
    $res *= check_integrity(
        Attachments  => 'TransactionId', Transactions => 'id',
        action => sub {
            my $id = shift;
            return unless prompt(
                'Delete', "Found an attachment without a transaction."
            );
            delete_record( 'Attachments', $id );
        },
    );
    $res *= check_integrity(
        Attachments => 'Parent', Attachments => 'id',
        action => sub {
            my $id = shift;
            return unless prompt(
                'Delete', "Found an sub-attachment without its parent attachment."
            );
            delete_record( 'Attachments', $id );
        },
    );
    $res *= check_integrity(
        Attachments => 'Parent',
        Attachments => 'id',
        join_condition => 's.TransactionId = t.TransactionId',
    );
    return $res;
};

push @CHECKS, 'CustomFields and friends' => sub {
    my $res = 1;
    #XXX: ObjectCustomFields needs more love
    $res *= check_integrity(
        'CustomFieldValues', 'CustomField' => 'CustomFields', 'id',
    );
    $res *= check_integrity(
        'ObjectCustomFieldValues', 'CustomField' => 'CustomFields', 'id',
    );
    foreach my $model ( @models ) {
        $res *= check_integrity(
            'ObjectCustomFieldValues', 'ObjectId' => m2t($model), 'id',
            condition   => 's.ObjectType = ?',
            bind_values => [ "RT::$model" ],
        );
    }
    return $res;
};

push @CHECKS, Templates => sub {
    return check_integrity(
        'Templates', 'Queue' => 'Queues', 'id',
    );
};

push @CHECKS, Scrips => sub {
    my $res = 1;
    $res *= check_integrity(
        'Scrips', 'ScripCondition' => 'ScripConditions', 'id',
    );
    $res *= check_integrity(
        'Scrips', 'ScripAction' => 'ScripActions', 'id',
    );
<<<<<<< HEAD
    $res *= check_integrity(
        'Scrips', 'Template' => 'Templates', 'id',
=======
    check_integrity(
        'Scrips', 'Template' => 'Templates', 'Name',
>>>>>>> 60fe90f9
    );
    $res *= check_integrity(
        'ObjectScrips', 'Scrip' => 'Scrips', 'id',
    );
    $res *= check_integrity(
        'ObjectScrips', 'ObjectId' => 'Queues', 'id',
    );
    return $res;
};

push @CHECKS, Attributes => sub {
    my $res = 1;
    foreach my $model ( @models ) {
        $res *= check_integrity(
            'Attributes', 'ObjectId' => m2t($model), 'id',
            condition   => 's.ObjectType = ?',
            bind_values => [ "RT::$model" ],
        );
    }
    return $res;
};

# Fix situations when Creator or LastUpdatedBy references ACL equivalence
# group of a user instead of user
push @CHECKS, 'FIX: LastUpdatedBy and Creator' => sub {
    my $res = 1;
    my %fix = ();
    foreach my $model ( @models ) {
        my $class = "RT::$model";
        my $object = $class->new( RT->SystemUser );
        foreach my $column ( qw(LastUpdatedBy Creator) ) {
            next unless $object->_Accessible( $column, 'auto' );

            my $table = m2t($model);
            my $query = <<END;
SELECT m.id, g.id, g.Instance
FROM
    Groups g JOIN $table m ON g.id = m.$column
WHERE
    g.Domain = ?
    AND g.Type = ?
END
            my $action = sub {
                my ($gid, $uid) = @_;
                return unless prompt(
                    'Update',
                    "Looks like there were a bug in old versions of RT back in 2006\n"
                    ."that has been fixed. If other checks are ok then it's ok to update\n"
                    ."these records to point them to users instead of groups"
                );
                $fix{ $table }{ $column }{ $gid } = $uid;
            };

            my $sth = execute_query( $query, 'ACLEquivalence', 'UserEquiv' );
            while ( my ($rid, $gid, $uid) = $sth->fetchrow_array ) {
                $res = 0;
                print STDERR "Record #$rid in $table refers to ACL equivalence group #$gid of user #$uid";
                print STDERR " when must reference user.\n";
                $action->( $gid, $uid );
                if ( keys( %fix ) > 1000 ) {
                    $sth->finish;
                    last;
                }
            }
        }
    }

    if ( keys %fix ) {
        foreach my $table ( keys %fix ) {
            foreach my $column ( keys %{ $fix{ $table } } ) {
                my $query = "UPDATE $table SET $column = ? WHERE $column = ?";
                while ( my ($gid, $uid) = each %{ $fix{ $table }{ $column } } ) {
                    update_records( $table, { $column => $gid }, { $column => $uid } );
                }
            }
        }
        $redo_check{'FIX: LastUpdatedBy and Creator'} = 1;
    }
    return $res;
};

push @CHECKS, 'LastUpdatedBy and Creator' => sub {
    my $res = 1;
    foreach my $model ( @models ) {
        my $class = "RT::$model";
        my $object = $class->new( RT->SystemUser );
        my $table = $object->Table;
        foreach my $column ( qw(LastUpdatedBy Creator) ) {
            next unless $object->_Accessible( $column, 'auto' );
            $res *= check_integrity(
                $table, $column => 'Users', 'id',
                action => sub {
                    my ($id, %prop) = @_;
                    return unless my $replace_with = prompt_integer(
                        'Replace',
                        "Column $column should point to a user, but there is record #$id in table $table\n"
                        ."where it's not true. It's ok to replace these wrong references with id of any user.\n"
                        ."Note that id you enter is not checked. You can peak any user from your DB, but it's\n"
                        ."may be better to create a special user for this, for example 'user_that_has_been_deleted'\n"
                        ."or something like that.",
                        "$table.$column -> user #$prop{$column}"
                    );
                    update_records( $table, { id => $id, $column => $prop{$column} }, { $column => $replace_with } );
                },
            );
        }
    }
    return $res;
};

push @CHECKS, 'Links: wrong organization' => sub {
    my $res = 1;
    my @URI_USES = (
        { model => 'Transaction', column => 'OldValue', Additional => { Type => 'DeleteLink' } },
        { model => 'Transaction', column => 'NewValue', Additional => { Type => 'AddLink' } },
        { model => 'Link', column => 'Target' },
        { model => 'Link', column => 'Base' },
    );

    my $rt_uri = RT::URI::fsck_com_rt->new( $RT::SystemUser );
    my $scheme = $rt_uri->Scheme;
    my $prefix = $rt_uri->LocalURIPrefix;

    foreach my $use ( @URI_USES ) {
        my $table = m2t( $use->{'model'} );
        my $column = $use->{'column'};

        my $query = "SELECT id, $column FROM $table WHERE"
            . " $column LIKE ? AND $column NOT LIKE ?";
        my @binds = ($scheme ."://%", $prefix ."%");

        while ( my ($k, $v) = each %{ $use->{'Additional'} || {} } ) {
            $query .= " AND $k = ?";
            push @binds, $v;
        }
        my $sth = execute_query( $query, @binds );
        while ( my ($id, $value) = $sth->fetchrow_array ) {
            $res = 0;
            print STDERR "Record #$id in $table. Value of $column column most probably is an incorrect link\n";
            my ($wrong_org) = ( $value =~ m{^\Q$scheme\E://(.+)/[^/]+/[0-9]*$} );
            next unless my $replace_with = prompt(
                'Replace',
                "Column $column in $table is a link. Local links has scheme '$scheme'"
                ." followed by organization name from the config file. There is record"
                ." #$id that has scheme '$scheme', but organization is '$wrong_org'."
                ." Most probably you changed organization, but didn't update links."
                ." It's ok to replace these wrong links.\n",
                "Links: wrong organization $wrong_org"
            );

            print "Updating record(s) in $table\n" if $opt{'verbose'};
            my $wrong_prefix = $scheme . '://'. $wrong_org;
            my $query = "UPDATE $table SET $column = ". sql_concat('?', "SUBSTR($column, ?)")
                ." WHERE $column LIKE ?";
            execute_query( $query, $prefix, length($wrong_prefix)+1, $wrong_prefix .'/%' );

            $redo_check{'Links: wrong organization'} = 1;
            $redo_check{'Links: LocalX for non-ticket'} = 1;
            last; # plenty of chances we covered all cases with one update
        }
    }
    return $res;
};

push @CHECKS, 'Links: LocalX for non-ticket' => sub {
    my $res = 1;
    my $rt_uri = RT::URI::fsck_com_rt->new( $RT::SystemUser );
    my $scheme = $rt_uri->Scheme;
    my $prefix = $rt_uri->LocalURIPrefix;
    my $table = m2t('Link');

    foreach my $dir ( 'Target', 'Base' ) {
        # we look only at links with correct organization, previouse check deals
        # with incorrect orgs
        my $where = "Local$dir > 0 AND $dir LIKE ? AND $dir NOT LIKE ?";
        my @binds = ($prefix ."/%", $prefix ."/ticket/%");

        my $sth = execute_query( "SELECT id FROM $table WHERE $where", @binds );
        while ( my ($id, $value) = $sth->fetchrow_array ) {
            $res = 0;
            print STDERR "Record #$id in $table. Value of Local$dir is not 0\n";
            next unless my $replace_with = prompt(
                'Replace',
                "Column Local$dir in $table should be 0 if $dir column is not link"
                ." to a ticket. It's ok to replace with 0.\n",
            );

            print "Updating record(s) in $table\n" if $opt{'verbose'};
            execute_query( "UPDATE $table SET Local$dir = 0 WHERE $where", @binds );
            $redo_check{'Links: wrong organization'} = 1;

            last; # we covered all cases with one update
        }
    }
    return $res;
};

push @CHECKS, 'Links: LocalX != X' => sub {
    my $res = 1;
    my $rt_uri = RT::URI::fsck_com_rt->new( $RT::SystemUser );
    my $scheme = $rt_uri->Scheme;
    my $prefix = $rt_uri->LocalURIPrefix .'/ticket/';
    my $table = m2t('Link');

    foreach my $dir ( 'Target', 'Base' ) {
        # we limit to $dir = */ticket/* so it doesn't conflict with previouse check
        # previouse check is more important as there was a bug in RT when Local$dir
        # was set for not tickets
        # XXX: we have issue with MergedInto links - "LocalX !~ X"
        my $where = "Local$dir > 0 AND $dir LIKE ? AND $dir != ". sql_concat('?', "Local$dir")
            ." AND Type != ?";
        my @binds = ($prefix ."%", $prefix, 'MergedInto');

        my $sth = execute_query( "SELECT id FROM $table WHERE $where", @binds );
        while ( my ($id, $value) = $sth->fetchrow_array ) {
            $res = 0;
            print STDERR "Record #$id in $table. Value of $dir doesn't match ticket id in Local$dir\n";
            next unless my $replace_with = prompt(
                'Replace',
                "For ticket links column $dir in $table table should end with"
                ." ticket id from Local$dir. It's probably ok to fix $dir column.\n",
            );

            print "Updating record(s) in $table\n" if $opt{'verbose'};
            execute_query(
                "UPDATE $table SET $dir = ". sql_concat('?', "Local$dir") ." WHERE $where",
                $prefix, @binds
            );

            last; # we covered all cases with one update
        }
    }
    return $res;
};

push @CHECKS, 'Links: missing object' => sub {
    my $res = 1;
    my @URI_USES = (
        { model => 'Transaction', column => 'OldValue', Additional => { Type => 'DeleteLink' } },
        { model => 'Transaction', column => 'NewValue', Additional => { Type => 'AddLink' } },
        { model => 'Link', column => 'Target' },
        { model => 'Link', column => 'Base' },
    );

    my $rt_uri = RT::URI::fsck_com_rt->new( $RT::SystemUser );
    my $scheme = $rt_uri->Scheme;
    my $prefix = $rt_uri->LocalURIPrefix;

    foreach my $use ( @URI_USES ) {
        my $stable = m2t( $use->{'model'} );
        my $scolumn = $use->{'column'};

        foreach my $tmodel ( @models ) {
            my $tclass = 'RT::'. $tmodel;
            my $ttable = m2t($tmodel);

            my $tprefix = $prefix .'/'. ($tclass eq 'RT::Ticket'? 'ticket' : $tclass) .'/';

            my $query = "SELECT s.id FROM $stable s LEFT JOIN $ttable t "
                ." ON t.id = ". sql_str2int("SUBSTR(s.$scolumn, ?)")
                ." WHERE s.$scolumn LIKE ? AND t.id IS NULL";
            my @binds = (length($tprefix) + 1, $tprefix.'%');

            while ( my ($k, $v) = each %{ $use->{'Additional'} || {} } ) {
                $query .= " AND s.$k = ?";
                push @binds, $v;
            }

            my $sth = execute_query( $query, @binds );
            while ( my ($sid) = $sth->fetchrow_array ) {
                $res = 0;
                print STDERR "Link in $scolumn column in record #$sid in $stable table points"
                    ." to not existing object.\n";
                next unless prompt(
                    'Delete',
                    "Column $scolumn in $stable table is a link to an object that doesn't exist."
                    ." You can delete such records, however make sure there is no other"
                    ." errors with links.\n",
                    'Link to a missing object in $ttable'
                );

                delete_record($stable, $sid);
            }
        }
    }
    return $res;
};


my %CHECKS = @CHECKS;

@do_check = do { my $i = 1; grep $i++%2, @CHECKS };

if ($opt{'links-only'}) {
    @do_check = grep { /^Links:/ } @do_check;
}

my $status = 1;
while ( my $check = shift @do_check ) {
    $status *= $CHECKS{ $check }->();

    foreach my $redo ( keys %redo_check ) {
        die "check $redo doesn't exist" unless $CHECKS{ $redo };
        delete $redo_check{ $redo };
        next if grep $_ eq $redo, @do_check; # don't do twice
        push @do_check, $redo;
    }
}
exit 1 unless $status;
exit 0;

=head2 check_integrity

Takes two (table name, column(s)) pairs. First pair
is reference we check and second is destination that
must exist. Array reference can be used for multiple
columns.

Returns 0 if a record is missing or 1 otherwise.

=cut

sub check_integrity {
    my ($stable, @scols) = (shift, shift);
    my ($ttable, @tcols) = (shift, shift);
    my %args = @_;

    @scols = @{ $scols[0] } if ref $scols[0];
    @tcols = @{ $tcols[0] } if ref $tcols[0];

    print "Checking integrity of $stable.{". join(', ', @scols) ."} => $ttable.{". join(', ', @tcols) ."}\n"
        if $opt{'verbose'};

    my $query = "SELECT s.id, ". join(', ', map "s.$_", @scols)
        ." FROM $stable s LEFT JOIN $ttable t"
        ." ON (". join(
            ' AND ', map columns_eq_cond('s', $stable, $scols[$_] => 't', $ttable, $tcols[$_]), (0..(@scols-1))
        ) .")"
        . ($args{'join_condition'}? " AND ( $args{'join_condition'} )": "")
        ." WHERE t.id IS NULL"
        ." AND ". join(' AND ', map "s.$_ IS NOT NULL", @scols);

    $query .= " AND ( $args{'condition'} )" if $args{'condition'};

    my @binds = @{ $args{'bind_values'} || [] };
    if ( $tcols[0] eq 'id' && @tcols == 1 ) {
        my $type = $TYPE{"$stable.$scols[0]"} || 'number';
        if ( $type eq 'number' ) {
            $query .= " AND s.$scols[0] != ?"
        }
        elsif ( $type eq 'text' ) {
            $query .= " AND s.$scols[0] NOT LIKE ?"
        }
        push @binds, 0;
    }

    my $res = 1;

    my $sth = execute_query( $query, @binds );
    while ( my ($sid, @set) = $sth->fetchrow_array ) {
        $res = 0;

        print STDERR "Record #$sid in $stable references a nonexistent record in $ttable\n";
        for ( my $i = 0; $i < @scols; $i++ ) {
            print STDERR "\t$scols[$i] => '$set[$i]' => $tcols[$i]\n";
        }
        print STDERR "\t". describe( $stable, $sid ) ."\n";
        $args{'action'}->( $sid, map { $scols[$_] => $set[$_] } (0 .. (@scols-1)) )
            if $args{'action'};
    }
    return $res;
}

sub describe {
    my ($table, $id) = @_;
    return '' unless my $cb = $describe_cb{ $table };

    my $row = load_record( $table, $id );
    unless ( $row->{id} ) {
        $table =~ s/s$//;
        return "$table doesn't exist";
    }
    return $cb->( $row );
}

sub columns_eq_cond {
    my ($la, $lt, $lc, $ra, $rt, $rc) = @_;
    my $ltype = $TYPE{"$lt.$lc"} || 'number';
    my $rtype = $TYPE{"$rt.$rc"} || 'number';
    return "$la.$lc = $ra.$rc" if $db_type ne 'Pg' || $ltype eq $rtype;

    if ( $rtype eq 'text' ) {
        return "$ra.$rc LIKE CAST($la.$lc AS text)";
    }
    elsif ( $ltype eq 'text' ) {
        return "$la.$lc LIKE CAST($ra.$rc AS text)";
    }
    else { die "don't know how to cast" }
}

sub check_uniqueness {
    my $on = shift;
    my %args = @_;

    my @columns = @{ $args{'columns'} };

    print "Checking uniqueness of ( ", join(', ', map "'$_'", @columns )," ) in table '$on'\n"
        if $opt{'verbose'};

    my ($scond, $tcond);
    if ( $scond = $tcond = $args{'condition'} ) {
        $scond =~ s/(\s|^)\./$1s./g;
        $tcond =~ s/(\s|^)\./$1t./g;
    }

    my $query = "SELECT s.id, t.id, ". join(', ', map "s.$_", @columns)
        ." FROM $on s LEFT JOIN $on t "
        ." ON s.id != t.id AND ". join(' AND ', map "s.$_ = t.$_", @columns)
        . ($tcond? " AND ( $tcond )": "")
        . ($args{'extra_tables'} ? join(", ", "", @{$args{'extra_tables'}}) : "")
        ." WHERE t.id IS NOT NULL "
        ." AND ". join(' AND ', map "s.$_ IS NOT NULL", @columns);
    $query .= " AND ( $scond )" if $scond;
    $query .= " AND ( $args{'extra_condition'} )" if $args{'extra_condition'};

    my $sth = execute_query(
        $query,
        $args{'bind_values'}? (@{ $args{'bind_values'} }, @{ $args{'bind_values'} }): (),
        $args{'extra_values'}? (@{ $args{'extra_values'} }): ()
    );
    my $res = 1;
    while ( my ($sid, $tid, @set) = $sth->fetchrow_array ) {
        $res = 0;
        print STDERR "Record #$tid in $on has the same set of values as $sid\n";
        for ( my $i = 0; $i < @columns; $i++ ) {
            print STDERR "\t$columns[$i] => '$set[$i]'\n";
        }
        $args{'action'}->( $tid, map { $columns[$_] => $set[$_] } (0 .. (@columns-1)) ) if $args{'action'};
    }
    return $res;
}

sub load_record {
    my ($table, $id) = @_;
    my $sth = execute_query( "SELECT * FROM $table WHERE id = ?", $id );
    return $sth->fetchrow_hashref('NAME_lc');
}

sub delete_record {
    my ($table, $id) = (@_);
    print "Deleting record #$id in $table\n" if $opt{'verbose'};
    my $query = "DELETE FROM $table WHERE id = ?";
    $redo_check{ $_ } = 1 foreach @{ $redo_on{'Delete'}{ $table } || [] };
    return execute_query( $query, $id );
}

sub create_record {
    print "Creating a record in $_[0]\n" if $opt{'verbose'};
    $redo_check{ $_ } = 1 foreach @{ $redo_on{'Create'}{ $_[0] } || [] };
    return $RT::Handle->Insert( @_ );
}

sub update_records {
    my $table = shift;
    my $where = shift;
    my $what = shift;

    my (@where_cols, @where_binds);
    while ( my ($k, $v) = each %$where ) { push @where_cols, $k; push @where_binds, $v; }

    my (@what_cols, @what_binds);
    while ( my ($k, $v) = each %$what ) { push @what_cols, $k; push @what_binds, $v; }

    print "Updating record(s) in $table\n" if $opt{'verbose'};
    my $query = "UPDATE $table SET ". join(', ', map "$_ = ?", @what_cols)
        ." WHERE ". join(' AND ', map "$_ = ?", @where_cols);
    $redo_check{ $_ } = 1 foreach @{ $redo_on{'Update'}{ $table } || [] };
    return execute_query( $query, @what_binds, @where_binds );
}

sub execute_query {
    my ($query, @binds) = @_;

    print "Executing query: $query\n\n" if $opt{'verbose'};

    my $sth = $dbh->prepare( $query ) or die "couldn't prepare $query\n\tError: ". $dbh->errstr;
    $sth->execute( @binds ) or die "couldn't execute $query\n\tError: ". $sth->errstr;
    return $sth;
}

sub sql_concat {
    return $_[0] if @_ <= 1;

    my $db_type = RT->Config->Get('DatabaseType');
    if ( $db_type eq 'Pg' || $db_type eq 'SQLite' ) {
        return '('. join( ' || ', @_ ) .')';
    }
    return sql_concat('CONCAT('. join( ', ', splice @_, 0, 2 ).')', @_);
}

sub sql_str2int {
    my $db_type = RT->Config->Get('DatabaseType');
    if ( $db_type eq 'Pg' ) {
        return "($_[0])::integer";
    }
    return $_[0];
}

{ my %cached_answer;
sub prompt {
    my $action = shift;
    my $msg = shift;
    my $token = shift || join ':', caller;

    return 0 unless $opt{'resolve'};
    return 1 if $opt{'force'};

    return $cached_answer{ $token } if exists $cached_answer{ $token };

    print $msg, "\n";
    print "$action ALL records with the same defect? [N]: ";
    my $a = <STDIN>;
    return $cached_answer{ $token } = 1 if $a =~ /^(y|yes)$/i;
    return $cached_answer{ $token } = 0;
} }

{ my %cached_answer;
sub prompt_action {
    my $actions = shift;
    my $msg = shift;
    my $token = shift || join ':', caller;

    return '' unless $opt{'resolve'};
    return '' if $opt{'force'};
    return $cached_answer{ $token } if exists $cached_answer{ $token };

    print $msg, "\n";
    print join( ' or ', @$actions ) ." ALL records with the same defect? [do nothing]: ";
    my $a = <STDIN>;
    chomp $a;
    return $cached_answer{ $token } = '' unless $a;
    foreach ( grep rindex(lc $_, lc $a, 0) == 0, @$actions ) {
        return $cached_answer{ $token } = lc substr $a, 0, 1;
    }
    return $cached_answer{ $token } = '';
} }

{ my %cached_answer;
sub prompt_integer {
    my $action = shift;
    my $msg = shift;
    my $token = shift || join ':', caller;

    return 0 unless $opt{'resolve'};
    return 0 if $opt{'force'};

    return $cached_answer{ $token } if exists $cached_answer{ $token };

    print $msg, "\n";
    print "$action ALL records with the same defect? [0]: ";
    my $a = <STDIN>; chomp $a; $a = int($a);
    return $cached_answer{ $token } = $a;
} }

1;

__END__

=head1 NAME

rt-validator - check and correct validity of records in RT's database

=head1 SYNOPSIS

    rt-validator --check 
    rt-validator --check --verbose
    rt-validator --check --verbose --resolve
    rt-validator --check --verbose --resolve --force

=head1 DESCRIPTION

This script checks integrity of records in RT's DB. May delete some invalid
records or ressurect accidentally deleted.

=head1 OPTIONS

=over

=item check

    mandatory.
    
    it's equall to -c

=item verbose

    print additional info to STDOUT
    it's equall to -v

=item resolve

    enable resolver that can delete or create some records

=item force

    resolve without asking questions

=item links-only 

    only run the Link validation routines, useful if you changed your Organization

=back
<|MERGE_RESOLUTION|>--- conflicted
+++ resolved
@@ -809,13 +809,8 @@
     $res *= check_integrity(
         'Scrips', 'ScripAction' => 'ScripActions', 'id',
     );
-<<<<<<< HEAD
-    $res *= check_integrity(
-        'Scrips', 'Template' => 'Templates', 'id',
-=======
-    check_integrity(
+    $res *= check_integrity(
         'Scrips', 'Template' => 'Templates', 'Name',
->>>>>>> 60fe90f9
     );
     $res *= check_integrity(
         'ObjectScrips', 'Scrip' => 'Scrips', 'id',
