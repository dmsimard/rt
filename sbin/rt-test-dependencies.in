--- conflicted
+++ resolved
@@ -129,7 +129,6 @@
   }
 }
 
-<<<<<<< HEAD
 sub conclude {
     my %missing_by_type = @_;
 
@@ -153,14 +152,6 @@
             }
         }
         exit 1;
-=======
-  sub conclude {
-    if ($any_missing) {
-      print "\nSOMETHING WAS MISSING!\n";
-      exit 1;
-    } else {
-      print "\nEverything was found.\n";
->>>>>>> ede28f59
     }
 }
 
@@ -246,11 +237,8 @@
 Calendar::Simple
 Encode 2.13
 CSS::Squish 0.06
-<<<<<<< HEAD
 File::Glob
-=======
 Devel::StackTrace 1.19
->>>>>>> ede28f59
 .
 
 $deps{'MASON'} = [ text_to_hash( << '.') ];
