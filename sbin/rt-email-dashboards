--- conflicted
+++ resolved
@@ -121,11 +121,7 @@
         next;
     }
 
-<<<<<<< HEAD
     my ($hour, $dow, $dom) = hour_dow_dom_in($user->timezone || RT->config->get('timezone'));
-=======
-    my ($hour, $dow, $dom) = hour_dow_dom_in($user->time_zone || RT->config->get('TimeZone'));
->>>>>>> 10db4342
     $hour .= ':00';
     debug "Checking %1's subscriptions: hour %2, dow %3, dom %4",
           $user->name, $hour, $dow, $dom;
