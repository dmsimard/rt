#!/usr/bin/perl -w
# BEGIN BPS TAGGED BLOCK {{{
# 
# COPYRIGHT:
#  
# This software is Copyright (c) 1996-2007 Best Practical Solutions, LLC 
#                                          <jesse@bestpractical.com>
# 
# (Except where explicitly superseded by other copyright notices)
# 
# 
# LICENSE:
# 
# This work is made available to you under the terms of Version 2 of
# the GNU General Public License. A copy of that license should have
# been provided with this software, but in any event can be snarfed
# from www.gnu.org.
# 
# This work is distributed in the hope that it will be useful, but
# WITHOUT ANY WARRANTY; without even the implied warranty of
# MERCHANTABILITY or FITNESS FOR A PARTICULAR PURPOSE.  See the GNU
# General Public License for more details.
# 
# You should have received a copy of the GNU General Public License
# along with this program; if not, write to the Free Software
# Foundation, Inc., 51 Franklin Street, Fifth Floor, Boston, MA
# 02110-1301 or visit their web page on the internet at
# http://www.gnu.org/copyleft/gpl.html.
# 
# 
# CONTRIBUTION SUBMISSION POLICY:
# 
# (The following paragraph is not intended to limit the rights granted
# to you to modify and distribute this software under the terms of
# the GNU General Public License and is only of importance to you if
# you choose to contribute your changes and enhancements to the
# community by submitting them to Best Practical Solutions, LLC.)
# 
# By intentionally submitting any modifications, corrections or
# derivatives to this work, or any other work intended for use with
# Request Tracker, to Best Practical Solutions, LLC, you confirm that
# you are the copyright holder for those contributions and you grant
# Best Practical Solutions,  LLC a nonexclusive, worldwide, irrevocable,
# royalty-free, perpetual, license to use, copy, create derivative
# works based on those contributions, and sublicense and distribute
# those contributions and any derivatives thereof.
# 
# END BPS TAGGED BLOCK }}}
use strict;
<<<<<<< HEAD
use warnings;
=======
use vars qw($PROMPT $VERSION $Nobody $SystemUser $item);
use vars
  qw(@Groups @Users @ACL @Queues @ScripActions @ScripConditions @Templates @CustomFields @Scrips @Attributes);
>>>>>>> a102059e

use vars qw($Nobody $SystemUser $item);

use lib "@LOCAL_LIB_PATH@";
use lib "@RT_LIB_PATH@";

#This drags in  RT's config.pm
# We do it in a begin block because RT::Handle needs to know the type to do its
# inheritance
BEGIN {
    use RT;
    RT::LoadConfig();
    RT::InitClasses();
}

use Term::ReadKey;
use Getopt::Long;

$| = 1; # unbuffer all output.

my %args;
GetOptions(
    \%args,
    'action=s',
    'force', 'debug',
    'dba=s', 'dba-password=s', 'prompt-for-dba-password',
    'datafile=s', 'datadir=s'
);

unless ( $args{'action'} ) {
    help();
    exit(-1);
}

<<<<<<< HEAD
# check and setup @actions
my @actions = grep $_, split /,/, $args{'action'};
if ( @actions > 1 && $args{'datafile'} ) {
    print STDERR "You can not use --datafile option with init or multiple actions.\n";
    exit(-1);
}
foreach ( @actions ) {
    unless ( /^(?:init|create|drop|schema|acl|coredata|insert)$/ ) {
        print STDERR "$0 called with an invalid --action parameter.\n";
        exit(-1);
    }
    if ( ($_ eq 'init' || $_ eq 'drop') && @actions > 1 ) {
        print STDERR "You can not mix init or drop action with any action.\n";
        exit(-1);
=======
$| = 1;    #unbuffer that output.

if ( $args{'prompt-for-dba-password'} ) {
    $args{'dba-password'} = get_dba_password();
    chomp( $args{'dba-password'} );
}

my $dbh;
if ( $args{'action'} eq 'init' ) {
    $dbh = get_system_dbh();
    print "Now creating a database for RT.\n";
    if ( $RT::DatabaseType ne 'Oracle' || $args{'dba'} ne $RT::DatabaseUser ) {
        create_db();
    } else {
        print "...skipped as ".$args{'dba'} ." is not " . $RT::DatabaseUser . " or we're working with Oracle.\n";
>>>>>>> a102059e
    }
}

<<<<<<< HEAD
# convert init to multiple actions
if ( $actions[0] eq 'init' ) {
    @actions = qw(create schema acl coredata insert);
    $args{'datafile'} ||= $RT::EtcPath . "/initialdata";
}

# set options from environment
foreach my $key(qw(Type Host Name User Password)) {
    next unless exists $ENV{ 'RT_DB_'. uc $key };
    print "Using Database$key from RT_DB_". uc($key) ." environment variable.\n";
    RT->Config->Set( "Database$key", $ENV{ 'RT_DB_'. uc $key });
}
=======
    check_db_compatibility();
>>>>>>> a102059e

my $db_type = RT->Config->Get('DatabaseType') || '';
my $db_host = RT->Config->Get('DatabaseHost') || '';
my $db_name = RT->Config->Get('DatabaseName') || '';
my $db_user = RT->Config->Get('DatabaseUser') || '';
my $db_pass = RT->Config->Get('DatabasePassword') || '';

# load it here to get error immidiatly if DB type is not supported
require RT::Handle;

<<<<<<< HEAD
if ( $db_type eq 'SQLite' && !File::Spec->file_name_is_absolute($db_name) ) {
    $db_name = File::Spec->catfile($RT::VarPath, $db_name);
    RT->Config->Set( DatabaseName => $db_name );
}

my $dba_user = $args{'dba'} || $ENV{'RT_DBA_USER'} || $db_user || '';
my $dba_pass = $args{'dba-password'} || $ENV{'RT_DBA_PASSWORD'};

if ( !$args{force} && ( !defined $dba_pass || $args{'prompt-for-dba-password'} ) ) {
    $dba_pass = get_dba_password();
    chomp $dba_pass if defined($dba_pass);
}

print "Working with:\n"
    ."Type:\t$db_type\nHost:\t$db_host\nName:\t$db_name\n"
    ."User:\t$db_user\nDBA:\t$dba_user\n";

foreach my $action ( @actions ) {
    if ( $action eq 'create' ) {
        my $dbh = get_system_dbh();
        print "Now creating a database for RT.\n";
        if ( $db_type ne 'Oracle' || $dba_user ne $db_user ) {
            RT::Handle->CreateDatabase( $dbh );
        } else {
            print "...skipped as $dba_user is not $db_user or we're working with Oracle.\n";
        }
    }
    elsif ( $action eq 'drop' ) {
        my $dbh = get_system_dbh();

        print "Now dropping RT database\n";
        RT::Handle->DropDatabase( $dbh, Force => $args{'force'} );
    }
    elsif ( $action eq 'schema' ) {
        my $dbh = get_admin_dbh();
        check_db_compatibility( $dbh );
=======
        if ( $RT::DatabaseType eq "Oracle" ) {
            $dbh = get_rt_dbh();
        } else {
            $dbh = get_rt_dbh( $args{'dba'}, $args{'dba-password'} );
        }
    }
    print "Now populating database schema.\n";
    insert_schema();
    print "Now inserting database ACLs\n";
    insert_acl() unless $RT::DatabaseType eq 'Oracle';
    print "Now inserting RT core system objects\n";
    insert_initial_data();
    print "Now inserting RT data\n";
    insert_data( $RT::EtcPath . "/initialdata" );
}
elsif ( $args{'action'} eq 'drop' ) {
    $dbh = get_system_dbh();
    drop_db();
}
elsif ( $args{'action'} eq 'insert' ) {
    $dbh = get_rt_dbh();
    check_db_compatibility();
    insert_data( $args{'datafile'} || ($args{'datadir'}."/content") );
}
elsif ( $args{'action'} eq 'acl' ) {
    $dbh = get_rt_dbh( $args{'dba'}, $args{'dba-password'} );
    insert_acl($args{'datadir'});
}
elsif ( $args{'action'} eq 'schema' ) {
    $dbh = get_rt_dbh( $args{'dba'}, $args{'dba-password'} );
    check_db_compatibility();
    insert_schema($args{'datadir'});
}
else {
    print STDERR "$0 called with an invalid --action parameter\n";
    exit(-1);
}

sub create_db {
    print "Creating $RT::DatabaseType database $RT::DatabaseName.\n";
    if ( $RT::DatabaseType eq 'SQLite' ) {
        return;
    }
    elsif ( $RT::DatabaseType eq 'Pg' ) {
        $dbh->do("CREATE DATABASE $RT::DatabaseName WITH ENCODING='UNICODE'");
        if ( $DBI::errstr ) {
            $dbh->do("CREATE DATABASE $RT::DatabaseName") || die $DBI::errstr;
        }
    }
    elsif ( $RT::DatabaseType eq 'Oracle' ) {
        insert_acl();
    }
    elsif ( $RT::DatabaseType eq 'Informix' ) {
        $ENV{'DB_LOCALE'} = 'en_us.utf8';
        $dbh->do("CREATE DATABASE $RT::DatabaseName WITH BUFFERED LOG");
    }
    else {
        $dbh->do("CREATE DATABASE $RT::DatabaseName") or die $DBI::errstr;
    }
}

sub drop_db {
    if ( $RT::DatabaseType eq 'Oracle' ) {
        print <<END;
>>>>>>> a102059e

        $RT::Handle = new RT::Handle;
        $RT::Handle->dbh( $dbh );

        print "Now populating database schema.\n";
        $RT::Handle->InsertSchema( $dbh, $args{'datadir'} );
    }
    elsif ( $action eq 'acl' ) {
        my $dbh = get_admin_dbh();
        check_db_compatibility( $dbh );

        $RT::Handle = new RT::Handle;
        $RT::Handle->dbh( $dbh );

        print "Now inserting database ACLs\n";
        $RT::Handle->InsertACL( $dbh, $args{'datadir'} ) # unless $db_type eq 'Oracle'
    }
    elsif ( $action eq 'coredata' ) {
        $RT::Handle = new RT::Handle;
        $RT::Handle->dbh( undef );
        RT::ConnectToDatabase();
        RT::InitLogging();
        RT::InitSystemObjects();
        check_db_compatibility( $RT::Handle->dbh );

        print "Now inserting RT core system objects\n";
        $RT::Handle->InsertInitialData();
    }
    elsif ( $action eq 'insert' ) {
        $RT::Handle = new RT::Handle;
        RT::Init();
        check_db_compatibility( $RT::Handle->dbh );

        print "Now inserting data\n";
        $RT::Handle->InsertData( $args{'datafile'} || ($args{'datadir'}."/content") );
    }
<<<<<<< HEAD
}

sub check_db_compatibility {
    my $dbh = shift;
    if ( lc $db_type eq "mysql" ) {
        # Check which version we're running
        my $version = ($dbh->selectrow_array("show variables like 'version'"))[1];
        unless ( $version ) {
            print STDERR "Couldn't get version of the mysql server\n";
            exit -1;
        }

        ($version) = $version =~ /^(\d+\.\d+)/;
        if ( $version < 4 ) {
            print STDERR "RT is unsupported on MySQL versions before 4.0.x, it's $version\n";
            exit -1;
        }

        # MySQL must have InnoDB support
        if ( $args{'action'} =~ /^(init|insert|schema)$/ ) {
            print "Checking that mysql has spport for InnoDB.\n" if $args{'debug'};
            my $innodb = ($dbh->selectrow_array("show variables like 'have_innodb'"))[1];
            if ( lc $innodb eq "no" ) {
                print STDERR "RT requires that MySQL be compiled with InnoDB table support.\n".
                  "See http://dev.mysql.com/doc/mysql/en/InnoDB.html\n";
                exit -1;
            } elsif ( lc $innodb eq "disabled" ) {
                print STDERR "RT requires that MySQL InnoDB table support be enabled.\n".
                  ($version < 4
                   ? "Add 'innodb_data_file_path=ibdata1:10M:autoextend' to the [mysqld] section of my.cnf\n"
                   : "Remove the 'skip-innodb' line from your my.cnf file, restart MySQL, and try again.\n");
                exit -1;
            }
        }

        if ( $args{'action'} =~ /^(insert)$/ ) {
            print "Checking that Tickets table is of InnoDB type.\n" if $args{'debug'};
            my $create_table = $dbh->selectrow_arrayref("SHOW CREATE TABLE Tickets")->[1];
            unless ( $create_table =~ /(?:ENGINE|TYPE)=InnoDB/i ) {
                print STDERR "RT requires that all its tables be of InnoDB type.\n".
                    "Upgrade RT tables.\n";
                exit -1;
            }
        }
#        if ( $version >= 4.1 && $args{'action'} =~ /^(insert|schema)$/ ) {
#            print "MySQL >= 4.1, checking that user upgraded.\n" if $args{'debug'};
#            my $create_table = $dbh->selectrow_arrayref("SHOW CREATE TABLE Attachments")->[1];
#            unless ( $create_table =~ /\bContent\b[^,]*BLOB/i ) {
#                print STDERR "*** WARNING: RT since version 3.6 has new schema for MySQL versions after 4.1.0\n"
#                    ."Follow instructions in the UPGRADING.mysql file.\n";
#                sleep 3;
#            }
#        }
    }
}

sub get_dba_password {
    print "In order to create or update your RT database,"
        . " this script needs to connect to your "
        . " $db_type instance on $db_host as $dba_user\n";
    print "Please specify that user's database password below. If the user has no database\n";
    print "password, just press return.\n\n";
    print "Password: ";
    ReadMode('noecho');
    my $password = ReadLine(0);
    ReadMode('normal');
    print "\n";
    return ($password);
}

=head2 get_system_dbh

Returns L<DBI> database handle connected to B<system> with DBA credentials.

See also L<RT::Handle/SystemDSN>.

=cut
=======
    $dbh->do("DROP DATABASE $RT::DatabaseName") or warn $DBI::errstr;
}



sub insert_acl {
    my $base_path = (shift || $RT::EtcPath);

    if ( $RT::DatabaseType eq 'SQLite' ) {
        return;
    } else {
        do $base_path ."/acl.". $RT::DatabaseType
            || die "Couldn't find ACLs for ". $RT::DatabaseType .": " . $@;
    }
>>>>>>> a102059e

sub get_system_dbh {
    return _get_dbh( RT::Handle->SystemDSN, $dba_user, $dba_pass );
}

<<<<<<< HEAD
sub get_admin_dbh {
    return _get_dbh( RT::Handle->DSN, $dba_user, $dba_pass );
}

=head2 get_rt_dbh [USER, PASSWORD]

Returns L<DBI> database handle connected to RT database,
you may specify credentials(USER and PASSWORD) to connect
with. By default connects with credentials from RT config.
=======
sub insert_schema {
    my $base_path = (shift || $RT::EtcPath);

    my $file = get_version_file( $base_path . "/schema." . $RT::DatabaseType );
    unless ( $file ) {
        die "Couldn't find schema file in '$base_path' dir";
    }
    unless ( -f $file || -r $file ) {
        die "File '$file' doesn't exist or couldn't be read";
    }

    my (@schema);
    print "Creating database schema.\n";
>>>>>>> a102059e

    no warnings 'unopened';

<<<<<<< HEAD
sub get_rt_dbh {
    return _get_dbh( RT::Handle->DSN, $db_user, $db_pass );
}

sub _get_dbh {
    my ($dsn, $user, $pass) = @_;
    my $dbh = DBI->connect(
        $dsn, $user, $pass,
        { RaiseError => 0, PrintError => 0 },
    );
    unless ( $dbh ) {
        my $msg = "Failed to connect to $dsn as user '$user': ". $DBI::errstr;
        if ( $args{'debug'} ) {
            require Carp; Carp::confess( $msg );
        } else {
            print STDERR $msg; exit -1;
=======
    open my $fh_schema, "<$file";
    open my $fh_schema_local, "<" . get_version_file( $RT::LocalEtcPath . "/schema." . $RT::DatabaseType );

    my $statement = "";
    foreach my $line (<$fh_schema>, ($_ = ';;'), <$fh_schema_local>) {
        $line =~ s/\#.*//g;
        $line =~ s/--.*//g;
        $statement .= $line;
        if ( $line =~ /;(\s*)$/ ) {
            $statement =~ s/;(\s*)$//g;
            push @schema, $statement;
            $statement = "";
        }
    }
    close $fh_schema; close $fh_schema_local;

    local $SIG{__WARN__} = sub {};
    my $is_local = 0; # local/etc/schema needs to be nonfatal.
    $dbh->begin_work or die $dbh->errstr;
    foreach my $statement (@schema) {
        if ( $statement =~ /^\s*;$/ ) { $is_local = 1; next; }

        print "Executing SQL:\n$statement\n" if defined $args{'debug'};
        my $sth = $dbh->prepare($statement) or die $dbh->errstr;
        unless ( $sth->execute or $is_local ) {
            die "Problem with statement:\n$statement\n" . $sth->errstr;
        }
    }
    $dbh->commit or die $dbh->errstr;

    print "Done setting up database schema.\n";
}


sub insert_initial_data {

    RT::InitLogging();

    #connect to the db, for actual RT work
    connect_rt_handle();

    #Put together a current user object so we can create a User object
    my $CurrentUser = new RT::CurrentUser();

    print "Checking for existing system user...";
    my $test_user = RT::User->new($CurrentUser);
    $test_user->Load('RT_System');
    if ( $test_user->id ) {
        print "found!\n\nYou appear to have a functional RT database.\n"
          . "Exiting, so as not to clobber your existing data.\n";
        exit(-1);

    }
    else {
        print "not found.  This appears to be a new installation.\n";
    }

    print "Creating system user...";
    my $RT_System = new RT::User($CurrentUser);

    my ( $val, $msg ) = $RT_System->_BootstrapCreate(
        Name     => 'RT_System',
        RealName => 'The RT System itself',
        Comments => 'Do not delete or modify this user. '
            . 'It is integral to RT\'s internal database structures',
        Creator  => '1',
        LastUpdatedBy => '1',
    );

    unless ( $val ) {
        print "$msg\n";
        exit(-1);
    }
    print "done.\n";
    $RT::Handle->Disconnect() unless $RT::DatabaseType eq 'SQLite';
}

# load some sort of data into the database

sub insert_data {
    my $datafile = shift;

    #Connect to the database and get RT::SystemUser and RT::Nobody loaded
    RT::Init;

    my $CurrentUser = RT::CurrentUser->new();
    $CurrentUser->LoadByName('RT_System');

    if ( $datafile eq $RT::EtcPath . "/initialdata" ) {

        print "Creating Superuser  ACL...";

        my $superuser_ace = RT::ACE->new($CurrentUser);
        $superuser_ace->_BootstrapCreate(
                             PrincipalId => ACLEquivGroupId( $CurrentUser->Id ),
                             PrincipalType => 'Group',
                             RightName     => 'SuperUser',
                             ObjectType    => 'RT::System',
                             ObjectId      => '1' );

        print "done.\n";
    }

    # Slurp in stuff to insert from the datafile. Possible things to go in here:-
    # @groups, @users, @acl, @queues, @ScripActions, @ScripConditions, @templates

    require $datafile
      || die "Couldn't find initial data for import\n" . $@;

    if ( @Groups ) {
        print "Creating groups...";
        foreach $item (@Groups) {
            my $new_entry = RT::Group->new($CurrentUser);
            my ( $return, $msg ) = $new_entry->_Create(%$item);
            print "(Error: $msg)" unless $return;
            print $return. ".";
        }
        print "done.\n";
    }
    if ( @Users ) {
        print "Creating users...";
        foreach $item (@Users) {
            my $new_entry = new RT::User($CurrentUser);
            my ( $return, $msg ) = $new_entry->Create(%$item);
            print "(Error: $msg)" unless $return;
            print $return. ".";
        }
        print "done.\n";
    }
    if ( @Queues ) {
        print "Creating queues...";
        for $item (@Queues) {
            my $new_entry = new RT::Queue($CurrentUser);
            my ( $return, $msg ) = $new_entry->Create(%$item);
            print "(Error: $msg)" unless $return;
            print $return. ".";
        }
        print "done.\n";
    }
    if ( @ACL ) {
        print "Creating ACL...";
        for my $item (@ACL) {

            my ($princ, $object);

            # Global rights or Queue rights?
            if ( $item->{'Queue'} ) {
                $object = RT::Queue->new($CurrentUser);
                $object->Load( $item->{'Queue'} );
            } else {
                $object = $RT::System;
            }

            # Group rights or user rights?
            if ( $item->{'GroupDomain'} ) {
                $princ = RT::Group->new($CurrentUser);
                if ( $item->{'GroupDomain'} eq 'UserDefined' ) {
                  $princ->LoadUserDefinedGroup( $item->{'GroupId'} );
                } elsif ( $item->{'GroupDomain'} eq 'SystemInternal' ) {
                  $princ->LoadSystemInternalGroup( $item->{'GroupType'} );
                } elsif ( $item->{'GroupDomain'} eq 'RT::System-Role' ) {
                  $princ->LoadSystemRoleGroup( $item->{'GroupType'} );
                } elsif ( $item->{'GroupDomain'} eq 'RT::Queue-Role' &&
                          $item->{'Queue'} )
                {
                  $princ->LoadQueueRoleGroup( Type => $item->{'GroupType'},
                                              Queue => $object->id);
                } else {
                  $princ->Load( $item->{'GroupId'} );
                }
            } else {
                $princ = RT::User->new($CurrentUser);
                $princ->Load( $item->{'UserId'} );
            }

            # Grant it
            my ( $return, $msg ) = $princ->PrincipalObj->GrantRight(
                                                     Right => $item->{'Right'},
                                                     Object => $object );

            if ( $return ) {
                print $return. ".";
            }
            else {
                print $msg . ".";

            }

        }
        print "done.\n";
    }
    if ( @CustomFields ) {
        print "Creating custom fields...";
        for $item (@CustomFields) {
            my $new_entry = new RT::CustomField($CurrentUser);
            my $values    = $item->{'Values'};
            delete $item->{'Values'};
            my $q     = $item->{'Queue'};
            my $q_obj = RT::Queue->new($CurrentUser);
            $q_obj->Load($q);
            if ( $q_obj->Id ) {
                $item->{'Queue'} = $q_obj->Id;
            }
            elsif ( $q == 0 ) {
                $item->{'Queue'} = 0;
            }
            else {
                print "(Error: Could not find queue " . $q . ")\n"
                  unless ( $q_obj->Id );
                next;
            }
            my ( $return, $msg ) = $new_entry->Create(%$item);

            foreach my $value ( @{$values} ) {
                my ( $eval, $emsg ) = $new_entry->AddValue(%$value);
                print "(Error: $emsg)\n" unless $eval;
            }

            print "(Error: $msg)\n" unless $return;
            print $return. ".";
        }

        print "done.\n";
    }

    if ( @ScripActions ) {
        print "Creating ScripActions...";

        for $item (@ScripActions) {
            my $new_entry = RT::ScripAction->new($CurrentUser);
            my $return    = $new_entry->Create(%$item);
            print $return. ".";
        }

        print "done.\n";
    }

    if ( @ScripConditions ) {
        print "Creating ScripConditions...";

        for $item (@ScripConditions) {
            my $new_entry = RT::ScripCondition->new($CurrentUser);
            my $return    = $new_entry->Create(%$item);
            print $return. ".";
        }

        print "done.\n";
    }

    if ( @Templates ) {
        print "Creating templates...";

        for $item (@Templates) {
            my $new_entry = new RT::Template($CurrentUser);
            my $return    = $new_entry->Create(%$item);
            print $return. ".";
        }
        print "done.\n";
    }
    if ( @Scrips ) {
        print "Creating scrips...";

        for $item (@Scrips) {
            my $new_entry = new RT::Scrip($CurrentUser);
            my ( $return, $msg ) = $new_entry->Create(%$item);
            if ( $return ) {
                print $return. ".";
            }
            else {
                print "(Error: $msg)\n";
            }
        }
        print "done.\n";
    }
    if ( @Attributes ) {
        print "Creating predefined searches...";
        my $sys = RT::System->new($CurrentUser);

        for $item (@Attributes) {
            my $obj = delete $item->{Object}; # XXX: make this something loadable
            $obj ||= $sys;
            my ( $return, $msg ) = $obj->AddAttribute (%$item);
            if ( $return ) {
                print $return. ".";
            }
            else {
                print "(Error: $msg)\n";
            }
>>>>>>> a102059e
        }
    }
<<<<<<< HEAD
    return $dbh;
=======
    $RT::Handle->Disconnect() unless $RT::DatabaseType eq 'SQLite';
    print "Done setting up database content.\n";
}

sub check_db_compatibility {
    if ( $RT::DatabaseType eq "mysql" ) {
        # Check which version we're running
        my ($version) = $dbh->selectrow_hashref("show variables like 'version'")->{Value} =~ /^(\d\.\d+)/;
        if ( $version < 4 ) {
            print STDERR "*** WARNING: RT is unsupported on MySQL versions before 4.0.x\n";
        }

        # MySQL must have InnoDB support
        if ( $args{'action'} =~ /^(init|insert|schema)$/ ) {
            print "Checking that mysql has spport for InnoDB.\n" if $args{'debug'};
            my $innodb = $dbh->selectrow_hashref("show variables like 'have_innodb'")->{Value};
            if ( $innodb eq "NO" ) {
                print STDERR "RT requires that MySQL be compiled with InnoDB table support.\n".
                  "See http://dev.mysql.com/doc/mysql/en/InnoDB.html\n";
                exit -1;
            } elsif ( $innodb eq "DISABLED" ) {
                print STDERR "RT requires that MySQL InnoDB table support be enabled.\n".
                  ($version < 4
                   ? "Add 'innodb_data_file_path=ibdata1:10M:autoextend' to the [mysqld] section of my.cnf\n"
                   : "Remove the 'skip-innodb' line from your my.cnf file, restart MySQL, and try again.\n");
                exit -1;
            }
        }
        if ( $args{'action'} =~ /^(insert|schema)$/ ) {
            print "Checking that Tickets table is of InnoDB type.\n" if $args{'debug'};
            my $create_table = $dbh->selectrow_arrayref("SHOW CREATE TABLE Tickets")->[1];
            unless ( $create_table =~ /ENGINE=InnoDB/ ) {
                print STDERR 'RT requires that all its tables be of InnoDB type.\n'.
                    "Upgrade RT tables.\n";
                exit -1;
            }
        }
        if ( $version >= 4.1 && $args{'action'} =~ /^(insert|schema)$/ ) {
            print "MySQL >= 4.1, checking that user upgraded.\n" if $args{'debug'};
            my $create_table = $dbh->selectrow_arrayref("SHOW CREATE TABLE Attachments")->[1];
            unless ( $create_table =~ /\bContent\b[^,]*BLOB/i ) {
                print STDERR "*** WARNING: RT since version 3.6 has new schema for MySQL versions after 4.1.0\n"
                    ."Follow instructions in the UPGRADING.mysql file.\n";
                sleep 3;
            }
        }
    }
}

sub get_dba_password {
    print "In order to create or update your RT database,";
    print "this script needs to connect to your "
      . $RT::DatabaseType
      . " instance on "
      . $RT::DatabaseHost . " as "
      . $args{'dba'} . ".\n";
    print "Please specify that user's database password below. If the user has no database\n";
    print "password, just press return.\n\n";
    print "Password: ";
    ReadMode('noecho');
    my $password = ReadLine(0);
    ReadMode('normal');
    print "\n";
    return ($password);
}

sub _yesno {
    print "Proceed [y/N]:";
    my $x = scalar(<STDIN>);
    $x =~ /^y/i;
}

=head2 get_system_dsn

Returns a dsn suitable for database creates and drops
and user creates and drops.

=cut

sub get_system_dsn {

    my $dsn = get_rt_dsn();

    if ( $RT::DatabaseType eq 'mysql' ) {
        # with mysql, you want to connect sans database to funge things
        $dsn =~ s/dbname=$RT::DatabaseName//;
    }
    elsif ( $RT::DatabaseType eq 'Pg' ) {
        # with postgres, you want to connect to database1
        $dsn =~ s/dbname=$RT::DatabaseName/dbname=template1/;
    }
    elsif ( $RT::DatabaseType eq 'Informix' ) {
        # with Informix, you want to connect sans database:
        $dsn =~ s/Informix:$RT::DatabaseName/Informix:/;
    }
    return $dsn;
}

sub get_rt_dsn {
    require RT::Handle;
    $RT::Handle ||= RT::Handle->new;
    $RT::Handle->BuildDSN;
    return $RT::Handle->DSN;
}

sub _get_dbh {
    my ($dsn, $user, $pass) = @_;
    my $dbh = DBI->connect(
        $dsn, $user, $pass,
        { RaiseError => 0, PrintError => 0 },
    );
    unless ( $dbh ) {
        my $msg = "Failed to connect to $dsn as user '$user': ". $DBI::errstr;
        if ( $args{'debug'} ) {
            require Carp; Carp::confess( $msg );
        } else {
            print STDERR $msg; exit -1;
        }
    }
    return $dbh;
}

sub get_system_dbh {
    return _get_dbh( get_system_dsn(), $args{'dba'}, $args{'dba-password'} );
}

sub get_rt_dbh {
    my ($user, $pass) = @_;
    if ( @_ ) {
        ($user, $pass) = @_;
    } else {
        ($user, $pass) = ($RT::DatabaseUser, $RT::DatabasePassword);
    }
    return _get_dbh( get_rt_dsn, $user, $pass );
}

=head2 connect_rt_handle

Returns connected C<$RT::Handle>, connect with credentials from RT config.

=cut

sub connect_rt_handle {

    require RT::Handle;

    $RT::Handle ||= RT::Handle->new;
    $RT::Handle->Connect;

    return $RT::Handle;
}

=head1 get_version_file

Takes base name of the file as argument, scans for <base name>-<version> named
files and returns file name with closest version to the version of the RT DB.

=cut

sub get_version_file {
    my $base_name = shift;

    require File::Glob;
    my @files = File::Glob::bsd_glob("$base_name*");
    return '' unless @files;

    my %version = map { $_ =~ /\.\w+-([-\w\.]+)$/; ($1||0) => $_ } @files;
    my $db_version = connect_rt_handle()->DatabaseVersion;
    print "Server version $db_version\n";
    my $version;
    foreach ( reverse sort cmp_version keys %version ) {
        print "version $_\n"; print "comparision ".  cmp_version( $db_version, $_ ) ."\n";
        if ( cmp_version( $db_version, $_ ) >= 0 ) {
            $version = $_;
            last;
        }
    }

    return defined $version? $version{ $version } : undef;
}

sub cmp_version($$) {
    my ($a, $b) = (@_);
    my @a = split /[^0-9]+/, $a;
    my @b = split /[^0-9]+/, $b;
    for ( my $i = 0; $i < @a; $i++ ) {
        return 1 unless defined $b[$i];
        return $a[$i] <=> $b[$i] if $a[$i] <=> $b[$i];
    }
    return 0 if @a == @b;
    return -1;
}

=head2 ACLEquivGroupId

Given a userid, return that user's acl equivalence group

=cut

sub ACLEquivGroupId {
    my $username = shift;
    my $user     = RT::User->new($RT::SystemUser);
    $user->Load($username);
    my $equiv_group = RT::Group->new($RT::SystemUser);
    $equiv_group->LoadACLEquivalenceGroup($user);
    return ( $equiv_group->Id );
>>>>>>> a102059e
}

sub help {

    print <<EOF;

$0: Set up RT's database

--action        init    Initialize the database
                drop    Drop the database.
                        This will ERASE ALL YOUR DATA
                insert  Insert data into RT's database.
                        By default, will use RT's installation data.
                        To use a local or supplementary datafile, specify it
                        using the '--datafile' option below.

                acl     Initialize only the database ACLs
                        To use a local or supplementary datafile, specify it
                        using the '--datadir' option below.

                schema  Initialize only the database schema
                        To use a local or supplementary datafile, specify it
                        using the '--datadir' option below.

--datafile /path/to/datafile
--datadir /path/to/              Used to specify a path to find the local
                                database schema and acls to be installed.


--dba                           dba's username
--dba-password                  dba's password
--prompt-for-dba-password       Ask for the database administrator's password interactively


EOF

}

1;<|MERGE_RESOLUTION|>--- conflicted
+++ resolved
@@ -47,13 +47,7 @@
 # 
 # END BPS TAGGED BLOCK }}}
 use strict;
-<<<<<<< HEAD
 use warnings;
-=======
-use vars qw($PROMPT $VERSION $Nobody $SystemUser $item);
-use vars
-  qw(@Groups @Users @ACL @Queues @ScripActions @ScripConditions @Templates @CustomFields @Scrips @Attributes);
->>>>>>> a102059e
 
 use vars qw($Nobody $SystemUser $item);
 
@@ -88,7 +82,6 @@
     exit(-1);
 }
 
-<<<<<<< HEAD
 # check and setup @actions
 my @actions = grep $_, split /,/, $args{'action'};
 if ( @actions > 1 && $args{'datafile'} ) {
@@ -103,27 +96,9 @@
     if ( ($_ eq 'init' || $_ eq 'drop') && @actions > 1 ) {
         print STDERR "You can not mix init or drop action with any action.\n";
         exit(-1);
-=======
-$| = 1;    #unbuffer that output.
-
-if ( $args{'prompt-for-dba-password'} ) {
-    $args{'dba-password'} = get_dba_password();
-    chomp( $args{'dba-password'} );
-}
-
-my $dbh;
-if ( $args{'action'} eq 'init' ) {
-    $dbh = get_system_dbh();
-    print "Now creating a database for RT.\n";
-    if ( $RT::DatabaseType ne 'Oracle' || $args{'dba'} ne $RT::DatabaseUser ) {
-        create_db();
-    } else {
-        print "...skipped as ".$args{'dba'} ." is not " . $RT::DatabaseUser . " or we're working with Oracle.\n";
->>>>>>> a102059e
-    }
-}
-
-<<<<<<< HEAD
+    }
+}
+
 # convert init to multiple actions
 if ( $actions[0] eq 'init' ) {
     @actions = qw(create schema acl coredata insert);
@@ -136,9 +111,6 @@
     print "Using Database$key from RT_DB_". uc($key) ." environment variable.\n";
     RT->Config->Set( "Database$key", $ENV{ 'RT_DB_'. uc $key });
 }
-=======
-    check_db_compatibility();
->>>>>>> a102059e
 
 my $db_type = RT->Config->Get('DatabaseType') || '';
 my $db_host = RT->Config->Get('DatabaseHost') || '';
@@ -149,7 +121,6 @@
 # load it here to get error immidiatly if DB type is not supported
 require RT::Handle;
 
-<<<<<<< HEAD
 if ( $db_type eq 'SQLite' && !File::Spec->file_name_is_absolute($db_name) ) {
     $db_name = File::Spec->catfile($RT::VarPath, $db_name);
     RT->Config->Set( DatabaseName => $db_name );
@@ -186,72 +157,6 @@
     elsif ( $action eq 'schema' ) {
         my $dbh = get_admin_dbh();
         check_db_compatibility( $dbh );
-=======
-        if ( $RT::DatabaseType eq "Oracle" ) {
-            $dbh = get_rt_dbh();
-        } else {
-            $dbh = get_rt_dbh( $args{'dba'}, $args{'dba-password'} );
-        }
-    }
-    print "Now populating database schema.\n";
-    insert_schema();
-    print "Now inserting database ACLs\n";
-    insert_acl() unless $RT::DatabaseType eq 'Oracle';
-    print "Now inserting RT core system objects\n";
-    insert_initial_data();
-    print "Now inserting RT data\n";
-    insert_data( $RT::EtcPath . "/initialdata" );
-}
-elsif ( $args{'action'} eq 'drop' ) {
-    $dbh = get_system_dbh();
-    drop_db();
-}
-elsif ( $args{'action'} eq 'insert' ) {
-    $dbh = get_rt_dbh();
-    check_db_compatibility();
-    insert_data( $args{'datafile'} || ($args{'datadir'}."/content") );
-}
-elsif ( $args{'action'} eq 'acl' ) {
-    $dbh = get_rt_dbh( $args{'dba'}, $args{'dba-password'} );
-    insert_acl($args{'datadir'});
-}
-elsif ( $args{'action'} eq 'schema' ) {
-    $dbh = get_rt_dbh( $args{'dba'}, $args{'dba-password'} );
-    check_db_compatibility();
-    insert_schema($args{'datadir'});
-}
-else {
-    print STDERR "$0 called with an invalid --action parameter\n";
-    exit(-1);
-}
-
-sub create_db {
-    print "Creating $RT::DatabaseType database $RT::DatabaseName.\n";
-    if ( $RT::DatabaseType eq 'SQLite' ) {
-        return;
-    }
-    elsif ( $RT::DatabaseType eq 'Pg' ) {
-        $dbh->do("CREATE DATABASE $RT::DatabaseName WITH ENCODING='UNICODE'");
-        if ( $DBI::errstr ) {
-            $dbh->do("CREATE DATABASE $RT::DatabaseName") || die $DBI::errstr;
-        }
-    }
-    elsif ( $RT::DatabaseType eq 'Oracle' ) {
-        insert_acl();
-    }
-    elsif ( $RT::DatabaseType eq 'Informix' ) {
-        $ENV{'DB_LOCALE'} = 'en_us.utf8';
-        $dbh->do("CREATE DATABASE $RT::DatabaseName WITH BUFFERED LOG");
-    }
-    else {
-        $dbh->do("CREATE DATABASE $RT::DatabaseName") or die $DBI::errstr;
-    }
-}
-
-sub drop_db {
-    if ( $RT::DatabaseType eq 'Oracle' ) {
-        print <<END;
->>>>>>> a102059e
 
         $RT::Handle = new RT::Handle;
         $RT::Handle->dbh( $dbh );
@@ -288,7 +193,6 @@
         print "Now inserting data\n";
         $RT::Handle->InsertData( $args{'datafile'} || ($args{'datadir'}."/content") );
     }
-<<<<<<< HEAD
 }
 
 sub check_db_compatibility {
@@ -366,28 +270,11 @@
 See also L<RT::Handle/SystemDSN>.
 
 =cut
-=======
-    $dbh->do("DROP DATABASE $RT::DatabaseName") or warn $DBI::errstr;
-}
-
-
-
-sub insert_acl {
-    my $base_path = (shift || $RT::EtcPath);
-
-    if ( $RT::DatabaseType eq 'SQLite' ) {
-        return;
-    } else {
-        do $base_path ."/acl.". $RT::DatabaseType
-            || die "Couldn't find ACLs for ". $RT::DatabaseType .": " . $@;
-    }
->>>>>>> a102059e
 
 sub get_system_dbh {
     return _get_dbh( RT::Handle->SystemDSN, $dba_user, $dba_pass );
 }
 
-<<<<<<< HEAD
 sub get_admin_dbh {
     return _get_dbh( RT::Handle->DSN, $dba_user, $dba_pass );
 }
@@ -397,25 +284,9 @@
 Returns L<DBI> database handle connected to RT database,
 you may specify credentials(USER and PASSWORD) to connect
 with. By default connects with credentials from RT config.
-=======
-sub insert_schema {
-    my $base_path = (shift || $RT::EtcPath);
-
-    my $file = get_version_file( $base_path . "/schema." . $RT::DatabaseType );
-    unless ( $file ) {
-        die "Couldn't find schema file in '$base_path' dir";
-    }
-    unless ( -f $file || -r $file ) {
-        die "File '$file' doesn't exist or couldn't be read";
-    }
-
-    my (@schema);
-    print "Creating database schema.\n";
->>>>>>> a102059e
 
     no warnings 'unopened';
 
-<<<<<<< HEAD
 sub get_rt_dbh {
     return _get_dbh( RT::Handle->DSN, $db_user, $db_pass );
 }
@@ -432,508 +303,9 @@
             require Carp; Carp::confess( $msg );
         } else {
             print STDERR $msg; exit -1;
-=======
-    open my $fh_schema, "<$file";
-    open my $fh_schema_local, "<" . get_version_file( $RT::LocalEtcPath . "/schema." . $RT::DatabaseType );
-
-    my $statement = "";
-    foreach my $line (<$fh_schema>, ($_ = ';;'), <$fh_schema_local>) {
-        $line =~ s/\#.*//g;
-        $line =~ s/--.*//g;
-        $statement .= $line;
-        if ( $line =~ /;(\s*)$/ ) {
-            $statement =~ s/;(\s*)$//g;
-            push @schema, $statement;
-            $statement = "";
-        }
-    }
-    close $fh_schema; close $fh_schema_local;
-
-    local $SIG{__WARN__} = sub {};
-    my $is_local = 0; # local/etc/schema needs to be nonfatal.
-    $dbh->begin_work or die $dbh->errstr;
-    foreach my $statement (@schema) {
-        if ( $statement =~ /^\s*;$/ ) { $is_local = 1; next; }
-
-        print "Executing SQL:\n$statement\n" if defined $args{'debug'};
-        my $sth = $dbh->prepare($statement) or die $dbh->errstr;
-        unless ( $sth->execute or $is_local ) {
-            die "Problem with statement:\n$statement\n" . $sth->errstr;
-        }
-    }
-    $dbh->commit or die $dbh->errstr;
-
-    print "Done setting up database schema.\n";
-}
-
-
-sub insert_initial_data {
-
-    RT::InitLogging();
-
-    #connect to the db, for actual RT work
-    connect_rt_handle();
-
-    #Put together a current user object so we can create a User object
-    my $CurrentUser = new RT::CurrentUser();
-
-    print "Checking for existing system user...";
-    my $test_user = RT::User->new($CurrentUser);
-    $test_user->Load('RT_System');
-    if ( $test_user->id ) {
-        print "found!\n\nYou appear to have a functional RT database.\n"
-          . "Exiting, so as not to clobber your existing data.\n";
-        exit(-1);
-
-    }
-    else {
-        print "not found.  This appears to be a new installation.\n";
-    }
-
-    print "Creating system user...";
-    my $RT_System = new RT::User($CurrentUser);
-
-    my ( $val, $msg ) = $RT_System->_BootstrapCreate(
-        Name     => 'RT_System',
-        RealName => 'The RT System itself',
-        Comments => 'Do not delete or modify this user. '
-            . 'It is integral to RT\'s internal database structures',
-        Creator  => '1',
-        LastUpdatedBy => '1',
-    );
-
-    unless ( $val ) {
-        print "$msg\n";
-        exit(-1);
-    }
-    print "done.\n";
-    $RT::Handle->Disconnect() unless $RT::DatabaseType eq 'SQLite';
-}
-
-# load some sort of data into the database
-
-sub insert_data {
-    my $datafile = shift;
-
-    #Connect to the database and get RT::SystemUser and RT::Nobody loaded
-    RT::Init;
-
-    my $CurrentUser = RT::CurrentUser->new();
-    $CurrentUser->LoadByName('RT_System');
-
-    if ( $datafile eq $RT::EtcPath . "/initialdata" ) {
-
-        print "Creating Superuser  ACL...";
-
-        my $superuser_ace = RT::ACE->new($CurrentUser);
-        $superuser_ace->_BootstrapCreate(
-                             PrincipalId => ACLEquivGroupId( $CurrentUser->Id ),
-                             PrincipalType => 'Group',
-                             RightName     => 'SuperUser',
-                             ObjectType    => 'RT::System',
-                             ObjectId      => '1' );
-
-        print "done.\n";
-    }
-
-    # Slurp in stuff to insert from the datafile. Possible things to go in here:-
-    # @groups, @users, @acl, @queues, @ScripActions, @ScripConditions, @templates
-
-    require $datafile
-      || die "Couldn't find initial data for import\n" . $@;
-
-    if ( @Groups ) {
-        print "Creating groups...";
-        foreach $item (@Groups) {
-            my $new_entry = RT::Group->new($CurrentUser);
-            my ( $return, $msg ) = $new_entry->_Create(%$item);
-            print "(Error: $msg)" unless $return;
-            print $return. ".";
-        }
-        print "done.\n";
-    }
-    if ( @Users ) {
-        print "Creating users...";
-        foreach $item (@Users) {
-            my $new_entry = new RT::User($CurrentUser);
-            my ( $return, $msg ) = $new_entry->Create(%$item);
-            print "(Error: $msg)" unless $return;
-            print $return. ".";
-        }
-        print "done.\n";
-    }
-    if ( @Queues ) {
-        print "Creating queues...";
-        for $item (@Queues) {
-            my $new_entry = new RT::Queue($CurrentUser);
-            my ( $return, $msg ) = $new_entry->Create(%$item);
-            print "(Error: $msg)" unless $return;
-            print $return. ".";
-        }
-        print "done.\n";
-    }
-    if ( @ACL ) {
-        print "Creating ACL...";
-        for my $item (@ACL) {
-
-            my ($princ, $object);
-
-            # Global rights or Queue rights?
-            if ( $item->{'Queue'} ) {
-                $object = RT::Queue->new($CurrentUser);
-                $object->Load( $item->{'Queue'} );
-            } else {
-                $object = $RT::System;
-            }
-
-            # Group rights or user rights?
-            if ( $item->{'GroupDomain'} ) {
-                $princ = RT::Group->new($CurrentUser);
-                if ( $item->{'GroupDomain'} eq 'UserDefined' ) {
-                  $princ->LoadUserDefinedGroup( $item->{'GroupId'} );
-                } elsif ( $item->{'GroupDomain'} eq 'SystemInternal' ) {
-                  $princ->LoadSystemInternalGroup( $item->{'GroupType'} );
-                } elsif ( $item->{'GroupDomain'} eq 'RT::System-Role' ) {
-                  $princ->LoadSystemRoleGroup( $item->{'GroupType'} );
-                } elsif ( $item->{'GroupDomain'} eq 'RT::Queue-Role' &&
-                          $item->{'Queue'} )
-                {
-                  $princ->LoadQueueRoleGroup( Type => $item->{'GroupType'},
-                                              Queue => $object->id);
-                } else {
-                  $princ->Load( $item->{'GroupId'} );
-                }
-            } else {
-                $princ = RT::User->new($CurrentUser);
-                $princ->Load( $item->{'UserId'} );
-            }
-
-            # Grant it
-            my ( $return, $msg ) = $princ->PrincipalObj->GrantRight(
-                                                     Right => $item->{'Right'},
-                                                     Object => $object );
-
-            if ( $return ) {
-                print $return. ".";
-            }
-            else {
-                print $msg . ".";
-
-            }
-
-        }
-        print "done.\n";
-    }
-    if ( @CustomFields ) {
-        print "Creating custom fields...";
-        for $item (@CustomFields) {
-            my $new_entry = new RT::CustomField($CurrentUser);
-            my $values    = $item->{'Values'};
-            delete $item->{'Values'};
-            my $q     = $item->{'Queue'};
-            my $q_obj = RT::Queue->new($CurrentUser);
-            $q_obj->Load($q);
-            if ( $q_obj->Id ) {
-                $item->{'Queue'} = $q_obj->Id;
-            }
-            elsif ( $q == 0 ) {
-                $item->{'Queue'} = 0;
-            }
-            else {
-                print "(Error: Could not find queue " . $q . ")\n"
-                  unless ( $q_obj->Id );
-                next;
-            }
-            my ( $return, $msg ) = $new_entry->Create(%$item);
-
-            foreach my $value ( @{$values} ) {
-                my ( $eval, $emsg ) = $new_entry->AddValue(%$value);
-                print "(Error: $emsg)\n" unless $eval;
-            }
-
-            print "(Error: $msg)\n" unless $return;
-            print $return. ".";
-        }
-
-        print "done.\n";
-    }
-
-    if ( @ScripActions ) {
-        print "Creating ScripActions...";
-
-        for $item (@ScripActions) {
-            my $new_entry = RT::ScripAction->new($CurrentUser);
-            my $return    = $new_entry->Create(%$item);
-            print $return. ".";
-        }
-
-        print "done.\n";
-    }
-
-    if ( @ScripConditions ) {
-        print "Creating ScripConditions...";
-
-        for $item (@ScripConditions) {
-            my $new_entry = RT::ScripCondition->new($CurrentUser);
-            my $return    = $new_entry->Create(%$item);
-            print $return. ".";
-        }
-
-        print "done.\n";
-    }
-
-    if ( @Templates ) {
-        print "Creating templates...";
-
-        for $item (@Templates) {
-            my $new_entry = new RT::Template($CurrentUser);
-            my $return    = $new_entry->Create(%$item);
-            print $return. ".";
-        }
-        print "done.\n";
-    }
-    if ( @Scrips ) {
-        print "Creating scrips...";
-
-        for $item (@Scrips) {
-            my $new_entry = new RT::Scrip($CurrentUser);
-            my ( $return, $msg ) = $new_entry->Create(%$item);
-            if ( $return ) {
-                print $return. ".";
-            }
-            else {
-                print "(Error: $msg)\n";
-            }
-        }
-        print "done.\n";
-    }
-    if ( @Attributes ) {
-        print "Creating predefined searches...";
-        my $sys = RT::System->new($CurrentUser);
-
-        for $item (@Attributes) {
-            my $obj = delete $item->{Object}; # XXX: make this something loadable
-            $obj ||= $sys;
-            my ( $return, $msg ) = $obj->AddAttribute (%$item);
-            if ( $return ) {
-                print $return. ".";
-            }
-            else {
-                print "(Error: $msg)\n";
-            }
->>>>>>> a102059e
-        }
-    }
-<<<<<<< HEAD
+        }
+    }
     return $dbh;
-=======
-    $RT::Handle->Disconnect() unless $RT::DatabaseType eq 'SQLite';
-    print "Done setting up database content.\n";
-}
-
-sub check_db_compatibility {
-    if ( $RT::DatabaseType eq "mysql" ) {
-        # Check which version we're running
-        my ($version) = $dbh->selectrow_hashref("show variables like 'version'")->{Value} =~ /^(\d\.\d+)/;
-        if ( $version < 4 ) {
-            print STDERR "*** WARNING: RT is unsupported on MySQL versions before 4.0.x\n";
-        }
-
-        # MySQL must have InnoDB support
-        if ( $args{'action'} =~ /^(init|insert|schema)$/ ) {
-            print "Checking that mysql has spport for InnoDB.\n" if $args{'debug'};
-            my $innodb = $dbh->selectrow_hashref("show variables like 'have_innodb'")->{Value};
-            if ( $innodb eq "NO" ) {
-                print STDERR "RT requires that MySQL be compiled with InnoDB table support.\n".
-                  "See http://dev.mysql.com/doc/mysql/en/InnoDB.html\n";
-                exit -1;
-            } elsif ( $innodb eq "DISABLED" ) {
-                print STDERR "RT requires that MySQL InnoDB table support be enabled.\n".
-                  ($version < 4
-                   ? "Add 'innodb_data_file_path=ibdata1:10M:autoextend' to the [mysqld] section of my.cnf\n"
-                   : "Remove the 'skip-innodb' line from your my.cnf file, restart MySQL, and try again.\n");
-                exit -1;
-            }
-        }
-        if ( $args{'action'} =~ /^(insert|schema)$/ ) {
-            print "Checking that Tickets table is of InnoDB type.\n" if $args{'debug'};
-            my $create_table = $dbh->selectrow_arrayref("SHOW CREATE TABLE Tickets")->[1];
-            unless ( $create_table =~ /ENGINE=InnoDB/ ) {
-                print STDERR 'RT requires that all its tables be of InnoDB type.\n'.
-                    "Upgrade RT tables.\n";
-                exit -1;
-            }
-        }
-        if ( $version >= 4.1 && $args{'action'} =~ /^(insert|schema)$/ ) {
-            print "MySQL >= 4.1, checking that user upgraded.\n" if $args{'debug'};
-            my $create_table = $dbh->selectrow_arrayref("SHOW CREATE TABLE Attachments")->[1];
-            unless ( $create_table =~ /\bContent\b[^,]*BLOB/i ) {
-                print STDERR "*** WARNING: RT since version 3.6 has new schema for MySQL versions after 4.1.0\n"
-                    ."Follow instructions in the UPGRADING.mysql file.\n";
-                sleep 3;
-            }
-        }
-    }
-}
-
-sub get_dba_password {
-    print "In order to create or update your RT database,";
-    print "this script needs to connect to your "
-      . $RT::DatabaseType
-      . " instance on "
-      . $RT::DatabaseHost . " as "
-      . $args{'dba'} . ".\n";
-    print "Please specify that user's database password below. If the user has no database\n";
-    print "password, just press return.\n\n";
-    print "Password: ";
-    ReadMode('noecho');
-    my $password = ReadLine(0);
-    ReadMode('normal');
-    print "\n";
-    return ($password);
-}
-
-sub _yesno {
-    print "Proceed [y/N]:";
-    my $x = scalar(<STDIN>);
-    $x =~ /^y/i;
-}
-
-=head2 get_system_dsn
-
-Returns a dsn suitable for database creates and drops
-and user creates and drops.
-
-=cut
-
-sub get_system_dsn {
-
-    my $dsn = get_rt_dsn();
-
-    if ( $RT::DatabaseType eq 'mysql' ) {
-        # with mysql, you want to connect sans database to funge things
-        $dsn =~ s/dbname=$RT::DatabaseName//;
-    }
-    elsif ( $RT::DatabaseType eq 'Pg' ) {
-        # with postgres, you want to connect to database1
-        $dsn =~ s/dbname=$RT::DatabaseName/dbname=template1/;
-    }
-    elsif ( $RT::DatabaseType eq 'Informix' ) {
-        # with Informix, you want to connect sans database:
-        $dsn =~ s/Informix:$RT::DatabaseName/Informix:/;
-    }
-    return $dsn;
-}
-
-sub get_rt_dsn {
-    require RT::Handle;
-    $RT::Handle ||= RT::Handle->new;
-    $RT::Handle->BuildDSN;
-    return $RT::Handle->DSN;
-}
-
-sub _get_dbh {
-    my ($dsn, $user, $pass) = @_;
-    my $dbh = DBI->connect(
-        $dsn, $user, $pass,
-        { RaiseError => 0, PrintError => 0 },
-    );
-    unless ( $dbh ) {
-        my $msg = "Failed to connect to $dsn as user '$user': ". $DBI::errstr;
-        if ( $args{'debug'} ) {
-            require Carp; Carp::confess( $msg );
-        } else {
-            print STDERR $msg; exit -1;
-        }
-    }
-    return $dbh;
-}
-
-sub get_system_dbh {
-    return _get_dbh( get_system_dsn(), $args{'dba'}, $args{'dba-password'} );
-}
-
-sub get_rt_dbh {
-    my ($user, $pass) = @_;
-    if ( @_ ) {
-        ($user, $pass) = @_;
-    } else {
-        ($user, $pass) = ($RT::DatabaseUser, $RT::DatabasePassword);
-    }
-    return _get_dbh( get_rt_dsn, $user, $pass );
-}
-
-=head2 connect_rt_handle
-
-Returns connected C<$RT::Handle>, connect with credentials from RT config.
-
-=cut
-
-sub connect_rt_handle {
-
-    require RT::Handle;
-
-    $RT::Handle ||= RT::Handle->new;
-    $RT::Handle->Connect;
-
-    return $RT::Handle;
-}
-
-=head1 get_version_file
-
-Takes base name of the file as argument, scans for <base name>-<version> named
-files and returns file name with closest version to the version of the RT DB.
-
-=cut
-
-sub get_version_file {
-    my $base_name = shift;
-
-    require File::Glob;
-    my @files = File::Glob::bsd_glob("$base_name*");
-    return '' unless @files;
-
-    my %version = map { $_ =~ /\.\w+-([-\w\.]+)$/; ($1||0) => $_ } @files;
-    my $db_version = connect_rt_handle()->DatabaseVersion;
-    print "Server version $db_version\n";
-    my $version;
-    foreach ( reverse sort cmp_version keys %version ) {
-        print "version $_\n"; print "comparision ".  cmp_version( $db_version, $_ ) ."\n";
-        if ( cmp_version( $db_version, $_ ) >= 0 ) {
-            $version = $_;
-            last;
-        }
-    }
-
-    return defined $version? $version{ $version } : undef;
-}
-
-sub cmp_version($$) {
-    my ($a, $b) = (@_);
-    my @a = split /[^0-9]+/, $a;
-    my @b = split /[^0-9]+/, $b;
-    for ( my $i = 0; $i < @a; $i++ ) {
-        return 1 unless defined $b[$i];
-        return $a[$i] <=> $b[$i] if $a[$i] <=> $b[$i];
-    }
-    return 0 if @a == @b;
-    return -1;
-}
-
-=head2 ACLEquivGroupId
-
-Given a userid, return that user's acl equivalence group
-
-=cut
-
-sub ACLEquivGroupId {
-    my $username = shift;
-    my $user     = RT::User->new($RT::SystemUser);
-    $user->Load($username);
-    my $equiv_group = RT::Group->new($RT::SystemUser);
-    $equiv_group->LoadACLEquivalenceGroup($user);
-    return ( $equiv_group->Id );
->>>>>>> a102059e
 }
 
 sub help {
