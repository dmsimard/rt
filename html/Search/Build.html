%# BEGIN BPS TAGGED BLOCK {{{
%# 
%# COPYRIGHT:
%#  
%# This software is Copyright (c) 1996-2007 Best Practical Solutions, LLC 
%#                                          <jesse@bestpractical.com>
%# 
%# (Except where explicitly superseded by other copyright notices)
%# 
%# 
%# LICENSE:
%# 
%# This work is made available to you under the terms of Version 2 of
%# the GNU General Public License. A copy of that license should have
%# been provided with this software, but in any event can be snarfed
%# from www.gnu.org.
%# 
%# This work is distributed in the hope that it will be useful, but
%# WITHOUT ANY WARRANTY; without even the implied warranty of
%# MERCHANTABILITY or FITNESS FOR A PARTICULAR PURPOSE.  See the GNU
%# General Public License for more details.
%# 
%# You should have received a copy of the GNU General Public License
%# along with this program; if not, write to the Free Software
%# Foundation, Inc., 51 Franklin Street, Fifth Floor, Boston, MA
%# 02110-1301 or visit their web page on the internet at
%# http://www.gnu.org/copyleft/gpl.html.
%# 
%# 
%# CONTRIBUTION SUBMISSION POLICY:
%# 
%# (The following paragraph is not intended to limit the rights granted
%# to you to modify and distribute this software under the terms of
%# the GNU General Public License and is only of importance to you if
%# you choose to contribute your changes and enhancements to the
%# community by submitting them to Best Practical Solutions, LLC.)
%# 
%# By intentionally submitting any modifications, corrections or
%# derivatives to this work, or any other work intended for use with
%# Request Tracker, to Best Practical Solutions, LLC, you confirm that
%# you are the copyright holder for those contributions and you grant
%# Best Practical Solutions,  LLC a nonexclusive, worldwide, irrevocable,
%# royalty-free, perpetual, license to use, copy, create derivative
%# works based on those contributions, and sublicense and distribute
%# those contributions and any derivatives thereof.
%# 
%# END BPS TAGGED BLOCK }}}
%#
%# Data flow here:
%#   The page receives a Query from the previous page, and maybe arguments
%#   corresponding to actions.  (If it doesn't get a Query argument, it pulls
%#   one out of the session hash.  Also, it could be getting just a raw query from
%#   Build/Edit.html (Advanced).)
%#
%#   After doing some stuff with default arguments and saved searches, the ParseQuery
%#   function (which is similar to, but not the same as, _parser in RT/Tickets_Overlay_SQL)
%#   converts the Query into a RT::Interface::Web::QueryBuilder::Tree.  This mason file
%#   then adds stuff to or modifies the tree based on the actions that had been requested
%#   by clicking buttons.  It then calls GetQueryAndOptionList on the tree to generate
%#   the SQL query (which is saved as a hidden input) and the option list for the Clauses
%#   box in the top right corner.
%#
%#   Worthwhile refactoring: the tree manipulation code for the actions could use some cleaning
%#   up.  The node-adding code is different in the "add" actions from in ParseQuery, which leads
%#   to things like ParseQuery correctly not quoting numbers in numerical fields, while the "add"
%#   action does quote it (this breaks SQLite).
%#
<& /Elements/Header, Title => $title &>
<& /Ticket/Elements/Tabs, 
    current_tab => "Search/Build.html?".$QueryString, 
    Title => $title,
    %query,
    SavedSearchId => $saved_search{'Id'},
&>

<form method="post" action="Build.html" name="BuildQuery">
<input type="hidden" class="hidden" name="SavedSearchId" value="<% $saved_search{'Id'} %>" />
<input type="hidden" class="hidden" name="Query" value="<% $query{'Query'} %>" />
<input type="hidden" class="hidden" name="Format" value="<% $query{'Format'} %>" />

<table width="100%" border="0" cellpadding="5">
<tr valign="top"><td class="boxcontainer" rowspan="2" width="65%">

<& Elements/PickCriteria, query => $query{'Query'}, cfqueues => $queues &>
<& /Elements/Submit, Caption => loc('Add these terms to your search'), Label => loc('Add'), Name => 'AddClause'&>

</td><td>

<& Elements/EditQuery,
    %ARGS,
    actions => \@actions,
    optionlist => $optionlist,
    Description => $saved_search{'Description'},
&>
<& /Elements/Submit, Label => loc('Add and Search'), Name => 'DoSearch'&>

</td></tr>
<tr valign="top"><td>

<& Elements/EditSearches, %saved_search, CurrentSearch => \%query &>

</td></tr>
<tr><td colspan="2" class="boxcontainer">

<& Elements/DisplayOptions,
    %ARGS, %query,
    AvailableColumns => $AvailableColumns,
    CurrentFormat    => $CurrentFormat,
&>

<& /Elements/Submit, Label => loc('Add and Search'), Name => 'DoSearch'&>

</td></tr></table>
</form>

<%INIT>
use RT::Interface::Web::QueryBuilder;
use RT::Interface::Web::QueryBuilder::Tree;

my $title = loc("Query Builder");

my %query;
for( qw(Query Format OrderBy Order RowsPerPage) ) {
    $query{$_} = $ARGS{$_};
}

my %saved_search;
my @actions = $m->comp( 'Elements/EditSearches:Init', %ARGS, Query => \%query, SavedSearch => \%saved_search);

if ( $NewQuery ) {

    # Wipe all data-carrying variables clear if we want a new
    # search, or we're deleting an old one..
<<<<<<< HEAD
    %query = ();
    %saved_search = ( Id => 'new' );
=======
    $Query       = '';
    $Format      = '';
    $Description = '';
    $SearchId    = '';
    $Order       = '';
    $OrderBy     = '';
    $RowsPerPage = undef;

    # ($search hasn't been set yet; no need to clear)
>>>>>>> 262fe5a2

    # ..then wipe the session out..
    delete $session{'CurrentSearchHash'};

    # ..and the search results.
    $session{'tickets'}->CleanSlate if defined $session{'tickets'};
}

{ # Attempt to load what we can from the session and preferences, set defaults

    my $current = $session{'CurrentSearchHash'};
    my $prefs = $session{'CurrentUser'}->UserObj->Preferences("SearchDisplay") || {};
    my $default = { Query => '', Format => '', OrderBy => 'id', Order => 'ASC', RowsPerPage => 50 };

    for( qw(Query Format OrderBy Order RowsPerPage) ) {
        $query{$_} = $current->{$_} unless defined $query{$_};
        $query{$_} = $prefs->{$_} unless defined $query{$_};
        $query{$_} = $default->{$_} unless defined $query{$_};
    }

    for( qw(Order OrderBy) ) {
        if (ref $query{$_} eq "ARRAY") {
            $query{$_} = join( '|', @{ $query{$_} } );
        }
    }
    if ( $query{'Format'} ) {
        # Clean unwanted junk from the format
        $query{'Format'} = $m->comp( '/Elements/ScrubHTML', Content => $query{'Format'} );
    }
}

<<<<<<< HEAD

my $ParseQuery = sub {
    my ($string, $results) = shift;
=======
# }}}

# {{{ If the user wants to copy a search, uncouple from the one that this was based on, but don't erase the $Query or $Format
if ( $ARGS{'CopySearch'} ) {
    $SearchId    = 'new';
    $search      = undef;
    $Description = loc( "[_1] copy", $Description );
}

# }}}

# {{{ if we're asked to revert the current search, we just want to load it
if ( $ARGS{'Revert'} ) {
    $ARGS{'LoadSavedSearch'} = $SearchId;
}

# }}}

# {{{ if we're asked to load a search, load it.

if ( my ($container_object, $search_id ) = _parse_saved_search ($ARGS{'LoadSavedSearch'})) {
    $search = $container_object->Attributes->WithId($search_id);

    # We have a $search and now; import the others
    $SearchId    = $ARGS{'LoadSavedSearch'};
    $Description = $search->Description;
    $Format      = $search->SubValue('Format');
    $Query       = $search->SubValue('Query');
    $Order       = $search->SubValue('Order');
    $OrderBy     = $search->SubValue('OrderBy');
    $RowsPerPage = $search->SubValue('RowsPerPage');
}

# }}}

# {{{ if we're asked to save the current search, save it
if ( $ARGS{'Save'} ) {
    if ( $search && $search->id ) {
	# permission check
	if ($search->Object->isa('RT::System')) {
	    unless ($session{'CurrentUser'}->HasRight( Object=> $RT::System, Right => 'SuperUser')) {
		Abort("No permission to save system-wide searches");
	    }
	}

        # This search is based on a previously loaded search -- so
        # just update the current search object with new values
        $search->SetSubValues(
            Format      => $Format,
            Query       => $Query,
            Order       => $Order,
            OrderBy     => $OrderBy,
            RowsPerPage => $RowsPerPage,
        );
        $search->SetDescription($Description);

    }
    elsif ( $SearchId eq 'new' ) {
        my $saved_search = RT::SavedSearch->new( $session{'CurrentUser'} );
        my ( $ok, $search_msg ) = $saved_search->Save(
            Privacy      => $ARGS{'Owner'},
            Name         => $Description,
            SearchParams => {
                Format      => $Format,
                Query       => $Query,
                Order       => $Order,
                OrderBy     => $OrderBy,
                RowsPerPage => $RowsPerPage } );

	if ($ok) {
	    $search = $session{'CurrentUser'}->UserObj->Attributes->WithId($saved_search->Id);
	    # Build new SearchId
	    $SearchId =
		    ref( $session{'CurrentUser'}->UserObj ) . '-'
			. $session{'CurrentUser'}->UserObj->Id
			. '-SavedSearch-'
			. $search->Id;
	}
	else {
	    push @actions, [ loc("Can't find a saved search to work with").': '.loc($search_msg), 0 ];
	}
    }
    else {
        push @actions, [ loc("Can't save this search"), 0 ];
    }

}

# }}}


# {{{ Parse the query
use Regexp::Common qw /delimited/;

# States
use constant VALUE   => 1;
use constant AGGREG  => 2;
use constant OP      => 4;
use constant PAREN   => 8;
use constant KEYWORD => 16;

my $_match = sub {

    # Case insensitive equality
    my ( $y, $x ) = @_;
    return 1 if $x =~ /^$y$/i;

    #  return 1 if ((lc $x) eq (lc $y)); # Why isnt this equiv?
    return 0;
};

my $ParseQuery = sub {
    my $string  = shift;
    my $tree    = shift;
    my $actions = shift;
    my $want    = KEYWORD | PAREN;
    my $last    = undef;

    my $depth = 1;

    # make a tree root
    $$tree = RT::Interface::Web::QueryBuilder::Tree->new;
    my $root       = RT::Interface::Web::QueryBuilder::Tree->new( 'AND', $$tree );
    my $parentnode = $root;

    # on new searches, we're passed undef but still need to construct the
    # RT::Interface::Web::QueryBuilder::Tree.  Quiet warning
    return unless defined $string;

    # get the FIELDS from Tickets_Overlay
    my $tickets = new RT::Tickets( $session{'CurrentUser'} );
    my %FIELDS  = %{ $tickets->FIELDS };

    # Lower Case version of FIELDS, for case insensitivity
    my %lcfields = map { ( lc($_) => $_ ) } ( keys %FIELDS );

    my @tokens     = qw[VALUE AGGREG OP PAREN KEYWORD];
    my $re_aggreg  = qr[(?i:AND|OR)];
    my $re_value   = qr[$RE{delimited}{-delim=>qq{\'\"}}|\d+];
    my $re_keyword = qr[$RE{delimited}{-delim=>qq{\'\"}}|(?:\{|\}|\w|\.)+];
    my $re_op      =
      qr[=|!=|>=|<=|>|<|(?i:IS NOT)|(?i:IS)|(?i:NOT LIKE)|(?i:LIKE)]
      ;    # long to short
    my $re_paren = qr'\(|\)';

    # assume that $ea is AND if it is not set
    my ( $ea, $key, $op, $value ) = ( "AND", "", "", "" );

    # order of matches in the RE is important.. op should come early,
    # because it has spaces in it.  otherwise "NOT LIKE" might be parsed
    # as a keyword or value.

    while (
        $string =~ /(
                      $re_aggreg
                      |$re_op
                      |$re_keyword
                      |$re_value
                      |$re_paren
                     )/igx
      )
    {
        my $val     = $1;
        my $current = 0;

        # Highest priority is last
        $current = OP    if $_match->( $re_op,    $val );
        $current = VALUE if $_match->( $re_value, $val );
        $current = KEYWORD
          if $_match->( $re_keyword, $val ) && ( $want & KEYWORD );
        $current = AGGREG if $_match->( $re_aggreg, $val );
        $current = PAREN  if $_match->( $re_paren,  $val );

        unless ( $current && $want & $current ) {

            # Error
            # FIXME: I will only print out the highest $want value
            my $token = $tokens[ ( ( log $want ) / ( log 2 ) ) ];
            push @$actions,
              [
                loc("Error near ->[_1]<- expecting a [_2] in '[_3]'",
                                  $val,              $token, $string ),
                -1
              ];
        }

        # State Machine:
        my $parentdepth = $depth;

        # Parens are highest priority
        if ( $current & PAREN ) {
            if ( $val eq "(" ) {
                $depth++;

                # make a new node that the clauses can be children of
                $parentnode = RT::Interface::Web::QueryBuilder::Tree->new( $ea, $parentnode );
            }
            else {
                $depth--;
                $parentnode = $parentnode->getParent();
            }

            $want = KEYWORD | PAREN | AGGREG;
        }
        elsif ( $current & AGGREG ) {
            $ea   = $val;
            $parentnode->setNodeValue($ea);
            $want = KEYWORD | PAREN;
        }
        elsif ( $current & KEYWORD ) {
            $key  = $val;
            $want = OP;
        }
        elsif ( $current & OP ) {
            $op   = $val;
            $want = VALUE;
        }
        elsif ( $current & VALUE ) {
            $value = $val;

            # Remove surrounding quotes from $key, $val
            # (in future, simplify as for($key,$val) { action on $_ })
            if ( $key =~ /$RE{delimited}{-delim=>qq{\'\"}}/ ) {
                substr( $key, 0,  1 ) = "";
                substr( $key, -1, 1 ) = "";
            }
            if ( $val =~ /$RE{delimited}{-delim=>qq{\'\"}}/ ) {
                substr( $val, 0,  1 ) = "";
                substr( $val, -1, 1 ) = "";
            }

            # Unescape escaped characters
            $key =~ s!\\(.)!$1!g;
            $val =~ s!\\(.)!$1!g;

            my $class;

            my ($key_base, $subkey)  = split(/\./,$key,2);
            $key_base =~ s/\..*$//; # Strip off .EmailAddress, for example

            if ( exists $lcfields{lc $key_base } ) {
                $key   = $lcfields{lc $key_base } . (defined $subkey ? '.'.$subkey : '');
                $class = $FIELDS{$key_base}->[0];
            }
            elsif ( $key =~ /^C(?:ustom)?F(?:ield)?\.{(.*)}$/i ) {
                $class = $FIELDS{'CF'}->[0];
            }

            if ( $class ne 'INT' ) {
                $val = "'$val'";
            }

            push @$actions, [ loc("Unknown field: $key"), -1 ] unless $class;

            $want = PAREN | AGGREG;
        }
        else {
            push @$actions, [ loc("I'm lost"), -1 ];
        }

        if ( $current & VALUE ) {
            if ( $key =~ /^CF./ ) {
                $key = "'" . $key . "'";
            }
            my $clause = {
                Key   => $key,
                Op    => $op,
                Value => $val
            };

            # explicity add a child to it
            RT::Interface::Web::QueryBuilder::Tree->new( $clause, $parentnode );

            ( $ea, $key, $op, $value ) = ( "", "", "", "" );

        }
>>>>>>> 262fe5a2

    my $tree = RT::Interface::Web::QueryBuilder::Tree->new('AND');
    @$results = $tree->ParseSQL( Query => $string, CurrentUser => $session{'CurrentUser'} );

<<<<<<< HEAD
    return $tree;
};

my $tree = $ParseQuery->( $query{'Query'}, \@actions );

# if parsing went poorly, send them to the edit page to fix it
if ( $actions[0] ) {
    return $m->comp( "Edit.html", Query => $query{'Query'}, actions => \@actions );
=======
    push @$actions, [ loc("Incomplete query"), -1 ]
      unless ( ( $want | PAREN ) || ( $want | KEYWORD ) );

    push @$actions, [ loc("Incomplete Query"), -1 ]
      unless ( $last && ( $last | PAREN ) || ( $last || VALUE ) );

    # This will never happen, because the parser will complain
    push @$actions, [ loc("Mismatched parentheses"), -1 ]
      unless $depth == 1;
};

my $tree;
{
    my @parsing_errors;
    $ParseQuery->( $Query, \$tree, \@parsing_errors );

    # if parsing went poorly, send them to the edit page
    # to fix it
    if ( @parsing_errors ) {
        return $m->comp(
            "Edit.html",
            Query   => $Query,
            actions => \@parsing_errors
        );
    }
>>>>>>> 262fe5a2
}

my @options = $tree->GetDisplayedNodes;
my @current_values = grep defined, @options[@clauses];
my @new_values = ();

# {{{ Try to find if we're adding a clause
foreach my $arg ( keys %ARGS ) {
    next unless $arg =~ m/^ValueOf(\w+|'CF.{.*?}')$/
                && ( ref $ARGS{$arg} eq "ARRAY"
                     ? grep $_ ne '', @{ $ARGS{$arg} }
                     : $ARGS{$arg} ne '' );

    # We're adding a $1 clause
    my $field = $1;

    my ($op, $value);

    #figure out if it's a grouping
    my $keyword = $ARGS{ $field . "Field" } || $field;

    my ( @ops, @values );
    if ( ref $ARGS{ 'ValueOf' . $field } eq "ARRAY" ) {
        # we have many keys/values to iterate over, because there is
        # more than one CF with the same name.
        @ops    = @{ $ARGS{ $field . 'Op' } };
        @values = @{ $ARGS{ 'ValueOf' . $field } };
    }
    else {
        @ops    = ( $ARGS{ $field . 'Op' } );
        @values = ( $ARGS{ 'ValueOf' . $field } );
    }
    $RT::Logger->error("Bad Parameters passed into Query Builder")
        unless @ops == @values;

    for ( my $i = 0; $i < @ops; $i++ ) {
        my ( $op, $value ) = ( $ops[$i], $values[$i] );
        next if !defined $value || $value eq '';

        if ( $value eq 'NULL' && $op =~ /=/ ) {
            if ( $op eq '=' ) {
                $op = "IS";
            }
            elsif ( $op eq '!=' ) {
                $op = "IS NOT";
            }

            # This isn't "right", but...
            # It has to be this way until #5182 is fixed
            $value = "'NULL'";
        }
        else {
            $value = "'$value'";
        }

        my $clause = {
            Key   => $keyword,
            Op    => $op,
            Value => $value
        };

        my $newnode = RT::Interface::Web::QueryBuilder::Tree->new($clause);
        if (@current_values) {
            foreach my $value (@current_values) {
                my $newindex = $value->getIndex + 1;
                $value->insertSibling( $newindex, $newnode );
                $value = $newnode;
                push @new_values, $newnode;
            }
        }
        else {
            $tree->addChild($newnode);
            push @new_values, $newnode;
        }
        $newnode->getParent->setNodeValue( $ARGS{'AndOr'} );
    }
}

# }}}

push @actions, $m->comp('Elements/EditQuery:Process',
    %ARGS,
    Tree => $tree,
    Selected => \@current_values,
);

push @current_values, @new_values;

# {{{ Rebuild $Query based on the additions / movements

my $optionlist_arrayref;
($query{'Query'}, $optionlist_arrayref) = $tree->GetQueryAndOptionList(\@current_values);

my $optionlist = join "\n", map { qq(<option value="$_->{INDEX}" $_->{SELECTED}>) 
                                  . ("&nbsp;" x (5 * $_->{DEPTH}))
                                  . $m->interp->apply_escapes($_->{TEXT}, 'h') . qq(</option>) } @$optionlist_arrayref;

# }}}

my $queues = $tree->GetReferencedQueues;

# {{{ Deal with format changes
my ( $AvailableColumns, $CurrentFormat );
( $query{'Format'}, $AvailableColumns, $CurrentFormat ) = $m->comp(
    'Elements/BuildFormatString',
    %ARGS,
    cfqueues => $queues,
    Format => $query{'Format'},
);

# }}}

<<<<<<< HEAD
# if we're asked to save the current search, save it
push @actions, $m->comp( 'Elements/EditSearches:Save', %ARGS, Query => \%query, SavedSearch => \%saved_search);
=======
# {{{ If we're modifying an old query, check if it has changed
my $dirty = 0;
$dirty = 1
  if defined $search
  and ($search->SubValue('Format') ne $Format
    or $search->SubValue('Query')       ne $Query
    or $search->SubValue('Order')       ne $Order
    or $search->SubValue('OrderBy')     ne $OrderBy
    or $search->SubValue('RowsPerPage') ne $RowsPerPage );

# }}}
>>>>>>> 262fe5a2

# {{{ Push the updates into the session so we don't loose 'em

$session{'CurrentSearchHash'} = {
    %query,
    SearchId    => $saved_search{'Id'},
    Object      => $saved_search{'Object'},
    Description => $saved_search{'Description'},
};

# }}}

# {{{ Show the results, if we were asked.

if ( $ARGS{'DoSearch'} ) {
    $m->comp( 'Results.html', %query );
    $m->comp( '/Elements/Footer' );
    $m->abort;
}

# }}}

# {{{ Build a querystring for the tabs

my $QueryString = '';
if ($NewQuery) {
    $QueryString = 'NewQuery=1';
}
elsif ( $query{'Query'} ) {
    $QueryString = $m->comp('/Elements/QueryString', %query );
}

# }}}

</%INIT>

<%ARGS>
$NewQuery => 0
@clauses => ()
</%ARGS><|MERGE_RESOLUTION|>--- conflicted
+++ resolved
@@ -131,20 +131,8 @@
 
     # Wipe all data-carrying variables clear if we want a new
     # search, or we're deleting an old one..
-<<<<<<< HEAD
     %query = ();
     %saved_search = ( Id => 'new' );
-=======
-    $Query       = '';
-    $Format      = '';
-    $Description = '';
-    $SearchId    = '';
-    $Order       = '';
-    $OrderBy     = '';
-    $RowsPerPage = undef;
-
-    # ($search hasn't been set yet; no need to clear)
->>>>>>> 262fe5a2
 
     # ..then wipe the session out..
     delete $session{'CurrentSearchHash'};
@@ -176,293 +164,13 @@
     }
 }
 
-<<<<<<< HEAD
 
 my $ParseQuery = sub {
-    my ($string, $results) = shift;
-=======
-# }}}
-
-# {{{ If the user wants to copy a search, uncouple from the one that this was based on, but don't erase the $Query or $Format
-if ( $ARGS{'CopySearch'} ) {
-    $SearchId    = 'new';
-    $search      = undef;
-    $Description = loc( "[_1] copy", $Description );
-}
-
-# }}}
-
-# {{{ if we're asked to revert the current search, we just want to load it
-if ( $ARGS{'Revert'} ) {
-    $ARGS{'LoadSavedSearch'} = $SearchId;
-}
-
-# }}}
-
-# {{{ if we're asked to load a search, load it.
-
-if ( my ($container_object, $search_id ) = _parse_saved_search ($ARGS{'LoadSavedSearch'})) {
-    $search = $container_object->Attributes->WithId($search_id);
-
-    # We have a $search and now; import the others
-    $SearchId    = $ARGS{'LoadSavedSearch'};
-    $Description = $search->Description;
-    $Format      = $search->SubValue('Format');
-    $Query       = $search->SubValue('Query');
-    $Order       = $search->SubValue('Order');
-    $OrderBy     = $search->SubValue('OrderBy');
-    $RowsPerPage = $search->SubValue('RowsPerPage');
-}
-
-# }}}
-
-# {{{ if we're asked to save the current search, save it
-if ( $ARGS{'Save'} ) {
-    if ( $search && $search->id ) {
-	# permission check
-	if ($search->Object->isa('RT::System')) {
-	    unless ($session{'CurrentUser'}->HasRight( Object=> $RT::System, Right => 'SuperUser')) {
-		Abort("No permission to save system-wide searches");
-	    }
-	}
-
-        # This search is based on a previously loaded search -- so
-        # just update the current search object with new values
-        $search->SetSubValues(
-            Format      => $Format,
-            Query       => $Query,
-            Order       => $Order,
-            OrderBy     => $OrderBy,
-            RowsPerPage => $RowsPerPage,
-        );
-        $search->SetDescription($Description);
-
-    }
-    elsif ( $SearchId eq 'new' ) {
-        my $saved_search = RT::SavedSearch->new( $session{'CurrentUser'} );
-        my ( $ok, $search_msg ) = $saved_search->Save(
-            Privacy      => $ARGS{'Owner'},
-            Name         => $Description,
-            SearchParams => {
-                Format      => $Format,
-                Query       => $Query,
-                Order       => $Order,
-                OrderBy     => $OrderBy,
-                RowsPerPage => $RowsPerPage } );
-
-	if ($ok) {
-	    $search = $session{'CurrentUser'}->UserObj->Attributes->WithId($saved_search->Id);
-	    # Build new SearchId
-	    $SearchId =
-		    ref( $session{'CurrentUser'}->UserObj ) . '-'
-			. $session{'CurrentUser'}->UserObj->Id
-			. '-SavedSearch-'
-			. $search->Id;
-	}
-	else {
-	    push @actions, [ loc("Can't find a saved search to work with").': '.loc($search_msg), 0 ];
-	}
-    }
-    else {
-        push @actions, [ loc("Can't save this search"), 0 ];
-    }
-
-}
-
-# }}}
-
-
-# {{{ Parse the query
-use Regexp::Common qw /delimited/;
-
-# States
-use constant VALUE   => 1;
-use constant AGGREG  => 2;
-use constant OP      => 4;
-use constant PAREN   => 8;
-use constant KEYWORD => 16;
-
-my $_match = sub {
-
-    # Case insensitive equality
-    my ( $y, $x ) = @_;
-    return 1 if $x =~ /^$y$/i;
-
-    #  return 1 if ((lc $x) eq (lc $y)); # Why isnt this equiv?
-    return 0;
-};
-
-my $ParseQuery = sub {
-    my $string  = shift;
-    my $tree    = shift;
-    my $actions = shift;
-    my $want    = KEYWORD | PAREN;
-    my $last    = undef;
-
-    my $depth = 1;
-
-    # make a tree root
-    $$tree = RT::Interface::Web::QueryBuilder::Tree->new;
-    my $root       = RT::Interface::Web::QueryBuilder::Tree->new( 'AND', $$tree );
-    my $parentnode = $root;
-
-    # on new searches, we're passed undef but still need to construct the
-    # RT::Interface::Web::QueryBuilder::Tree.  Quiet warning
-    return unless defined $string;
-
-    # get the FIELDS from Tickets_Overlay
-    my $tickets = new RT::Tickets( $session{'CurrentUser'} );
-    my %FIELDS  = %{ $tickets->FIELDS };
-
-    # Lower Case version of FIELDS, for case insensitivity
-    my %lcfields = map { ( lc($_) => $_ ) } ( keys %FIELDS );
-
-    my @tokens     = qw[VALUE AGGREG OP PAREN KEYWORD];
-    my $re_aggreg  = qr[(?i:AND|OR)];
-    my $re_value   = qr[$RE{delimited}{-delim=>qq{\'\"}}|\d+];
-    my $re_keyword = qr[$RE{delimited}{-delim=>qq{\'\"}}|(?:\{|\}|\w|\.)+];
-    my $re_op      =
-      qr[=|!=|>=|<=|>|<|(?i:IS NOT)|(?i:IS)|(?i:NOT LIKE)|(?i:LIKE)]
-      ;    # long to short
-    my $re_paren = qr'\(|\)';
-
-    # assume that $ea is AND if it is not set
-    my ( $ea, $key, $op, $value ) = ( "AND", "", "", "" );
-
-    # order of matches in the RE is important.. op should come early,
-    # because it has spaces in it.  otherwise "NOT LIKE" might be parsed
-    # as a keyword or value.
-
-    while (
-        $string =~ /(
-                      $re_aggreg
-                      |$re_op
-                      |$re_keyword
-                      |$re_value
-                      |$re_paren
-                     )/igx
-      )
-    {
-        my $val     = $1;
-        my $current = 0;
-
-        # Highest priority is last
-        $current = OP    if $_match->( $re_op,    $val );
-        $current = VALUE if $_match->( $re_value, $val );
-        $current = KEYWORD
-          if $_match->( $re_keyword, $val ) && ( $want & KEYWORD );
-        $current = AGGREG if $_match->( $re_aggreg, $val );
-        $current = PAREN  if $_match->( $re_paren,  $val );
-
-        unless ( $current && $want & $current ) {
-
-            # Error
-            # FIXME: I will only print out the highest $want value
-            my $token = $tokens[ ( ( log $want ) / ( log 2 ) ) ];
-            push @$actions,
-              [
-                loc("Error near ->[_1]<- expecting a [_2] in '[_3]'",
-                                  $val,              $token, $string ),
-                -1
-              ];
-        }
-
-        # State Machine:
-        my $parentdepth = $depth;
-
-        # Parens are highest priority
-        if ( $current & PAREN ) {
-            if ( $val eq "(" ) {
-                $depth++;
-
-                # make a new node that the clauses can be children of
-                $parentnode = RT::Interface::Web::QueryBuilder::Tree->new( $ea, $parentnode );
-            }
-            else {
-                $depth--;
-                $parentnode = $parentnode->getParent();
-            }
-
-            $want = KEYWORD | PAREN | AGGREG;
-        }
-        elsif ( $current & AGGREG ) {
-            $ea   = $val;
-            $parentnode->setNodeValue($ea);
-            $want = KEYWORD | PAREN;
-        }
-        elsif ( $current & KEYWORD ) {
-            $key  = $val;
-            $want = OP;
-        }
-        elsif ( $current & OP ) {
-            $op   = $val;
-            $want = VALUE;
-        }
-        elsif ( $current & VALUE ) {
-            $value = $val;
-
-            # Remove surrounding quotes from $key, $val
-            # (in future, simplify as for($key,$val) { action on $_ })
-            if ( $key =~ /$RE{delimited}{-delim=>qq{\'\"}}/ ) {
-                substr( $key, 0,  1 ) = "";
-                substr( $key, -1, 1 ) = "";
-            }
-            if ( $val =~ /$RE{delimited}{-delim=>qq{\'\"}}/ ) {
-                substr( $val, 0,  1 ) = "";
-                substr( $val, -1, 1 ) = "";
-            }
-
-            # Unescape escaped characters
-            $key =~ s!\\(.)!$1!g;
-            $val =~ s!\\(.)!$1!g;
-
-            my $class;
-
-            my ($key_base, $subkey)  = split(/\./,$key,2);
-            $key_base =~ s/\..*$//; # Strip off .EmailAddress, for example
-
-            if ( exists $lcfields{lc $key_base } ) {
-                $key   = $lcfields{lc $key_base } . (defined $subkey ? '.'.$subkey : '');
-                $class = $FIELDS{$key_base}->[0];
-            }
-            elsif ( $key =~ /^C(?:ustom)?F(?:ield)?\.{(.*)}$/i ) {
-                $class = $FIELDS{'CF'}->[0];
-            }
-
-            if ( $class ne 'INT' ) {
-                $val = "'$val'";
-            }
-
-            push @$actions, [ loc("Unknown field: $key"), -1 ] unless $class;
-
-            $want = PAREN | AGGREG;
-        }
-        else {
-            push @$actions, [ loc("I'm lost"), -1 ];
-        }
-
-        if ( $current & VALUE ) {
-            if ( $key =~ /^CF./ ) {
-                $key = "'" . $key . "'";
-            }
-            my $clause = {
-                Key   => $key,
-                Op    => $op,
-                Value => $val
-            };
-
-            # explicity add a child to it
-            RT::Interface::Web::QueryBuilder::Tree->new( $clause, $parentnode );
-
-            ( $ea, $key, $op, $value ) = ( "", "", "", "" );
-
-        }
->>>>>>> 262fe5a2
+    my ($string, $results) = @_;
 
     my $tree = RT::Interface::Web::QueryBuilder::Tree->new('AND');
     @$results = $tree->ParseSQL( Query => $string, CurrentUser => $session{'CurrentUser'} );
 
-<<<<<<< HEAD
     return $tree;
 };
 
@@ -471,33 +179,6 @@
 # if parsing went poorly, send them to the edit page to fix it
 if ( $actions[0] ) {
     return $m->comp( "Edit.html", Query => $query{'Query'}, actions => \@actions );
-=======
-    push @$actions, [ loc("Incomplete query"), -1 ]
-      unless ( ( $want | PAREN ) || ( $want | KEYWORD ) );
-
-    push @$actions, [ loc("Incomplete Query"), -1 ]
-      unless ( $last && ( $last | PAREN ) || ( $last || VALUE ) );
-
-    # This will never happen, because the parser will complain
-    push @$actions, [ loc("Mismatched parentheses"), -1 ]
-      unless $depth == 1;
-};
-
-my $tree;
-{
-    my @parsing_errors;
-    $ParseQuery->( $Query, \$tree, \@parsing_errors );
-
-    # if parsing went poorly, send them to the edit page
-    # to fix it
-    if ( @parsing_errors ) {
-        return $m->comp(
-            "Edit.html",
-            Query   => $Query,
-            actions => \@parsing_errors
-        );
-    }
->>>>>>> 262fe5a2
 }
 
 my @options = $tree->GetDisplayedNodes;
@@ -610,22 +291,8 @@
 
 # }}}
 
-<<<<<<< HEAD
 # if we're asked to save the current search, save it
 push @actions, $m->comp( 'Elements/EditSearches:Save', %ARGS, Query => \%query, SavedSearch => \%saved_search);
-=======
-# {{{ If we're modifying an old query, check if it has changed
-my $dirty = 0;
-$dirty = 1
-  if defined $search
-  and ($search->SubValue('Format') ne $Format
-    or $search->SubValue('Query')       ne $Query
-    or $search->SubValue('Order')       ne $Order
-    or $search->SubValue('OrderBy')     ne $OrderBy
-    or $search->SubValue('RowsPerPage') ne $RowsPerPage );
-
-# }}}
->>>>>>> 262fe5a2
 
 # {{{ Push the updates into the session so we don't loose 'em
 
