--- conflicted
+++ resolved
@@ -44,27 +44,15 @@
 %# 
 %# }}} END BPS TAGGED BLOCK
 % while ( my $CustomField = $CustomFields->Next ) {
-<<<<<<< HEAD
-<tr><td>
-% my $name = "'CF." . $CustomField->Name . "'";
-=======
-<tr><td class=label>
-
-% my $name;
-% if ($CustomField->QueueObj->id) {
-%   $name = "'CF." . $CustomField->QueueObj->Name . 
-%	".{" . $CustomField->Name . "}'";
-% } else {
-%   $name = "'CF." . $CustomField->Name . "'";
-% }
->>>>>>> 766fca6a
+% my $name = "'CF.{" . $CustomField->Name . "}'";
+<tr><td class="label">
 <% $CustomField->Name %> 
 </td>
 <td>
-<& /Elements/SelectCustomFieldOperator, Name => $name . "Op", 
-                            True => loc("is"), 
-                            False => loc("isn't"), 
-                            TrueVal=> '=', FalseVal => '!=' &>
+        <& /Elements/SelectCustomFieldOperator, Name => $name . "Op", 
+                                    True => loc("is"), 
+                                    False => loc("isn't"), 
+                                    TrueVal=> '=', FalseVal => '!=' &>
 </td>
 <td>
 <& /Elements/SelectCustomFieldValue, Name => "ValueOf" . $name,
@@ -72,13 +60,11 @@
                             &>
 </td></tr>
 % }
-
 <%INIT>
 my $CustomFields = RT::CustomFields->new( $session{'CurrentUser'});
-foreach (keys %cfqueues) {
-    my $id = $_;
+foreach my $id (keys %cfqueues) {
     $id =~ s/^.'*(.*).'*$/$1/;
-    # Gotta load up the $queue object, since queues get stored by name now.
+    # Gotta load up the $queue object, since queues get stored by name now. my $id
     my $queue = RT::Queue->new($session{'CurrentUser'});
     $queue->Load($id);
     $CustomFields->LimitToQueue($queue->Id);
