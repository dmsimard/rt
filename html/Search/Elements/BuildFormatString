--- conflicted
+++ resolved
@@ -219,19 +219,11 @@
 foreach my $field (@seen) {
     next unless $field;
     my $row = "'";
-<<<<<<< HEAD
-    $row .= $field->{Prefix} if defined $field->{Prefix};
-    $row .= "__" . ($field->{Column} =~ m/\(/ ? $field->{Column} # func, don't escape
-		    : $m->interp->apply_escapes( $field->{Column}, 'h' )) . "__"
-      unless ( $field->{Column} eq "<blank>" );
-    $row .= $field->{Suffix} if defined $field->{Suffix};
-=======
-    $row .= $field->{Prefix} if $field->{Prefix};
-    $row .= "__" . ($field->{Column} =~ m/\(/ ? $field->{Column} # func, don't escape
-		    : $m->interp->apply_escapes( $field->{Column}, 'h' )) . "__"
-      unless ( $field->{Column} eq "<blank>" );
-    $row .= $field->{Suffix} if $field->{Suffix};
->>>>>>> 6df439a8
+    $row .= $field->{'Prefix'} if defined $field->{'Prefix'};
+    $row .= "__" . ($field->{'Column'} =~ m/\(/ ? $field->{'Column'} # func, don't escape
+		    : $m->interp->apply_escapes( $field->{'Column'}, 'h' )) . "__"
+      unless ( $field->{'Column'} eq "<blank>" );
+    $row .= $field->{'Suffix'} if defined $field->{'Suffix'};
     $row .= "'";
     push( @format_string, $row );
 }
