--- conflicted
+++ resolved
@@ -137,12 +137,7 @@
 	}
     }
     else {
-<<<<<<< HEAD
-	my $id = $ticket->Id;
-        my $d = $m->comp('/REST/1.0/Forms/ticket/default', id => $id, format => $format, fields => \%fields);
-=======
         my $d = $m->comp("/REST/1.0/Forms/ticket/default", id => $id, format => $format, fields => \%fields);
->>>>>>> cfce9019
         my ($c, $o, $k, $e) = @$d;
 	push @output, [ $c, $o, $k ];
     }
