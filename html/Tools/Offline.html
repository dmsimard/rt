--- conflicted
+++ resolved
@@ -107,18 +107,14 @@
 my $qname = $ARGS{'qname'};
 
 if ($ARGS{'Parse'} && $ARGS{'Template'}) {
-<<<<<<< HEAD
     $ARGS{'string'} = "";
-=======
-    $string = "";
->>>>>>> dd7585e0
     my $cgi_object = $m->cgi_object;
     my $fh = $cgi_object->upload('Template');
     my $filename = "$fh";
 
     my ($buffer, $template);
     while ( my $bytesread = read( $fh, $buffer, 4096 ) ) {
-	$template .= $buffer;
+	    $template .= $buffer;
     }
     $action->Parse(Content => $template, Queue => $qname, Requestor => $requestoraddress);
     foreach (@{ $action->{'create_tickets'} }) {
