--- conflicted
+++ resolved
@@ -42,32 +42,8 @@
 %# works based on those contributions, and sublicense and distribute
 %# those contributions and any derivatives thereof.
 %# 
-<<<<<<< HEAD
-%# END LICENSE BLOCK
+%# END BPS TAGGED BLOCK
 <& /Elements/ShowCustomFields, Object => $Ticket &>
-=======
-%# END BPS TAGGED BLOCK
-<table>
-% my @entry_fields;
-% while (my $CustomField = $CustomFields->Next()) {
-% my $Values = $Ticket->CustomFieldValues($CustomField->Id);
-  <tr>
-    <td class="label"><%$CustomField->Name%>:</td>
-    <td class="value">
-% while (my $Value = $Values->Next()) {
-<%$Value->Content%><br>        
-% }
-% unless ($Values->Count()) {
-<i><&|/l&>(no value)</&></i>
-% }
-    </td>
-  </tr>
-% }
-</table>
-<%INIT>
-my $CustomFields = $Ticket->QueueObj->CustomFields();
-</%INIT>
->>>>>>> 08fa69b7
 <%ARGS>
 $Ticket => undef
 </%ARGS>