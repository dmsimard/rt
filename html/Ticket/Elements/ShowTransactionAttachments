--- conflicted
+++ resolved
@@ -2,7 +2,7 @@
 %# 
 %# COPYRIGHT:
 %#  
-%# This software is Copyright (c) 1996-2006 Best Practical Solutions, LLC 
+%# This software is Copyright (c) 1996-2005 Best Practical Solutions, LLC 
 %#                                          <jesse@bestpractical.com>
 %# 
 %# (Except where explicitly superseded by other copyright notices)
@@ -74,13 +74,9 @@
 
     # If it's text
     if (   $message->ContentType =~ m{^(text|message)}i
-<<<<<<< HEAD
+        && !( $message->Filename && RT->Config->Get('SuppressInlineTextFiles', $session{'CurrentUser'} ) )
         && (   !RT->Config->Get( 'MaxInlineBody', $session{'CurrentUser'} )
             || $size <= RT->Config->Get('MaxInlineBody', $session{'CurrentUser'} ) ) )
-=======
- 	&& !($RT::SuppressInlineTextFiles && $message->Filename)
-        && $message->ContentLength <= $RT::MaxInlineBody )
->>>>>>> 4ee12df7
     {
 
         if (
@@ -133,7 +129,7 @@
     }
 
     # if it's an image, show it as an image
-    elsif ( $RT::ShowTransactionImages and  $message->ContentType =~ /^image\//i ) {
+    elsif ( $message->ContentType =~ /^image\//i ) {
         $m->out('<img src="'
               . $AttachPath . '/'
               . $Transaction->Id . '/'
