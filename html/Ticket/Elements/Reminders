--- conflicted
+++ resolved
@@ -15,17 +15,6 @@
 if ( $request_args->{'update-reminders'} ) {
     while ( my $reminder = $reminder_collection->Next ) {
         if (   $reminder->Status ne 'resolved' && $request_args->{ 'Complete-Reminder-' . $reminder->id } ) {
-<<<<<<< HEAD
-
-            $Ticket->Reminders->Resolve($reminder);
-        }
-        elsif ( $reminder->Status eq 'resolved' && !$request_args->{ 'Complete-Reminder-' . $reminder->id } ) {
-            $Ticket->Reminders->Open($reminder);
-        }
-    }
-}
-
-=======
       
             $Ticket->Reminders->Resolve($reminder);
         }
@@ -44,7 +33,6 @@
     }
 }
 
->>>>>>> b7fe87c5
 if ( $request_args->{'NewReminder-Subject'} ) {
     my $due_obj = RT::Date->new( $session{'CurrentUser'} );
     my $date    = Time::ParseDate::parsedate(
@@ -71,11 +59,8 @@
 % while (my $reminder = $reminder_collection->Next) {
 %   if ($reminder->Status eq 'resolved' && !$ShowCompleted) {
 <input type="hidden" name="Complete-Reminder-<% $reminder->id %>" value="1" />
-<<<<<<< HEAD
-=======
 %   } elsif ($Edit) {
 <& SELF:EditEntry, Reminder => $reminder, Ticket => $Ticket &>
->>>>>>> b7fe87c5
 %   } else {
 <& SELF:ShowEntry, Reminder => $reminder, Ticket => $Ticket &>
 %   }
@@ -98,11 +83,6 @@
 </div>
 <div class="horizontal">
 <label class="horizontal" for="NewReminder-Due" ><&|/l&>Due</&> <&|/l&>(yyyy/mm/dd)</&>:</label> 
-<<<<<<< HEAD
-<input type="text" size="10" name="NewReminder-Due">
-</div>
-</%method>
-=======
 <& /Elements/SelectDate, Name => "NewReminder-Due", Default => "" &>
 </div>
 </%method>
@@ -121,7 +101,6 @@
     <& /Elements/SelectDate, Name => 'Reminder-Due-'.$Reminder->id, Default => $Reminder->DueObj->Date &>
     (<%$Reminder->DueObj->Unix>0  ? $Reminder->DueObj->AgeAsString : '' %>)<br/>
 </%method>
->>>>>>> b7fe87c5
 <%method ShowEntry>
 <%args>
 $Reminder
