--- conflicted
+++ resolved
@@ -133,11 +133,12 @@
     }
 }
 
-$m->comp('/Elements/Callback', _CallbackName => 'BeforeDisplay',
-	 TicketObj => \$TicketObj,
-     Tickets => \$Tickets,
-     Actions => \@Actions,
-     ARGSRef => \%ARGS,
+$m->callback(
+    CallbackName => 'BeforeDisplay',
+	TicketObj => \$TicketObj,
+    Tickets => \$Tickets,
+    Actions => \@Actions,
+    ARGSRef => \%ARGS,
 );
 
 # This code does automatic redirection if any updates happen. 
@@ -155,17 +156,6 @@
     @Actions = @{ delete $session{"Actions"} || [] };
 }
 
-<<<<<<< HEAD
-$m->callback(
-    CallbackName => 'BeforeDisplay',
-    TicketObj    => \$TicketObj,
-    Tickets      => \$Tickets,
-    ARGSRef      => \%ARGS,
-);
-
-
-=======
->>>>>>> ad685624
 my $attachments = $m->comp('Elements/FindAttachments', Ticket => $TicketObj, Tickets => $Tickets);
 my $attachment_content = $m->comp('Elements/LoadTextAttachments', Ticket => $TicketObj);
 
