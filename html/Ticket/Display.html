%# BEGIN BPS TAGGED BLOCK {{{
%# 
%# COPYRIGHT:
%#  
%# This software is Copyright (c) 1996-2007 Best Practical Solutions, LLC 
%#                                          <jesse@bestpractical.com>
%# 
%# (Except where explicitly superseded by other copyright notices)
%# 
%# 
%# LICENSE:
%# 
%# This work is made available to you under the terms of Version 2 of
%# the GNU General Public License. A copy of that license should have
%# been provided with this software, but in any event can be snarfed
%# from www.gnu.org.
%# 
%# This work is distributed in the hope that it will be useful, but
%# WITHOUT ANY WARRANTY; without even the implied warranty of
%# MERCHANTABILITY or FITNESS FOR A PARTICULAR PURPOSE.  See the GNU
%# General Public License for more details.
%# 
%# You should have received a copy of the GNU General Public License
%# along with this program; if not, write to the Free Software
%# Foundation, Inc., 51 Franklin Street, Fifth Floor, Boston, MA
%# 02110-1301 or visit their web page on the internet at
%# http://www.gnu.org/copyleft/gpl.html.
%# 
%# 
%# CONTRIBUTION SUBMISSION POLICY:
%# 
%# (The following paragraph is not intended to limit the rights granted
%# to you to modify and distribute this software under the terms of
%# the GNU General Public License and is only of importance to you if
%# you choose to contribute your changes and enhancements to the
%# community by submitting them to Best Practical Solutions, LLC.)
%# 
%# By intentionally submitting any modifications, corrections or
%# derivatives to this work, or any other work intended for use with
%# Request Tracker, to Best Practical Solutions, LLC, you confirm that
%# you are the copyright holder for those contributions and you grant
%# Best Practical Solutions,  LLC a nonexclusive, worldwide, irrevocable,
%# royalty-free, perpetual, license to use, copy, create derivative
%# works based on those contributions, and sublicense and distribute
%# those contributions and any derivatives thereof.
%# 
%# END BPS TAGGED BLOCK }}}
<& /Elements/Header, 
    Title => loc("#[_1]: [_2]", $TicketObj->Id, $TicketObj->Subject) &>
<& /Ticket/Elements/Tabs, 
    Ticket => $TicketObj, 
    current_tab => 'Ticket/Display.html?id='.$TicketObj->id,
    Title => loc("#[_1]: [_2]", $TicketObj->Id, $TicketObj->Subject) &>

<& /Elements/ListActions, actions => \@Actions &>
<& /Elements/Callback, _CallbackName => 'BeforeShowSummary', Ticket => $TicketObj, %ARGS &>
<&| /Widgets/TitleBox, title => loc('Ticket metadata') &>
<& /Ticket/Elements/ShowSummary,  Ticket => $TicketObj, Attachments => $attachments &>
</&>

<br />

<& /Elements/Callback, _CallbackName => 'BeforeShowHistory', Ticket => $TicketObj, %ARGS &>

<& /Ticket/Elements/ShowHistory , 
      Ticket => $TicketObj, 
      Tickets => $Tickets, 
      Collapsed => $ARGS{'Collapsed'}, 
      ShowHeaders => $ARGS{'ShowHeaders'},
      Attachments => $attachments,
      AttachmentContent => $attachment_content
&> 

<& /Elements/Callback, _CallbackName => 'AfterShowHistory', Ticket => $TicketObj, %ARGS &>

<%ARGS>
$id => undef
$TicketObj => undef
$ShowHeaders => 0
$Collapsed => undef
</%ARGS>

<%INIT>

$m->comp('/Elements/Callback', _CallbackName => 'Initial', TicketObj => $TicketObj, ARGSRef => \%ARGS);

my (@Actions, $Tickets);  

unless ($id || $TicketObj) {
    Abort('No ticket specified');
}

if ($ARGS{'id'} eq 'new') {
    # {{{ Create a new ticket

    my $Queue = new RT::Queue( $session{'CurrentUser'} );
    $Queue->Load($ARGS{'Queue'});
    unless ( $Queue->id ) {
        Abort('Queue not found');
    }

    unless ( $Queue->CurrentUserHasRight('CreateTicket') ) {
        Abort('You have no permission to create tickets in that queue.');
    }

    ($TicketObj, @Actions) = CreateTicket(
        Attachments => delete $session{'Attachments'},
        %ARGS,
    );
    unless ( $TicketObj->CurrentUserHasRight('ShowTicket') ) {
        Abort("No permission to view newly created ticket #".$TicketObj->id.".");
    }
    # }}}
} else { 
    $TicketObj ||= LoadTicket($ARGS{'id'});

    $m->comp('/Elements/Callback', _CallbackName => 'BeforeProcessArguments',
         TicketObj => $TicketObj, Tickets => $Tickets, 
         ActionsRef => \@Actions, ARGSRef => \%ARGS);
    if ( defined $ARGS{'Action'} ) {
        if ($ARGS{'Action'} =~ /^(Steal|Kill|Take|SetTold)$/) {
            my $action = $1;
            my ($res, $msg) = $TicketObj->$action();
            push(@Actions, $msg);
        }
    }

<<<<<<< HEAD
    # XXX: Most probably we delete atachments here!
    $ARGS{UpdateAttachments} = delete $session{'Attachments'};
    push @Actions, ProcessUpdateMessage(  ARGSRef => \%ARGS, TicketObj => $TicketObj );
    push @Actions, ProcessTicketBasics(   ARGSRef => \%ARGS, TicketObj => $TicketObj );
    push @Actions, ProcessTicketLinks(    ARGSRef => \%ARGS, TicketObj => $TicketObj );
    push @Actions, ProcessTicketWatchers( ARGSRef => \%ARGS, TicketObj => $TicketObj );
=======
    $ARGS{'UpdateContent'} =~ s/\r\n/\n/g if defined $ARGS{'UpdateContent'};
    if ( $ARGS{'UpdateTimeWorked'} || (
        defined $ARGS{'UpdateContent'}
        && $ARGS{'UpdateContent'} ne ''
	    && $ARGS{'UpdateContent'} ne "-- \n"
	       . $session{'CurrentUser'}->UserObj->Signature ) )
    {
	    $ARGS{UpdateAttachments} = $session{'Attachments'};
	    push @Actions, ProcessUpdateMessage(
            ARGSRef   => \%ARGS,
			Actions   => \@Actions,
			TicketObj => $TicketObj,
        );
	    delete $session{'Attachments'};
	}
    push @Actions, ProcessTicketWatchers(ARGSRef => \%ARGS, TicketObj => $TicketObj );
    push @Actions, ProcessTicketBasics(  ARGSRef => \%ARGS, TicketObj => $TicketObj );
    push @Actions, ProcessTicketLinks(   ARGSRef => \%ARGS, TicketObj => $TicketObj );
>>>>>>> 87e1d3f5

    # XXX: we shouldn't block actions here if user has no right to see the ticket,
    # but we should allow him to see actions he has done
    unless ($TicketObj->CurrentUserHasRight('ShowTicket')) {
        Abort("No permission to view ticket");
    }
}

$m->comp('/Elements/Callback', _CallbackName => 'BeforeDisplay',
	 TicketObj => \$TicketObj,
     Tickets => \$Tickets,
     Actions => \@Actions,
     ARGSRef => \%ARGS,
);
<<<<<<< HEAD

# This code does automatic redirection if any updates happen. 
# It doesn't work for the client.

=======
>>>>>>> 87e1d3f5

# This code does automatic redirection if any updates happen. 

if (@Actions) {
    # We've done something, so we need to clear the decks to avoid 
    # resubmission on refresh.
    # But we need to store Actions somewhere too, so we don't lose them.
    $session{"Actions"} = \@Actions;
    RT::Interface::Web::Redirect(RT->Config->Get('WebURL') ."Ticket/Display.html?id=".$TicketObj->id);
} else {
    @Actions = @{ delete $session{"Actions"} || [] };
}

my $attachments = $m->comp('Elements/FindAttachments', Ticket => $TicketObj, Tickets => $Tickets);
my $attachment_content = $m->comp('Elements/LoadTextAttachments', Ticket => $TicketObj);

</%INIT><|MERGE_RESOLUTION|>--- conflicted
+++ resolved
@@ -125,14 +125,6 @@
         }
     }
 
-<<<<<<< HEAD
-    # XXX: Most probably we delete atachments here!
-    $ARGS{UpdateAttachments} = delete $session{'Attachments'};
-    push @Actions, ProcessUpdateMessage(  ARGSRef => \%ARGS, TicketObj => $TicketObj );
-    push @Actions, ProcessTicketBasics(   ARGSRef => \%ARGS, TicketObj => $TicketObj );
-    push @Actions, ProcessTicketLinks(    ARGSRef => \%ARGS, TicketObj => $TicketObj );
-    push @Actions, ProcessTicketWatchers( ARGSRef => \%ARGS, TicketObj => $TicketObj );
-=======
     $ARGS{'UpdateContent'} =~ s/\r\n/\n/g if defined $ARGS{'UpdateContent'};
     if ( $ARGS{'UpdateTimeWorked'} || (
         defined $ARGS{'UpdateContent'}
@@ -149,9 +141,8 @@
 	    delete $session{'Attachments'};
 	}
     push @Actions, ProcessTicketWatchers(ARGSRef => \%ARGS, TicketObj => $TicketObj );
-    push @Actions, ProcessTicketBasics(  ARGSRef => \%ARGS, TicketObj => $TicketObj );
-    push @Actions, ProcessTicketLinks(   ARGSRef => \%ARGS, TicketObj => $TicketObj );
->>>>>>> 87e1d3f5
+    push @Actions, ProcessTicketBasics(   ARGSRef => \%ARGS, TicketObj => $TicketObj );
+    push @Actions, ProcessTicketLinks(    ARGSRef => \%ARGS, TicketObj => $TicketObj );
 
     # XXX: we shouldn't block actions here if user has no right to see the ticket,
     # but we should allow him to see actions he has done
@@ -166,13 +157,6 @@
      Actions => \@Actions,
      ARGSRef => \%ARGS,
 );
-<<<<<<< HEAD
-
-# This code does automatic redirection if any updates happen. 
-# It doesn't work for the client.
-
-=======
->>>>>>> 87e1d3f5
 
 # This code does automatic redirection if any updates happen. 
 
