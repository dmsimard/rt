%# BEGIN BPS TAGGED BLOCK {{{
%# 
%# COPYRIGHT:
%#  
%# This software is Copyright (c) 1996-2007 Best Practical Solutions, LLC 
%#                                          <jesse@bestpractical.com>
%# 
%# (Except where explicitly superseded by other copyright notices)
%# 
%# 
%# LICENSE:
%# 
%# This work is made available to you under the terms of Version 2 of
%# the GNU General Public License. A copy of that license should have
%# been provided with this software, but in any event can be snarfed
%# from www.gnu.org.
%# 
%# This work is distributed in the hope that it will be useful, but
%# WITHOUT ANY WARRANTY; without even the implied warranty of
%# MERCHANTABILITY or FITNESS FOR A PARTICULAR PURPOSE.  See the GNU
%# General Public License for more details.
%# 
%# You should have received a copy of the GNU General Public License
%# along with this program; if not, write to the Free Software
%# Foundation, Inc., 51 Franklin Street, Fifth Floor, Boston, MA
%# 02110-1301 or visit their web page on the internet at
%# http://www.gnu.org/copyleft/gpl.html.
%# 
%# 
%# CONTRIBUTION SUBMISSION POLICY:
%# 
%# (The following paragraph is not intended to limit the rights granted
%# to you to modify and distribute this software under the terms of
%# the GNU General Public License and is only of importance to you if
%# you choose to contribute your changes and enhancements to the
%# community by submitting them to Best Practical Solutions, LLC.)
%# 
%# By intentionally submitting any modifications, corrections or
%# derivatives to this work, or any other work intended for use with
%# Request Tracker, to Best Practical Solutions, LLC, you confirm that
%# you are the copyright holder for those contributions and you grant
%# Best Practical Solutions,  LLC a nonexclusive, worldwide, irrevocable,
%# royalty-free, perpetual, license to use, copy, create derivative
%# works based on those contributions, and sublicense and distribute
%# those contributions and any derivatives thereof.
%# 
%# END BPS TAGGED BLOCK }}}
<& /Elements/Header,
    Title => loc("Create a new ticket"),
    onload => "hide(document.getElementById('Ticket-Create-details'));" &>
<& /Elements/Tabs, 
    current_toptab => "Ticket/Create.html", 
    Title => loc("Create a new ticket"),
    actions => $actions &>
<& /Elements/ListActions, actions => \@results &>
<<<<<<< HEAD
<form action="<% RT->Config->Get('WebPath') %>/Ticket/Create.html" method="post" enctype="multipart/form-data" name="TicketCreate">
=======
<form action="<%RT->Config->Get('WebPath')%>/Ticket/Create.html" method="post" enctype="multipart/form-data" name="TicketCreate">
>>>>>>> 87e1d3f5
<input type="hidden" class="hidden" name="id" value="new" />
<& /Elements/Callback, _CallbackName => 'FormStart', ARGSRef => \%ARGS &>

<div id="Ticket-Create-basics">
<a name="basics"></a>
<&| /Widgets/TitleBox, title => loc("Create a new ticket") &>
<table border="0" cellpadding="0" cellspacing="0">
<tr><td class="label"><&|/l&>Queue</&>:</td>
<td class="value"><% $QueueObj->Name %>
<input type="hidden" class="hidden" name="Queue" value="<%$QueueObj->Name%>" />
</td>
<td class="label"><&|/l&>Status</&>:
</td>
<td class="value">
<& /Elements/SelectStatus, Name => "Status", Default => $ARGS{Status}||'new', DefaultValue => 0 &>
</td>
<td class="label">
<&|/l&>Owner</&>:
</td>
<td class="value">
<& /Elements/SelectOwner, Name => "Owner", QueueObj => $QueueObj, Default => $ARGS{Owner}||$RT::Nobody->Id, DefaultValue => 0 &>
</td>
</tr>
<tr>
<td class="label">
<&|/l&>Requestors</&>:
</td>
<td class="value" colspan="5">
<input name="Requestors" value="<% ($ARGS{Requestors}) || $session{CurrentUser}->EmailAddress %>" size="40" />
</td>
</tr>
<tr>
<td class="labeltop">
<&|/l&>Cc</&>:
</td>
<td class="value" colspan="5">
<input name="Cc" size="40" value="<% $ARGS{Cc} %>" /><br />
<i><font size="-2">
<&|/l&>(Sends a carbon-copy of this update to a comma-delimited list of email addresses. These people <strong>will</strong> receive future updates.)</&></font></i>
</td>
</tr>
<tr>
<td class="labeltop">
<&|/l&>Admin Cc</&>:
</td>
<td class="value" colspan="5">
<input name="AdminCc" size="40" value="<% $ARGS{AdminCc} %>" /><br />
<i><font size="-2">
<&|/l&>(Sends a carbon-copy of this update to a comma-delimited list of administrative email addresses. These people <strong>will</strong> receive future updates.)</&></font></i>
</td>
</tr>
<tr>
<td class="label">
<&|/l&>Subject</&>:
</td>
<td class="value" colspan="5">
<input name="Subject" size="60" maxsize="200" value="<%$ARGS{Subject} || ''%>" />
</td>
</tr>
<tr>
<td colspan="6">
<& /Ticket/Elements/EditCustomFields, QueueObj => $QueueObj &>
</td>
</tr>
% if ($TxnCFs->Count) {
% while (my $CF = $TxnCFs->Next()) {
<tr>
<td align="right"><% $CF->Name %>:</td>
<td><& /Elements/EditCustomField, CustomField => $CF, NamePrefix =>
    "Object-RT::Transaction--CustomField-" &><em><% $CF->FriendlyType %></em></td>
</td></tr>
% }
% }
<tr>
% if (exists $session{'Attachments'}) {
<td class="label">
<&|/l&>Attached file</&>:
</td>
<td colspan="5">
<&|/l&>Check box to delete</&><br />
% foreach my $attach_name (keys %{$session{'Attachments'}}) {
<input type="checkbox" class="checkbox" name="DeleteAttach-<%$attach_name%>" value="1" /><%$attach_name%><br />
% } # end of foreach
</td>
</tr>
<tr>
% } # end of if
<td>
<&|/l&>Attach file</&>:
</td>
<td class="value" colspan="5">
<input type="file" name="Attach" />
<input type="submit" class="button" name="AddMoreAttach" value="<&|/l&>Add More Files</&>" />
</td>
</tr>
<tr>
<td colspan="6">
<&|/l&>Describe the issue below</&>:<br />
% if (exists $ARGS{Content}) {
<& /Elements/MessageBox, Default => $ARGS{Content}, IncludeSignature => 0 &>
% } else {
<& /Elements/MessageBox, QuoteTransaction => $QuoteTransaction &>
%}

<br />
</td>
</tr>
<tr>
<td align="right" colspan="2">
</td>
</tr>
</table>
</&>
<& /Elements/Submit, Label => loc("Create")&>
</div>

<div id="Ticket-Create-details">
<a name="details"></a>
<table width="100%" border="0">
<tr>
<td width="50%" valign="top">

	  <&| /Widgets/TitleBox, title => loc('The Basics'), 
		title_class=> 'inverse',  
		color => "#993333" &>
<table border="0">
<tr><td align="right"><&|/l&>Priority</&>:</td><td><input size="3" name="InitialPriority" value="<% $ARGS{InitialPriority} ? $ARGS{InitialPriority} : $QueueObj->InitialPriority %>" /></td></tr>
<tr><td align="right"><&|/l&>Final Priority</&>:</td><td><input size="3" name="FinalPriority" value="<% $ARGS{FinalPriority} ? $ARGS{FinalPriority} : $QueueObj->FinalPriority %>" /></td></tr>
<tr><td align="right"><&|/l&>Time Estimated</&>:</td>
<td>
<input size="3" name="TimeEstimated" value="<%$ARGS{TimeEstimated}%>" />
<& /Elements/SelectTimeUnits, Name =>'TimeEstimated' &>

</td></tr>
<tr><td align="right"><&|/l&>Time Worked</&>:</td>
<td>
<input size="3" name="TimeWorked" value="<%$ARGS{TimeWorked}%>" />
<& /Elements/SelectTimeUnits, Name =>'TimeWorked' &>

</td></tr>
<tr>
<td align="right"><&|/l&>Time Left</&>:</td>
<td><input size="3" name="TimeLeft" value="<%$ARGS{TimeLeft}%>" />
<& /Elements/SelectTimeUnits, Name =>'TimeLeft' &>
</td></tr>
</table>
</&>
<br />
<&|/Widgets/TitleBox, title => loc("Dates"),
		title_class=> 'inverse',  
		 color => "#663366" &>

<table>
<tr><td class="label"><&|/l&>Starts</&>:</td><td><& /Elements/SelectDate, Name => "Starts", Default => $ARGS{Starts} || '' &></td></tr>
<tr><td class="label"><&|/l&>Due</&>:</td><td><& /Elements/SelectDate, Name => "Due", Default => $ARGS{Due} || '' &></td></tr>
</table>
</&>
<br />
</td>

<td valign="top">
<&| /Widgets/TitleBox, title => loc('Links'), title_class=> 'inverse' &>

<em><&|/l&>(Enter ticket ids or URLs, separated with spaces)</&></em>
<table border="0">
<tr><td align="right"><&|/l&>Depends on</&></td><td><input size="10" name="new-DependsOn" value="<% $ARGS{'new-DependsOn'} %>" /></td></tr>
<tr><td align="right"><&|/l&>Depended on by</&></td><td><input size="10" name="DependsOn-new" value="<% $ARGS{'DependsOn-new'} %>" /></td></tr>
<tr><td align="right"><&|/l&>Parents</&></td><td><input size="10" name="new-MemberOf" value="<% $ARGS{'new-MemberOf'} %>" /></td></tr>
<tr><td align="right"><&|/l&>Children</&></td><td><input size="10" name="MemberOf-new" value="<% $ARGS{'MemberOf-new'} %>" /></td></tr>
<tr><td align="right"><&|/l&>Refers to</&></td><td><input size="10" name="new-RefersTo" value="<% $ARGS{'new-RefersTo'} %>" /></td></tr>
<tr><td align="right"><&|/l&>Referred to by</&></td><td><input size="10" name="RefersTo-new" value="<% $ARGS{'RefersTo-new'} %>" /></td></tr>


</table>
</&>
<br />

</td>
</tr>
</table>
<& /Elements/Submit, Label => loc("Create") &>
</div>
</form>

<%INIT>

my @results;
my $QueueObj = new RT::Queue($session{'CurrentUser'});
$QueueObj->Load($Queue) || Abort(loc("Queue could not be loaded."));

$m->comp('/Elements/Callback', QueueObj => $QueueObj, ARGSRef => \%ARGS );

my $CFs = $QueueObj->TicketCustomFields();
my $TxnCFs = $QueueObj->TicketTransactionCustomFields();

my $ValidCFs = $m->comp(
    '/Elements/ValidateCustomFields',
    CustomFields => $CFs,
    ARGSRef => \%ARGS
);

# if no due date has been set explicitly, then use the
# queue's default if it exists
if ($QueueObj->DefaultDueIn && !$ARGS{'Due'}) {
    my $default_due = RT::Date->new($session{'CurrentUser'});
    $default_due->SetToNow();
    $default_due->AddDays($QueueObj->DefaultDueIn);
    $ARGS{'Due'} = $default_due->ISO();
}

# {{{ deal with deleting uploaded attachments
foreach my $key (keys %ARGS) {
    if ($key =~ m/^DeleteAttach-(.+)$/) {
	delete $session{'Attachments'}{$1};
    }
    $session{'Attachments'} = { %{$session{'Attachments'} || {}} };
}

# {{{ store the uploaded attachment in session
if ($ARGS{'Attach'}) {			# attachment?
    $session{'Attachments'} = {} unless defined $session{'Attachments'};

    my $subject = "$ARGS{'Attach'}";

    # strip leading directories
    $subject =~ s#^.*[\\/]##;

    my $attachment = MakeMIMEEntity(
        Subject             => $subject,
        Body                => "",
        AttachmentFieldName => 'Attach'
    );

    $session{'Attachments'} = { %{$session{'Attachments'} || {}},
				$ARGS{'Attach'} => $attachment };
}
# }}}

# delete temporary storage entry to make WebUI clean
unless (keys %{$session{'Attachments'}} and $ARGS{'id'} eq 'new') {
    delete $session{'Attachments'};
}


# }}}

if ((!exists $ARGS{'AddMoreAttach'}) and ($ARGS{'id'} eq 'new')) { # new ticket?
    if ($ValidCFs) {
        $m->comp('Display.html', %ARGS);
        $RT::Logger->crit("After display call; error is $@");
        $m->abort();
    }
    else {
        # Invalid CFs
        while (my $CF = $CFs->Next) {
            my $msg = $m->notes('InvalidField-' . $CF->Id) or next;
            push @results, $CF->Name . ': ' . $msg;
        }
    }
}

my $actions = {
    A => {
        html => q[<a href="#basics" onclick="return switchVisibility('Ticket-Create-basics','Ticket-Create-details');">] . loc('Show basics') . q[</a>],
    },
    B => {
        html => q[<a href="#details" onclick="return switchVisibility('Ticket-Create-details','Ticket-Create-basics');">] . loc('Show details') . q[</a>],
    },
};
</%INIT>

<%ARGS>
$DependsOn => undef
$DependedOnBy => undef
$MemberOf => undef
$QuoteTransaction => undef
$Queue => undef
</%ARGS><|MERGE_RESOLUTION|>--- conflicted
+++ resolved
@@ -53,11 +53,7 @@
     Title => loc("Create a new ticket"),
     actions => $actions &>
 <& /Elements/ListActions, actions => \@results &>
-<<<<<<< HEAD
 <form action="<% RT->Config->Get('WebPath') %>/Ticket/Create.html" method="post" enctype="multipart/form-data" name="TicketCreate">
-=======
-<form action="<%RT->Config->Get('WebPath')%>/Ticket/Create.html" method="post" enctype="multipart/form-data" name="TicketCreate">
->>>>>>> 87e1d3f5
 <input type="hidden" class="hidden" name="id" value="new" />
 <& /Elements/Callback, _CallbackName => 'FormStart', ARGSRef => \%ARGS &>
 
