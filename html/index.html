--- conflicted
+++ resolved
@@ -74,33 +74,7 @@
     current_toptab => '', 
     Title=>loc("RT at a glance") &>
 <& /Elements/ListActions, actions => \@results &>    
-<<<<<<< HEAD
-
-
-<div class="right-column">
-<& /Elements/Quicksearch &>
-
-<div class="page-refresh">
-<form method="get" action="<%$RT::WebPath%>/index.html">
-<& /Elements/Refresh, Name => 'HomeRefreshInterval', Default => $session {'home_refresh_interval'} &>
-<input type="submit" value="<&|/l&>Go!</&>" />
-</form>
-</div>
-
-</div>
-
-<& /Elements/MyTickets &>
-<BR>
-<& /Elements/MyRequests &>
-<BR>
-<& /Elements/QuickCreate &>
-
-</TD>
-</TR>
-</TABLE>
-=======
 <& /Elements/MyRT &>
->>>>>>> cf3ea67e
 <%init>
 
 my @results;
