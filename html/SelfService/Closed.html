--- conflicted
+++ resolved
@@ -42,13 +42,8 @@
 %# works based on those contributions, and sublicense and distribute
 %# those contributions and any derivatives thereof.
 %# 
-<<<<<<< HEAD
-%# END LICENSE BLOCK
+%# }}} END BPS TAGGED BLOCK
 <& /SelfService/Elements/Header, Title => loc('Closed tickets') &>
-=======
-%# }}} END BPS TAGGED BLOCK
-<& /SelfService/Elements/Header, Title => loc('Closed Tickets') &>
->>>>>>> 766fca6a
 
 <& /SelfService/Elements/MyRequests, status => ['rejected', 'resolved'], friendly_status =>
 loc('closed') &>