--- conflicted
+++ resolved
@@ -46,27 +46,6 @@
 %# 
 %# END BPS TAGGED BLOCK }}}
 <&| /Widgets/TitleBox, title =>  $title &>
-<<<<<<< HEAD
-<table border="0" cellspacing="1" cellpadding="1" bgcolor="#eeeeee" width="100%">
-<tr>
-<th><&|/l&>Subject</&></th>
-<th><&|/l&>Status</&></th>
-<th><&|/l&>Owner</&></th>
-</tr>
-<tr>
-% while (my $Ticket = $MyTickets->Next) {
-<tr>
-<td>
-<a href="<%RT->Config->Get('WebPath')%>/SelfService/Display.html?id=<%$Ticket->Id%>"><%$Ticket->Id%>: <%$Ticket->Subject%></a>
-</td>
-<td>
-<%loc($Ticket->Status)%>
-</td><td>
-<%$Ticket->OwnerObj->Name%>
-</tr>
-% }
-</table>
-=======
 <& /Elements/TicketList, Title   => $title,
 			 Format  => @Format, 
 			 Query   => $Query, 
@@ -74,7 +53,6 @@
 			 OrderBy => $OrderBy,
 			 BaseURL => $BaseURL,
 			 Page    => $Page &>
->>>>>>> 262fe5a2
 </&>
 
 <%INIT>
