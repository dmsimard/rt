--- conflicted
+++ resolved
@@ -44,27 +44,6 @@
 %# 
 %# END BPS TAGGED BLOCK }}}
 <&| /Widgets/TitleBox, title =>  $title &>
-<<<<<<< HEAD
-<table border="0" cellspacing="1" cellpadding="1" bgcolor="#eeeeee" width="100%">
-<tr>
-<th><&|/l&>Subject</&></th>
-<th><&|/l&>Status</&></th>
-<th><&|/l&>Owner</&></th>
-</tr>
-<tr>
-% while (my $Ticket = $MyTickets->Next) {
-<tr>
-<td>
-<a href="<%RT->Config->Get('WebPath')%>/SelfService/Display.html?id=<%$Ticket->Id%>"><%$Ticket->Id%>: <%$Ticket->Subject%></a>
-</td>
-<td>
-<%loc($Ticket->Status)%>
-</td><td>
-<%$Ticket->OwnerObj->Name%>
-</tr>
-% }
-</table>
-=======
 <& /Elements/TicketList, Title   => $title,
 			 Format  => @Format, 
 			 Query   => $Query, 
@@ -72,7 +51,6 @@
 			 OrderBy => $OrderBy,
 			 BaseURL => $BaseURL,
 			 Page    => $Page &>
->>>>>>> 561dafb5
 </&>
 
 <%INIT>
@@ -93,8 +71,8 @@
 my $Order = "ASC";
 my $OrderBy = "Created";
 my @Format = qq{
-   '<B><A HREF="$RT::WebPath/SelfService/Display.html?id=__id__">__id__</a></B>/TITLE:#',
-   '<B><A HREF="$RT::WebPath/SelfService/Display.html?id=__id__">__Subject__</a></B>/TITLE:Subject',
+   '<B><A HREF="}. RT->Config->Get('WebPath') .qq{/SelfService/Display.html?id=__id__">__id__</a></B>/TITLE:#',
+   '<B><A HREF="}. RT->Config->Get('WebPath') .qq{/SelfService/Display.html?id=__id__">__Subject__</a></B>/TITLE:Subject',
    Status,
    '__Requestors__',
    OwnerName};
