%# BEGIN BPS TAGGED BLOCK {{{
%# 
%# COPYRIGHT:
%#  
%# This software is Copyright (c) 1996-2005 Best Practical Solutions, LLC 
%#                                          <jesse@bestpractical.com>
%# 
%# (Except where explicitly superseded by other copyright notices)
%# 
%# 
%# LICENSE:
%# 
%# This work is made available to you under the terms of Version 2 of
%# the GNU General Public License. A copy of that license should have
%# been provided with this software, but in any event can be snarfed
%# from www.gnu.org.
%# 
%# This work is distributed in the hope that it will be useful, but
%# WITHOUT ANY WARRANTY; without even the implied warranty of
%# MERCHANTABILITY or FITNESS FOR A PARTICULAR PURPOSE.  See the GNU
%# General Public License for more details.
%# 
%# You should have received a copy of the GNU General Public License
%# along with this program; if not, write to the Free Software
%# Foundation, Inc., 675 Mass Ave, Cambridge, MA 02139, USA.
%# 
%# 
%# CONTRIBUTION SUBMISSION POLICY:
%# 
%# (The following paragraph is not intended to limit the rights granted
%# to you to modify and distribute this software under the terms of
%# the GNU General Public License and is only of importance to you if
%# you choose to contribute your changes and enhancements to the
%# community by submitting them to Best Practical Solutions, LLC.)
%# 
%# By intentionally submitting any modifications, corrections or
%# derivatives to this work, or any other work intended for use with
%# Request Tracker, to Best Practical Solutions, LLC, you confirm that
%# you are the copyright holder for those contributions and you grant
%# Best Practical Solutions,  LLC a nonexclusive, worldwide, irrevocable,
%# royalty-free, perpetual, license to use, copy, create derivative
%# works based on those contributions, and sublicense and distribute
%# those contributions and any derivatives thereof.
%# 
%# END BPS TAGGED BLOCK }}}

%# Build up the set of cascading select boxes as "guides"
%# each one limits the options of the final one a bit
%# (perhaps by tweaking the .display style?)
%       my $selected = 0;
%       my @category;
%       my $id = $NamePrefix . $CustomField->Id;
%       my $out = $m->scomp('SELF:options', %ARGS, SelectedRef => \$selected, CategoryRef => \@category);
%       if (@category) {
<script type="text/javascript" src="<%$RT::WebPath%>/NoAuth/cascaded.js"></script>
%#      XXX - Hide this select from w3m?
      <select onchange="filter_cascade('<% $id %>-Values', this.value)" name="<%$id%>-Category"
<<<<<<< HEAD
        <option value="" <% !$selected && 'SELECTED' %>><&|/l&>(no value)</&></option>
=======
        <option value="" <% !$selected && 'SELECTED' %>><&|/l&>-</&></option>
>>>>>>> 09e46526
%           foreach my $cat (@category) {
%               my ($depth, $name) = @$cat;
        <option value="<% $name %>"><% '&nbsp;' x $depth |n %><%$name%></option>
%           }
<<<<<<< HEAD
      </select>
=======
      </select><br />
>>>>>>> 09e46526
%       }
      <select name="<%$id%>-Values" id="<%$id%>-Values"
%       if ($Multiple or !@category) {
        size="<%$Rows%>"
%       }
        <% $Multiple && 'MULTIPLE' %>>
        <option value="" <% !$selected && 'SELECTED' %>><&|/l&>(no value)</&></option>
%       $m->out($out);
      </select>
<%ARGS>
$Object => undef
$CustomField => undef
$NamePrefix => undef
$Default => undef
$Values => undef
$Multiple => 0
$Rows => undef
</%ARGS>

<%method options>
% my $selected;
% my $CFVs = $CustomField->Values;
% my @levels;
% while ($CFVs and my $value = $CFVs->Next ) {
%       my $category = $value->Category;
<<<<<<< HEAD
%       if (length $category) {
=======
%       if (1) { # length $category) {
>>>>>>> 09e46526
%           my $level = (split(/:/, $category))[0];
%           while (@levels) {
%               if ($levels[-1] eq $level) {
%                   undef $level;
%                   last;
%               } elsif (index($level, $levels[-1]) != 0) {
        </optgroup>
%                   pop @levels;
%               } else {
%                   last;
%               }
%           }
<<<<<<< HEAD
%           if (defined $level) {
=======
%           if (length $level) {
>>>>>>> 09e46526
%               push @$CategoryRef, [0+@levels, $level];
        <optgroup style="padding-left: <% @levels/2 %>em" label="<%$category%>">
%               push @levels, $level;
%           }
%       }
        <option value="<%$value->Name%>" 
% if ($Values) {
            <% $Values->HasEntry($value->Name) && ($$SelectedRef = 1) && 'SELECTED' %>
% } elsif ($Default) {
            <% ($Default eq $value->Name) && ($$SelectedRef = 1) && 'SELECTED' %>
% }
            ><% $value->Name%></option>
% }
% for (@levels) {
            </optgroup>
% }
<%args>
$CustomField => undef
$Default => undef
$Values => undef
$SelectedRef => undef
$CategoryRef => undef
</%args>
</%method><|MERGE_RESOLUTION|>--- conflicted
+++ resolved
@@ -55,20 +55,12 @@
 <script type="text/javascript" src="<%$RT::WebPath%>/NoAuth/cascaded.js"></script>
 %#      XXX - Hide this select from w3m?
       <select onchange="filter_cascade('<% $id %>-Values', this.value)" name="<%$id%>-Category"
-<<<<<<< HEAD
-        <option value="" <% !$selected && 'SELECTED' %>><&|/l&>(no value)</&></option>
-=======
         <option value="" <% !$selected && 'SELECTED' %>><&|/l&>-</&></option>
->>>>>>> 09e46526
 %           foreach my $cat (@category) {
 %               my ($depth, $name) = @$cat;
         <option value="<% $name %>"><% '&nbsp;' x $depth |n %><%$name%></option>
 %           }
-<<<<<<< HEAD
-      </select>
-=======
       </select><br />
->>>>>>> 09e46526
 %       }
       <select name="<%$id%>-Values" id="<%$id%>-Values"
 %       if ($Multiple or !@category) {
@@ -94,11 +86,7 @@
 % my @levels;
 % while ($CFVs and my $value = $CFVs->Next ) {
 %       my $category = $value->Category;
-<<<<<<< HEAD
-%       if (length $category) {
-=======
 %       if (1) { # length $category) {
->>>>>>> 09e46526
 %           my $level = (split(/:/, $category))[0];
 %           while (@levels) {
 %               if ($levels[-1] eq $level) {
@@ -111,11 +99,7 @@
 %                   last;
 %               }
 %           }
-<<<<<<< HEAD
-%           if (defined $level) {
-=======
 %           if (length $level) {
->>>>>>> 09e46526
 %               push @$CategoryRef, [0+@levels, $level];
         <optgroup style="padding-left: <% @levels/2 %>em" label="<%$category%>">
 %               push @levels, $level;
