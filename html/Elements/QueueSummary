--- conflicted
+++ resolved
@@ -58,17 +58,10 @@
 %   my $queue_cond = "Queue = '$queue->{Name}' AND ";
 %   my $all_q = $queue_cond . "(Status = 'open' OR Status = 'new' OR Status = 'stalled')";
 <tr class="<% $i%2 ? 'oddline' : 'evenline'%>" >
-<<<<<<< HEAD
-<td><a href="<% RT->Config->Get('WebPath')%>/Search/Results.html?Query=<%$all_q%>" title="<% $queue->{Description} %>"><%$queue->{Name}%></a></td>
-%   for my $condition (@$conditions) {
-%       $Tickets->FromSQL($queue_cond.$condition->{cond}); 
-<td align="right"><a href="<% RT->Config->Get('WebPath')%>/Search/Results.html?Query=<%$queue_cond.$condition->{cond}%>"><% $Tickets->Count %></a></td>
-=======
-<td><a href="<% $RT::WebPath%>/Search/Results.html?Query=<% $all_q |u,n %>" title="<% $queue->{Description} %>"><% $queue->{Name} %></a></td>
+<td><a href="<% RT->Config->Get('WebPath')%>/Search/Results.html?Query=<% $all_q |u,n %>" title="<% $queue->{Description} %>"><% $queue->{Name} %></a></td>
 %   for my $condition (@$conditions) {
 %       $Tickets->FromSQL( "Queue = $queue->{id} AND ". $condition->{cond} );
-<td align="right"><a href="<% $RT::WebPath%>/Search/Results.html?Query=<% $queue_cond.$condition->{cond} |u,n %>"><% $Tickets->Count %></a></td>
->>>>>>> 262fe5a2
+<td align="right"><a href="<% RT->Config->Get('WebPath') %>/Search/Results.html?Query=<% $queue_cond.$condition->{cond} |u,n %>"><% $Tickets->Count %></a></td>
 %   }
 </tr>
 % }
