%# BEGIN BPS TAGGED BLOCK {{{
%# 
%# COPYRIGHT:
%#  
%# This software is Copyright (c) 1996-2007 Best Practical Solutions, LLC 
%#                                          <jesse@bestpractical.com>
%# 
%# (Except where explicitly superseded by other copyright notices)
%# 
%# 
%# LICENSE:
%# 
%# This work is made available to you under the terms of Version 2 of
%# the GNU General Public License. A copy of that license should have
%# been provided with this software, but in any event can be snarfed
%# from www.gnu.org.
%# 
%# This work is distributed in the hope that it will be useful, but
%# WITHOUT ANY WARRANTY; without even the implied warranty of
%# MERCHANTABILITY or FITNESS FOR A PARTICULAR PURPOSE.  See the GNU
%# General Public License for more details.
%# 
%# You should have received a copy of the GNU General Public License
%# along with this program; if not, write to the Free Software
%# Foundation, Inc., 51 Franklin Street, Fifth Floor, Boston, MA
%# 02110-1301 or visit their web page on the internet at
%# http://www.gnu.org/copyleft/gpl.html.
%# 
%# 
%# CONTRIBUTION SUBMISSION POLICY:
%# 
%# (The following paragraph is not intended to limit the rights granted
%# to you to modify and distribute this software under the terms of
%# the GNU General Public License and is only of importance to you if
%# you choose to contribute your changes and enhancements to the
%# community by submitting them to Best Practical Solutions, LLC.)
%# 
%# By intentionally submitting any modifications, corrections or
%# derivatives to this work, or any other work intended for use with
%# Request Tracker, to Best Practical Solutions, LLC, you confirm that
%# you are the copyright holder for those contributions and you grant
%# Best Practical Solutions,  LLC a nonexclusive, worldwide, irrevocable,
%# royalty-free, perpetual, license to use, copy, create derivative
%# works based on those contributions, and sublicense and distribute
%# those contributions and any derivatives thereof.
%# 
%# END BPS TAGGED BLOCK }}}
<table>
<<<<<<< HEAD
% my @entry_fields;
% while (my $CustomField = $CustomFields->Next()) {
% my $Values = $Object->CustomFieldValues($CustomField->Id);
  <tr>
=======
% while ( my $CustomField = $CustomFields->Next ) {
% my $Values = $Object->CustomFieldValues( $CustomField->Id );
% my $count = $Values->Count;
  <tr id="CF-<%$CustomField->id%>-ShowRow">
>>>>>>> 262fe5a2
    <td class="label"><% $CustomField->Name %>:</td>
    <td class="value">
% unless ( $count ) {
<i><&|/l&>(no value)</&></i>
% } elsif ( $count == 1 ) {
%   $print_value->( $CustomField, $Values->First );
% } else {
<ul>
% while ( my $Value = $Values->Next ) {
<li><% $print_value->( $CustomField, $Value ) |n %></li>
% }
</ul>
% }
    </td>
  </tr>
% }
</table>
<%INIT>
my $CustomFields = $Object->CustomFields;
$m->comp('/Elements/Callback', _CallbackName => 'MassageCustomFields',
                                CustomFields => $CustomFields);

my $print_value = sub {
    my ($cf, $value) = @_;
    my $linked = $cf->LinkValueTo;
    if ( $linked ) {
        $m->out('<a href="'. $value->LinkValueTo .'" target="_new">');
    }
    my $comp = "ShowCustomField". $cf->Type;
    $m->comp('/Elements/Callback',
        _CallbackName => 'ShowComponentName',
        Name          => \$comp,
        CustomField   => $cf,
        Object        => $Object
    );
    if ( $m->comp_exists( $comp ) ) {
        $m->comp( $comp, Object => $value );
    } else {
        $m->print( $value->Content );
    }
    $m->out('</a>') if $linked;

    # This section automatically populates a div with the "IncludeContentForValue" for this custom
    # field if it's been defined
    if ( $cf->IncludeContentForValue ) {
       my $vid = $value->id;
       $m->out(   '<div class="object_cf_value_include" id="object_cf_value_'. $vid .'">' );
       $m->print( loc("See also:") );
       $m->out(   '<a href="'. $value->IncludeContentForValue .'">' );
       $m->print( $value->IncludeContentForValue );
       $m->out(   qq{</a></div>\n} );
       $m->out(   qq{<script><!--\nahah('} );
       $m->print( $value->IncludeContentForValue );
       $m->out(   qq{', 'object_cf_value_$vid');\n--></script>\n} );
    }
};

</%INIT>
<%ARGS>
$Object => undef
</%ARGS><|MERGE_RESOLUTION|>--- conflicted
+++ resolved
@@ -46,17 +46,10 @@
 %# 
 %# END BPS TAGGED BLOCK }}}
 <table>
-<<<<<<< HEAD
-% my @entry_fields;
-% while (my $CustomField = $CustomFields->Next()) {
-% my $Values = $Object->CustomFieldValues($CustomField->Id);
-  <tr>
-=======
 % while ( my $CustomField = $CustomFields->Next ) {
 % my $Values = $Object->CustomFieldValues( $CustomField->Id );
 % my $count = $Values->Count;
   <tr id="CF-<%$CustomField->id%>-ShowRow">
->>>>>>> 262fe5a2
     <td class="label"><% $CustomField->Name %>:</td>
     <td class="value">
 % unless ( $count ) {
