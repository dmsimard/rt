--- conflicted
+++ resolved
@@ -68,18 +68,14 @@
         push @$callbacks,
             # Skip backup files, files without a leading package name,
             # and files we've already seen
-            grep {     !/\/\.|~$/
-                   and $_ ne "/Callbacks/$Page/$_CallbackName"
-                   and not $seen{$_}++ }
+            grep      !/\/\.|~$/
+                   && $_ ne "/Callbacks/$Page/$_CallbackName"
+                   && !$seen{$_}++,
                  $m->interp->resolver->glob_path($path, $root);
     }
     
     $m->notes($CacheKey => $callbacks);
-<<<<<<< HEAD
-    $cache{$Page,$_CallbackName} = $callbacks if !RT->Config->Get('DevelMode');
-=======
-    $cache{$CacheKey} = $callbacks if !$RT::DevelMode;
->>>>>>> 6df439a8
+    $cache{ $CacheKey } = $callbacks unless RT->Config->Get('DevelMode');
 }
 
 my @rv;
