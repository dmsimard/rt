%# BEGIN BPS TAGGED BLOCK {{{
%# 
%# COPYRIGHT:
%#  
%# This software is Copyright (c) 1996-2005 Best Practical Solutions, LLC 
%#                                          <jesse@bestpractical.com>
%# 
%# (Except where explicitly superseded by other copyright notices)
%# 
%# 
%# LICENSE:
%# 
%# This work is made available to you under the terms of Version 2 of
%# the GNU General Public License. A copy of that license should have
%# been provided with this software, but in any event can be snarfed
%# from www.gnu.org.
%# 
%# This work is distributed in the hope that it will be useful, but
%# WITHOUT ANY WARRANTY; without even the implied warranty of
%# MERCHANTABILITY or FITNESS FOR A PARTICULAR PURPOSE.  See the GNU
%# General Public License for more details.
%# 
%# You should have received a copy of the GNU General Public License
%# along with this program; if not, write to the Free Software
%# Foundation, Inc., 675 Mass Ave, Cambridge, MA 02139, USA.
%# 
%# 
%# CONTRIBUTION SUBMISSION POLICY:
%# 
%# (The following paragraph is not intended to limit the rights granted
%# to you to modify and distribute this software under the terms of
%# the GNU General Public License and is only of importance to you if
%# you choose to contribute your changes and enhancements to the
%# community by submitting them to Best Practical Solutions, LLC.)
%# 
%# By intentionally submitting any modifications, corrections or
%# derivatives to this work, or any other work intended for use with
%# Request Tracker, to Best Practical Solutions, LLC, you confirm that
%# you are the copyright holder for those contributions and you grant
%# Best Practical Solutions,  LLC a nonexclusive, worldwide, irrevocable,
%# royalty-free, perpetual, license to use, copy, create derivative
%# works based on those contributions, and sublicense and distribute
%# those contributions and any derivatives thereof.
%# 
%# END BPS TAGGED BLOCK }}}
<&|/Elements/TitleBox, title => loc("Quick search"), bodyclass => "",
<<<<<<< HEAD
   titleright => loc("Customize"), titleright_href => $RT::WebPath.'/Prefs/Quicksearch.html' &>
=======
#   titleright => loc("Customize"), titleright_href => $RT::WebPath.'/Prefs/Quicksearch.html' &>
>>>>>>> 192c1ab5
<& /Elements/QueueSummary,
   cache => 'quick_search_queues',
   queue_filter => sub { $_->CurrentUserHasRight('ShowTicket') && !exists $unwanted->{$_->Name} },
   conditions => [ {cond => "Status = 'new'",  name => loc ('new')  },
		   {cond => "Status = 'open'", name => loc ('open') },
		   {cond => "Status = 'stalled'", name => loc ('stalled') }] &>
</&>
<%INIT>
my $unwanted = $session{'CurrentUser'}->UserObj->Preferences('QuickSearch', {});
</%INIT><|MERGE_RESOLUTION|>--- conflicted
+++ resolved
@@ -44,11 +44,7 @@
 %# 
 %# END BPS TAGGED BLOCK }}}
 <&|/Elements/TitleBox, title => loc("Quick search"), bodyclass => "",
-<<<<<<< HEAD
-   titleright => loc("Customize"), titleright_href => $RT::WebPath.'/Prefs/Quicksearch.html' &>
-=======
 #   titleright => loc("Customize"), titleright_href => $RT::WebPath.'/Prefs/Quicksearch.html' &>
->>>>>>> 192c1ab5
 <& /Elements/QueueSummary,
    cache => 'quick_search_queues',
    queue_filter => sub { $_->CurrentUserHasRight('ShowTicket') && !exists $unwanted->{$_->Name} },
