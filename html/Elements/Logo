%# BEGIN BPS TAGGED BLOCK {{{
%# 
%# COPYRIGHT:
%#  
%# This software is Copyright (c) 1996-2005 Best Practical Solutions, LLC 
%#                                          <jesse@bestpractical.com>
%# 
%# (Except where explicitly superseded by other copyright notices)
%# 
%# 
%# LICENSE:
%# 
%# This work is made available to you under the terms of Version 2 of
%# the GNU General Public License. A copy of that license should have
%# been provided with this software, but in any event can be snarfed
%# from www.gnu.org.
%# 
%# This work is distributed in the hope that it will be useful, but
%# WITHOUT ANY WARRANTY; without even the implied warranty of
%# MERCHANTABILITY or FITNESS FOR A PARTICULAR PURPOSE.  See the GNU
%# General Public License for more details.
%# 
%# You should have received a copy of the GNU General Public License
%# along with this program; if not, write to the Free Software
%# Foundation, Inc., 675 Mass Ave, Cambridge, MA 02139, USA.
%# 
%# 
%# CONTRIBUTION SUBMISSION POLICY:
%# 
%# (The following paragraph is not intended to limit the rights granted
%# to you to modify and distribute this software under the terms of
%# the GNU General Public License and is only of importance to you if
%# you choose to contribute your changes and enhancements to the
%# community by submitting them to Best Practical Solutions, LLC.)
%# 
%# By intentionally submitting any modifications, corrections or
%# derivatives to this work, or any other work intended for use with
%# Request Tracker, to Best Practical Solutions, LLC, you confirm that
%# you are the copyright holder for those contributions and you grant
%# Best Practical Solutions,  LLC a nonexclusive, worldwide, irrevocable,
%# royalty-free, perpetual, license to use, copy, create derivative
%# works based on those contributions, and sublicense and distribute
%# those contributions and any derivatives thereof.
%# 
%# END BPS TAGGED BLOCK }}}
  <div id="logo">
<<<<<<< HEAD
    <a href="http://bestpractical.com"><img src="<%RT->Config->Get('WebImagesURL')%>/bplogo.gif" alt="<%loc("Best Practical Solutions, LLC corporate logo")%>" width="177" height="33" /></a>
=======
    <a href="http://bestpractical.com"><img src="<%$RT::WebImagesURL%>/bplogo.gif" alt="<%loc("Best Practical Solutions, LLC corporate logo")%>" width="177" height="33" /></a>
>>>>>>> 6df439a8
% if ($show_name) {
    <div class="rtname"><% loc("RT for [_1]", RT->Config->Get('rtname')) %></div>
% }
  </div>
<%args>
  $show_name => 1
</%args><|MERGE_RESOLUTION|>--- conflicted
+++ resolved
@@ -43,16 +43,15 @@
 %# those contributions and any derivatives thereof.
 %# 
 %# END BPS TAGGED BLOCK }}}
-  <div id="logo">
-<<<<<<< HEAD
-    <a href="http://bestpractical.com"><img src="<%RT->Config->Get('WebImagesURL')%>/bplogo.gif" alt="<%loc("Best Practical Solutions, LLC corporate logo")%>" width="177" height="33" /></a>
-=======
-    <a href="http://bestpractical.com"><img src="<%$RT::WebImagesURL%>/bplogo.gif" alt="<%loc("Best Practical Solutions, LLC corporate logo")%>" width="177" height="33" /></a>
->>>>>>> 6df439a8
-% if ($show_name) {
-    <div class="rtname"><% loc("RT for [_1]", RT->Config->Get('rtname')) %></div>
+<div id="logo">
+<a href="http://bestpractical.com"><img
+    src="<%RT->Config->Get('WebImagesURL')%>/bplogo.gif"
+    alt="<% loc("Best Practical Solutions, LLC corporate logo") %>"
+    width="177" height="33" /></a>
+% if ( $show_name ) {
+    <span class="rtname"><% loc("RT for [_1]", RT->Config->Get('rtname')) %></span>
 % }
-  </div>
-<%args>
-  $show_name => 1
-</%args>+</div>
+<%ARGS>
+$show_name => 1
+</%ARGS>