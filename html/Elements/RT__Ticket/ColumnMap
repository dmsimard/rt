--- conflicted
+++ resolved
@@ -313,11 +313,6 @@
 };
 </%ONCE>
 <%init>
-<<<<<<< HEAD
 $m->callback( COLUMN_MAP => $COLUMN_MAP, CallbackName => 'ColumnMap', CallbackOnce => 1 );
-return ColumnMap($Name, $Attr);
-=======
-$m->comp( '/Elements/Callback', COLUMN_MAP    => $COLUMN_MAP, _CallbackName => 'ColumnMap');
 return $ColumnMap->( $Name, $Attr );
->>>>>>> ad685624
 </%init>