%# BEGIN BPS TAGGED BLOCK {{{
%# 
%# COPYRIGHT:
%#  
%# This software is Copyright (c) 1996-2007 Best Practical Solutions, LLC 
%#                                          <jesse@bestpractical.com>
%# 
%# (Except where explicitly superseded by other copyright notices)
%# 
%# 
%# LICENSE:
%# 
%# This work is made available to you under the terms of Version 2 of
%# the GNU General Public License. A copy of that license should have
%# been provided with this software, but in any event can be snarfed
%# from www.gnu.org.
%# 
%# This work is distributed in the hope that it will be useful, but
%# WITHOUT ANY WARRANTY; without even the implied warranty of
%# MERCHANTABILITY or FITNESS FOR A PARTICULAR PURPOSE.  See the GNU
%# General Public License for more details.
%# 
%# You should have received a copy of the GNU General Public License
%# along with this program; if not, write to the Free Software
%# Foundation, Inc., 51 Franklin Street, Fifth Floor, Boston, MA
%# 02110-1301 or visit their web page on the internet at
%# http://www.gnu.org/copyleft/gpl.html.
%# 
%# 
%# CONTRIBUTION SUBMISSION POLICY:
%# 
%# (The following paragraph is not intended to limit the rights granted
%# to you to modify and distribute this software under the terms of
%# the GNU General Public License and is only of importance to you if
%# you choose to contribute your changes and enhancements to the
%# community by submitting them to Best Practical Solutions, LLC.)
%# 
%# By intentionally submitting any modifications, corrections or
%# derivatives to this work, or any other work intended for use with
%# Request Tracker, to Best Practical Solutions, LLC, you confirm that
%# you are the copyright holder for those contributions and you grant
%# Best Practical Solutions,  LLC a nonexclusive, worldwide, irrevocable,
%# royalty-free, perpetual, license to use, copy, create derivative
%# works based on those contributions, and sublicense and distribute
%# those contributions and any derivatives thereof.
%# 
%# END BPS TAGGED BLOCK }}}
<%ARGS>
$Name => undef
$Attr => undef
</%ARGS>


<%ONCE>
our ( $COLUMN_MAP );

my $ColumnMap = sub {
    my $name = shift;
    my $attr = shift;

    # First deal with the simple things from the map
    if ( $COLUMN_MAP->{$name} ) {
        return ( $COLUMN_MAP->{$name}->{$attr} );
    }

    # now, let's deal with harder things, like Custom Fields

    elsif ( $name =~ /^(?:CF|CustomField)\.\{(.+)\}$/ ) {
        my $field = $1;

        if ( $attr eq 'attribute' ) {
            return (undef);
        }
        elsif ( $attr eq 'title' ) {
            return ( $field );
        }
        elsif ( $attr eq 'value' ) {
            # Display custom field contents, separated by newlines.
            # For Image custom fields we also show a thumbnail here.
            return sub {
                my $values = $_[0]->CustomFieldValues($field);
                my @values =  map {
                    (
                        ($_->CustomFieldObj->Type eq 'Image')
                            ? \($m->scomp( '/Elements/ShowCustomFieldImage', Object => $_ ))
                            : $_->Content
                    ),
                    \'<br />',
<<<<<<< HEAD
                } @{ $values->ItemsArrayRef }
            };
        }
    }
    elsif ( $name =~ /^(WebPath|WebBaseURL|WebURL)$/ ) {
        if ( $attr eq 'value' ) {
            my $value = RT->Config->Get($1);
            return sub { return \$value };
=======
                } @{ $values->ItemsArrayRef };
            pop @values; # Remove that last <br />
            return @values;
	    };
>>>>>>> 262fe5a2
        }
    }
};

my $LinkCallback = sub {
    my $method = shift;

    my $mode            = $RT::Ticket::LINKTYPEMAP{$method}{Mode};
    my $type            = $RT::Ticket::LINKTYPEMAP{$method}{Type};
    my $other_mode      = ($mode eq "Target" ? "Base" : "Target");
    my $mode_uri        = $mode.'URI';
    my $local_type      = 'Local'.$mode;

    return sub {
        map {
            \'<a href="',
            $_->$mode_uri->Resolver->HREF,
            \'">',
            ( $_->$mode_uri->IsLocal ? $_->$local_type : $_->$mode ),
            \'</a><br />',
        } @{ $_[0]->Links($other_mode,$type)->ItemsArrayRef }
    }
};

$COLUMN_MAP = {
    QueueName => {
        attribute => 'Queue',
        title     => 'Queue',
        value     => sub { return $_[0]->QueueObj->Name }
    },
    OwnerName => {
        title     => 'Owner',
        attribute => 'Owner',
        value     => sub { return $_[0]->OwnerObj->Name }
    },
    id => {
        attribute => 'id',
        align     => 'right',
        value     => sub { return $_[0]->id }
    },
    Status => {
        attribute => 'Status',
        value     => sub { return loc($_[0]->Status) }
    },
    Subject => {
        attribute => 'Subject',
        value => sub { return $_[0]->Subject || "(" . loc('No subject') . ")" }
    },
    ExtendedStatus => {
        title     => 'Status',
        attribute => 'Status',
        value     => sub {
            my $Ticket = shift;

            if ( $Ticket->HasUnresolvedDependencies ) {
                if (   $Ticket->HasUnresolvedDependencies( Type => 'approval' )
                    or $Ticket->HasUnresolvedDependencies( Type => 'code' ) )
                {
                    return \'<em>', loc('(pending approval)'), \'</em>';
                }
                else {
                    return \'<em>', loc('(pending other Collection)'), \'</em>';
                }
            }
            else {
                return loc( $Ticket->Status );
            }

          }
    },
    Priority => {
        attribute => 'Priority',
        value     => sub { return $_[0]->Priority }
    },
    InitialPriority => {
        attribute => 'InitialPriority',
        name => 'Initial Priority',
        value     => sub { return $_[0]->InitialPriority }
    },
    FinalPriority => {
        attribute => 'FinalPriority',
        name => 'Final Priority',
        value     => sub { return $_[0]->FinalPriority }
    },
    EffectiveId => {
        attribute => 'EffectiveId',
        value     => sub { return $_[0]->EffectiveId }
    },
    Type => {
        attribute => 'Type',
        value     => sub { return $_[0]->Type }
    },
    TimeWorked => {
        attribute => 'TimeWorked',
        title => 'Time Worked',
        value     => sub { return $_[0]->TimeWorked }
    },
    TimeLeft => {
        attribute => 'TimeLeft',
        title     => 'Time Left',
        value     => sub { return $_[0]->TimeLeft }
    },
    TimeEstimated => {
        attribute => 'TimeEstimated',
        title => 'Time Estimated',
        value     => sub { return $_[0]->TimeEstimated }
    },
    Requestors => {
        attribute => 'Requestor.EmailAddress',
        value => sub { return $_[0]->Requestors->MemberEmailAddressesAsString }
    },
    Cc => {
        attribute => 'Cc.EmailAddress',
        value => sub { return $_[0]->Cc->MemberEmailAddressesAsString }
    },
    AdminCc => {
        attribute => 'AdminCc.EmailAddress',
        value => sub { return $_[0]->AdminCc->MemberEmailAddressesAsString }
    },
    StartsRelative => {
        title     => 'Starts',
        attribute => 'Starts',
        value     => sub { return $_[0]->StartsObj->AgeAsString }
    },
    StartedRelative => {
        title     => 'Started',
        attribute => 'Started',
        value     => sub { return $_[0]->StartedObj->AgeAsString }
    },
    CreatedRelative => {
        title     => 'Created',
        attribute => 'Created',
        value     => sub { return $_[0]->CreatedObj->AgeAsString }
    },
    LastUpdatedRelative => {
        title     => 'Last Updated',
        attribute => 'LastUpdated',
        value     => sub { return $_[0]->LastUpdatedObj->AgeAsString }
    },
    ToldRelative => {
        title     => 'Told',
        attribute => 'Told',
        value     => sub { return $_[0]->ToldObj->AgeAsString }
    },
    DueRelative => {
        title     => 'Due',
        attribute => 'Due',
        value     => sub { 
            my $date = $_[0]->DueObj;
            if ( $date && $date->Unix > 0 && $date->Diff < 0 ) {
                return (\'<span class="overdue">' , $date->AgeAsString , \'</span>');
            } else {
                return $date->AgeAsString;
            }
        }
    },
    ResolvedRelative => {
        title     => 'Resolved',
        attribute => 'Resolved',
        value     => sub { return $_[0]->ResolvedObj->AgeAsString }
    },
    Starts => {
        attribute => 'Starts',
        value     => sub { return $_[0]->StartsObj->AsString }
    },
    Started => {
        attribute => 'Started',
        value     => sub { return $_[0]->StartedObj->AsString }
    },
    Created => {
        attribute => 'Created',
        value     => sub { return $_[0]->CreatedObj->AsString }
    },
    CreatedBy => {
        attribute => 'CreatedBy',
        title => 'Created By',
        value     => sub { return $_[0]->CreatorObj->Name }
    },
    LastUpdated => {
        attribute => 'LastUpdated',
        title     => 'Last Updated',
        value     => sub { return $_[0]->LastUpdatedObj->AsString }
    },
    LastUpdatedBy => {
        attribute => 'LastUpdatedBy',
        title     => 'Last Updated By',
        value     => sub { return $_[0]->LastUpdatedByObj->Name }
    },
    Told => {
        attribute => 'Told',
        value     => sub { return $_[0]->ToldObj->AsString }
    },
    Due => {
        attribute => 'Due',
        value     => sub { return $_[0]->DueObj->AsString }
    },
    Resolved => {
        attribute => 'Resolved',
        value     => sub { return $_[0]->ResolvedObj->AsString }
    },

    # Everything from LINKTYPEMAP
    (map {
        $_ => { value => $LinkCallback->( $_ ) }
    } keys %RT::Ticket::LINKTYPEMAP),

    '_CLASS' => {
        value => sub { return $_[1] % 2 ? 'oddline' : 'evenline' }
    },
    '_CHECKBOX' => {
        attribute => 'checkbox',
        title => loc('Update'),
        align     => 'right',
        value     => sub { return \('<input type="checkbox" class="checkbox" name="UpdateTicket'.$_[0]->id.'" value="1" checked />') }
    },

};
</%ONCE>
<%init>
$m->comp( '/Elements/Callback', COLUMN_MAP    => $COLUMN_MAP, _CallbackName => 'ColumnMap');
return $ColumnMap->( $Name, $Attr );
</%init><|MERGE_RESOLUTION|>--- conflicted
+++ resolved
@@ -86,8 +86,9 @@
                             : $_->Content
                     ),
                     \'<br />',
-<<<<<<< HEAD
-                } @{ $values->ItemsArrayRef }
+                } @{ $values->ItemsArrayRef };
+                pop @values; # Remove that last <br />
+                return @values;
             };
         }
     }
@@ -95,12 +96,6 @@
         if ( $attr eq 'value' ) {
             my $value = RT->Config->Get($1);
             return sub { return \$value };
-=======
-                } @{ $values->ItemsArrayRef };
-            pop @values; # Remove that last <br />
-            return @values;
-	    };
->>>>>>> 262fe5a2
         }
     }
 };
