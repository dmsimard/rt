%# BEGIN BPS TAGGED BLOCK {{{
%# 
%# COPYRIGHT:
%#  
%# This software is Copyright (c) 1996-2007 Best Practical Solutions, LLC 
%#                                          <jesse@bestpractical.com>
%# 
%# (Except where explicitly superseded by other copyright notices)
%# 
%# 
%# LICENSE:
%# 
%# This work is made available to you under the terms of Version 2 of
%# the GNU General Public License. A copy of that license should have
%# been provided with this software, but in any event can be snarfed
%# from www.gnu.org.
%# 
%# This work is distributed in the hope that it will be useful, but
%# WITHOUT ANY WARRANTY; without even the implied warranty of
%# MERCHANTABILITY or FITNESS FOR A PARTICULAR PURPOSE.  See the GNU
%# General Public License for more details.
%# 
%# You should have received a copy of the GNU General Public License
%# along with this program; if not, write to the Free Software
%# Foundation, Inc., 51 Franklin Street, Fifth Floor, Boston, MA
%# 02110-1301 or visit their web page on the internet at
%# http://www.gnu.org/copyleft/gpl.html.
%# 
%# 
%# CONTRIBUTION SUBMISSION POLICY:
%# 
%# (The following paragraph is not intended to limit the rights granted
%# to you to modify and distribute this software under the terms of
%# the GNU General Public License and is only of importance to you if
%# you choose to contribute your changes and enhancements to the
%# community by submitting them to Best Practical Solutions, LLC.)
%# 
%# By intentionally submitting any modifications, corrections or
%# derivatives to this work, or any other work intended for use with
%# Request Tracker, to Best Practical Solutions, LLC, you confirm that
%# you are the copyright holder for those contributions and you grant
%# Best Practical Solutions,  LLC a nonexclusive, worldwide, irrevocable,
%# royalty-free, perpetual, license to use, copy, create derivative
%# works based on those contributions, and sublicense and distribute
%# those contributions and any derivatives thereof.
%# 
%# END BPS TAGGED BLOCK }}}
<%INIT>
return if $m->is_subrequest; # avoid reentrancy, as suggested by masonbook

<<<<<<< HEAD
use RT::Interface::Web::Session;

my %cookies = CGI::Cookie->fetch;
my $cookiename = "RT_SID_".RT->Config->Get('rtname');
$cookiename .= ".".$ENV{'SERVER_PORT'} if $ENV{'SERVER_PORT'};
$SessionCookie ||= ( $cookies{$cookiename} ? $cookies{$cookiename}->value : undef ),

tie %session, 'RT::Interface::Web::Session', $SessionCookie;
undef $cookies{$cookiename} unless $SessionCookie && $session{'_session_id'} eq $SessionCookie;

if ( int RT->Config->Get('AutoLogoff') ) {
    my $now = int(time/60);
    my $last_update = $session{'_session_last_update'} || 0;

    if ( $last_update && ($now - $last_update - RT->Config->Get('AutoLogoff')) > 0 ) {
        # clean up sessions, but we should leave the session id
        %session = (_session_id => $session{'_session_id'});
    }

    # save session on each request when AutoLogoff is turned on
    $session{'_session_last_update'} = $now if $now != $last_update;
}

if ( !$cookies{$cookiename} ) {
    my $cookie = new CGI::Cookie(
        -name  => $cookiename,
        -value => $session{_session_id},
        -path  => '/',
    );
    $r->headers_out->{'Set-Cookie'} = $cookie->as_string;
}

return();
</%INIT>
<%ARGS>
$SessionCookie => ''
</%ARGS>
=======
my %cookies    = CGI::Cookie->fetch();
my $cookiename = "RT_SID_" . $RT::rtname . "." . $ENV{'SERVER_PORT'};
$SessionCookie ||= $cookies{$cookiename} ? $cookies{$cookiename}->value : undef;

my %backends   = (
    mysql => 'Apache::Session::MySQL',
    Pg    => 'Apache::Session::Postgres',

    #    Oracle	=> 'Apache::Session::Oracle',
);

my $session_class = $RT::WebSessionClass
    || $backends{$RT::DatabaseType}
    || 'Apache::Session::File';
my $pm = "$session_class.pm";
$pm =~ s|::|/|g;
require $pm;

# morning bug avoidance attempt -- pdh 20030815
unless ( $RT::Handle->dbh && $RT::Handle->dbh->ping ) {
    $RT::Handle->Connect();
}

my $session_properties;
if ( $session_class eq 'Apache::Session::File' ) {
    $session_properties = {
        Directory     => $RT::MasonSessionDir,
        LockDirectory => $RT::MasonSessionDir,
    };
} else {
    $session_properties = {
        Handle     => $RT::Handle->dbh,
        LockHandle => $RT::Handle->dbh,
    };
}

eval {
    tie %session, $session_class, $SessionCookie, $session_properties
};
if ($@) {

    # If the session is invalid, create a new session.
    eval {
        tie %session, $session_class, undef, $session_properties;
        undef $cookies{$cookiename};
    };
}

if ($@) {
    die loc("RT couldn't store your session.") . "\n"
        . loc(
        "This may mean that that the directory '[_1]' isn't writable or a database table is missing or corrupt.",
        $RT::MasonSessionDir
        )
        . "\n\n"
        . $@;
}

if ( !$cookies{$cookiename} ) {
    my $cookie = new CGI::Cookie(
        -name  => $cookiename,
        -value => $session{_session_id},
        -path  => $RT::WebPath,
        -secure => ($RT::WebSecureCookies ? 1 :0)
    );
    $r->headers_out->{'Set-Cookie'} = $cookie->as_string;

}

return ();
</%init>
<%args>
$SessionCookie => undef
</%args>
>>>>>>> 262fe5a2
<|MERGE_RESOLUTION|>--- conflicted
+++ resolved
@@ -48,7 +48,6 @@
 <%INIT>
 return if $m->is_subrequest; # avoid reentrancy, as suggested by masonbook
 
-<<<<<<< HEAD
 use RT::Interface::Web::Session;
 
 my %cookies = CGI::Cookie->fetch;
@@ -76,89 +75,14 @@
     my $cookie = new CGI::Cookie(
         -name  => $cookiename,
         -value => $session{_session_id},
-        -path  => '/',
+        -path  => RT->Config->Get('WebPath'),
+        -secure => (RT->Config->Get('WebSecureCookies') ? 1 :0)
     );
     $r->headers_out->{'Set-Cookie'} = $cookie->as_string;
 }
 
-return();
+return ();
 </%INIT>
 <%ARGS>
-$SessionCookie => ''
-</%ARGS>
-=======
-my %cookies    = CGI::Cookie->fetch();
-my $cookiename = "RT_SID_" . $RT::rtname . "." . $ENV{'SERVER_PORT'};
-$SessionCookie ||= $cookies{$cookiename} ? $cookies{$cookiename}->value : undef;
-
-my %backends   = (
-    mysql => 'Apache::Session::MySQL',
-    Pg    => 'Apache::Session::Postgres',
-
-    #    Oracle	=> 'Apache::Session::Oracle',
-);
-
-my $session_class = $RT::WebSessionClass
-    || $backends{$RT::DatabaseType}
-    || 'Apache::Session::File';
-my $pm = "$session_class.pm";
-$pm =~ s|::|/|g;
-require $pm;
-
-# morning bug avoidance attempt -- pdh 20030815
-unless ( $RT::Handle->dbh && $RT::Handle->dbh->ping ) {
-    $RT::Handle->Connect();
-}
-
-my $session_properties;
-if ( $session_class eq 'Apache::Session::File' ) {
-    $session_properties = {
-        Directory     => $RT::MasonSessionDir,
-        LockDirectory => $RT::MasonSessionDir,
-    };
-} else {
-    $session_properties = {
-        Handle     => $RT::Handle->dbh,
-        LockHandle => $RT::Handle->dbh,
-    };
-}
-
-eval {
-    tie %session, $session_class, $SessionCookie, $session_properties
-};
-if ($@) {
-
-    # If the session is invalid, create a new session.
-    eval {
-        tie %session, $session_class, undef, $session_properties;
-        undef $cookies{$cookiename};
-    };
-}
-
-if ($@) {
-    die loc("RT couldn't store your session.") . "\n"
-        . loc(
-        "This may mean that that the directory '[_1]' isn't writable or a database table is missing or corrupt.",
-        $RT::MasonSessionDir
-        )
-        . "\n\n"
-        . $@;
-}
-
-if ( !$cookies{$cookiename} ) {
-    my $cookie = new CGI::Cookie(
-        -name  => $cookiename,
-        -value => $session{_session_id},
-        -path  => $RT::WebPath,
-        -secure => ($RT::WebSecureCookies ? 1 :0)
-    );
-    $r->headers_out->{'Set-Cookie'} = $cookie->as_string;
-
-}
-
-return ();
-</%init>
-<%args>
 $SessionCookie => undef
-</%args>
->>>>>>> 262fe5a2
+</%ARGS>