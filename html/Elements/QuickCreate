<<<<<<< HEAD
<& /Elements/TitleBoxStart, title => loc('Quick ticket creation'), class => 'quick-create' &>
=======
%# {{{ BEGIN BPS TAGGED BLOCK
%# 
%# COPYRIGHT:
%#  
%# This software is Copyright (c) 1996-2004 Best Practical Solutions, LLC 
%#                                          <jesse@bestpractical.com>
%# 
%# (Except where explicitly superseded by other copyright notices)
%# 
%# 
%# LICENSE:
%# 
%# This work is made available to you under the terms of Version 2 of
%# the GNU General Public License. A copy of that license should have
%# been provided with this software, but in any event can be snarfed
%# from www.gnu.org.
%# 
%# This work is distributed in the hope that it will be useful, but
%# WITHOUT ANY WARRANTY; without even the implied warranty of
%# MERCHANTABILITY or FITNESS FOR A PARTICULAR PURPOSE.  See the GNU
%# General Public License for more details.
%# 
%# You should have received a copy of the GNU General Public License
%# along with this program; if not, write to the Free Software
%# Foundation, Inc., 675 Mass Ave, Cambridge, MA 02139, USA.
%# 
%# 
%# CONTRIBUTION SUBMISSION POLICY:
%# 
%# (The following paragraph is not intended to limit the rights granted
%# to you to modify and distribute this software under the terms of
%# the GNU General Public License and is only of importance to you if
%# you choose to contribute your changes and enhancements to the
%# community by submitting them to Best Practical Solutions, LLC.)
%# 
%# By intentionally submitting any modifications, corrections or
%# derivatives to this work, or any other work intended for use with
%# Request Tracker, to Best Practical Solutions, LLC, you confirm that
%# you are the copyright holder for those contributions and you grant
%# Best Practical Solutions,  LLC a nonexclusive, worldwide, irrevocable,
%# royalty-free, perpetual, license to use, copy, create derivative
%# works based on those contributions, and sublicense and distribute
%# those contributions and any derivatives thereof.
%# 
%# }}} END BPS TAGGED BLOCK
<& /Elements/TitleBoxStart, title => loc('Quick ticket creation') &>
>>>>>>> 766fca6a
<form method="post" action="<%$RT::WebPath%>/index.html">
<input type="hidden" name="QuickCreate" value="1">
<table>
<tr>
<td>
<font size="-2"><&|/l&>Subject</&>:<br><input size="15" name="Subject"></font>
</td>
<td>
<font size="-2"><&|/l&>Queue</&>:<br><& /Elements/SelectQueue, Name => 'Queue', ShowNullOption => 0 &></font>
</td>
<td>
<font size="-2"><&|/l&>Owner</&>:<br>
<select type="select" name="Owner">  
<option value="<%$session{'CurrentUser'}->id%>" SELECTED><%$session{'CurrentUser'}->Name %></option>
<option value="<%$RT::Nobody->id%>"><%loc('Nobody')%></option>
</select>
</font>
</td>
</tr>
%#<tr><td colspan="3"><font size="-2"><textarea cols="50" rows="3"></textarea></font></td></tr>
</table>
<div align="right"><input type="submit" value="<%loc('Create')%>"></div>
</form>
<& /Elements/TitleBoxEnd &><|MERGE_RESOLUTION|>--- conflicted
+++ resolved
@@ -1,6 +1,3 @@
-<<<<<<< HEAD
-<& /Elements/TitleBoxStart, title => loc('Quick ticket creation'), class => 'quick-create' &>
-=======
 %# {{{ BEGIN BPS TAGGED BLOCK
 %# 
 %# COPYRIGHT:
@@ -47,7 +44,6 @@
 %# 
 %# }}} END BPS TAGGED BLOCK
 <& /Elements/TitleBoxStart, title => loc('Quick ticket creation') &>
->>>>>>> 766fca6a
 <form method="post" action="<%$RT::WebPath%>/index.html">
 <input type="hidden" name="QuickCreate" value="1">
 <table>
