%# BEGIN BPS TAGGED BLOCK {{{
%# 
%# COPYRIGHT:
%#  
%# This software is Copyright (c) 1996-2005 Best Practical Solutions, LLC 
%#                                          <jesse@bestpractical.com>
%# 
%# (Except where explicitly superseded by other copyright notices)
%# 
%# 
%# LICENSE:
%# 
%# This work is made available to you under the terms of Version 2 of
%# the GNU General Public License. A copy of that license should have
%# been provided with this software, but in any event can be snarfed
%# from www.gnu.org.
%# 
%# This work is distributed in the hope that it will be useful, but
%# WITHOUT ANY WARRANTY; without even the implied warranty of
%# MERCHANTABILITY or FITNESS FOR A PARTICULAR PURPOSE.  See the GNU
%# General Public License for more details.
%# 
%# You should have received a copy of the GNU General Public License
%# along with this program; if not, write to the Free Software
%# Foundation, Inc., 675 Mass Ave, Cambridge, MA 02139, USA.
%# 
%# 
%# CONTRIBUTION SUBMISSION POLICY:
%# 
%# (The following paragraph is not intended to limit the rights granted
%# to you to modify and distribute this software under the terms of
%# the GNU General Public License and is only of importance to you if
%# you choose to contribute your changes and enhancements to the
%# community by submitting them to Best Practical Solutions, LLC.)
%# 
%# By intentionally submitting any modifications, corrections or
%# derivatives to this work, or any other work intended for use with
%# Request Tracker, to Best Practical Solutions, LLC, you confirm that
%# you are the copyright holder for those contributions and you grant
%# Best Practical Solutions,  LLC a nonexclusive, worldwide, irrevocable,
%# royalty-free, perpetual, license to use, copy, create derivative
%# works based on those contributions, and sublicense and distribute
%# those contributions and any derivatives thereof.
%# 
%# END BPS TAGGED BLOCK }}}
<%init>
my @params;
<<<<<<< HEAD
while ( (my $key, my $value) = each %ARGS ){
  if (ref $value eq "ARRAY") {
    push @params, $key."=".$m->interp->apply_escapes($_, 'u')
      for @{$value};
  } else {
    push @params, $key."=".$m->interp->apply_escapes($value,'u');
  }
=======
while ( my ($key, $value) = each %ARGS ){
    if( UNIVERSAL::isa( $value, 'ARRAY' ) ) {
	push @params, map $key."=".$m->interp->apply_escapes($_,'u'), @$value;
    } else {
	push @params, $key."=".$m->interp->apply_escapes($value,'u');
    }
>>>>>>> dccb543c
}
return(join('&',@params));
</%init><|MERGE_RESOLUTION|>--- conflicted
+++ resolved
@@ -45,22 +45,17 @@
 %# END BPS TAGGED BLOCK }}}
 <%init>
 my @params;
-<<<<<<< HEAD
-while ( (my $key, my $value) = each %ARGS ){
+while ( my ($key, $value) = each %ARGS ){
+    if( UNIVERSAL::isa( $value, 'ARRAY' ) ) {
+	push @params, map $key."=".$m->interp->apply_escapes($_,'u'), @$value;
+    } else {
   if (ref $value eq "ARRAY") {
     push @params, $key."=".$m->interp->apply_escapes($_, 'u')
       for @{$value};
   } else {
     push @params, $key."=".$m->interp->apply_escapes($value,'u');
   }
-=======
-while ( my ($key, $value) = each %ARGS ){
-    if( UNIVERSAL::isa( $value, 'ARRAY' ) ) {
-	push @params, map $key."=".$m->interp->apply_escapes($_,'u'), @$value;
-    } else {
-	push @params, $key."=".$m->interp->apply_escapes($value,'u');
     }
->>>>>>> dccb543c
 }
 return(join('&',@params));
 </%init>