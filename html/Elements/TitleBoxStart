--- conflicted
+++ resolved
@@ -27,11 +27,6 @@
 %# 
 %# CONTRIBUTION SUBMISSION POLICY:
 %# 
-<<<<<<< HEAD
-%# END LICENSE BLOCK
-<TABLE CLASS="box" 
-%# <%$class|n%>" 
-=======
 %# (The following paragraph is not intended to limit the rights granted
 %# to you to modify and distribute this software under the terms of
 %# the GNU General Public License and is only of importance to you if
@@ -48,8 +43,8 @@
 %# those contributions and any derivatives thereof.
 %# 
 %# }}} END BPS TAGGED BLOCK
-<TABLE CLASS="box <%$class|n%>" 
->>>>>>> 766fca6a
+<TABLE CLASS="box" 
+%# <%$class|n%>" 
         BGCOLOR="<%$color%>" 
         <% $width && "WIDTH=\"$width\""%>
 >
