%# BEGIN BPS TAGGED BLOCK {{{
%# 
%# COPYRIGHT:
%#  
%# This software is Copyright (c) 1996-2005 Best Practical Solutions, LLC 
%#                                          <jesse@bestpractical.com>
%# 
%# (Except where explicitly superseded by other copyright notices)
%# 
%# 
%# LICENSE:
%# 
%# This work is made available to you under the terms of Version 2 of
%# the GNU General Public License. A copy of that license should have
%# been provided with this software, but in any event can be snarfed
%# from www.gnu.org.
%# 
%# This work is distributed in the hope that it will be useful, but
%# WITHOUT ANY WARRANTY; without even the implied warranty of
%# MERCHANTABILITY or FITNESS FOR A PARTICULAR PURPOSE.  See the GNU
%# General Public License for more details.
%# 
%# You should have received a copy of the GNU General Public License
%# along with this program; if not, write to the Free Software
%# Foundation, Inc., 675 Mass Ave, Cambridge, MA 02139, USA.
%# 
%# 
%# CONTRIBUTION SUBMISSION POLICY:
%# 
%# (The following paragraph is not intended to limit the rights granted
%# to you to modify and distribute this software under the terms of
%# the GNU General Public License and is only of importance to you if
%# you choose to contribute your changes and enhancements to the
%# community by submitting them to Best Practical Solutions, LLC.)
%# 
%# By intentionally submitting any modifications, corrections or
%# derivatives to this work, or any other work intended for use with
%# Request Tracker, to Best Practical Solutions, LLC, you confirm that
%# you are the copyright holder for those contributions and you grant
%# Best Practical Solutions,  LLC a nonexclusive, worldwide, irrevocable,
%# royalty-free, perpetual, license to use, copy, create derivative
%# works based on those contributions, and sublicense and distribute
%# those contributions and any derivatives thereof.
%# 
%# END BPS TAGGED BLOCK }}}
<<<<<<< HEAD
<&|/Widgets/TitleBox, 
    class => 'my-tickets',
	title => loc('[_1] highest priority tickets I own', $rows),
	title_href => "Search/Results.html".$QueryString &>
<& /Elements/TicketList, 
        Format => "'<a href=\"$RT::WebPath/Ticket/Display.html?id=__id__\">__id__</a>/TITLE:#', '<a href=\"$RT::WebPath/Ticket/Display.html?id=__id__\">__Subject__</a>/TITLE:Subject', Priority, QueueName, ExtendedStatus",
=======
>>>>>>> cf3ea67e

%# DEPRECATED
<& /Elements/ShowSearch, Name => 'My Tickets' &><|MERGE_RESOLUTION|>--- conflicted
+++ resolved
@@ -43,15 +43,6 @@
 %# those contributions and any derivatives thereof.
 %# 
 %# END BPS TAGGED BLOCK }}}
-<<<<<<< HEAD
-<&|/Widgets/TitleBox, 
-    class => 'my-tickets',
-	title => loc('[_1] highest priority tickets I own', $rows),
-	title_href => "Search/Results.html".$QueryString &>
-<& /Elements/TicketList, 
-        Format => "'<a href=\"$RT::WebPath/Ticket/Display.html?id=__id__\">__id__</a>/TITLE:#', '<a href=\"$RT::WebPath/Ticket/Display.html?id=__id__\">__Subject__</a>/TITLE:Subject', Priority, QueueName, ExtendedStatus",
-=======
->>>>>>> cf3ea67e
 
 %# DEPRECATED
 <& /Elements/ShowSearch, Name => 'My Tickets' &>