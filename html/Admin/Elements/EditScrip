%# BEGIN BPS TAGGED BLOCK {{{
%# 
%# COPYRIGHT:
%#  
%# This software is Copyright (c) 1996-2007 Best Practical Solutions, LLC 
%#                                          <jesse@bestpractical.com>
%# 
%# (Except where explicitly superseded by other copyright notices)
%# 
%# 
%# LICENSE:
%# 
%# This work is made available to you under the terms of Version 2 of
%# the GNU General Public License. A copy of that license should have
%# been provided with this software, but in any event can be snarfed
%# from www.gnu.org.
%# 
%# This work is distributed in the hope that it will be useful, but
%# WITHOUT ANY WARRANTY; without even the implied warranty of
%# MERCHANTABILITY or FITNESS FOR A PARTICULAR PURPOSE.  See the GNU
%# General Public License for more details.
%# 
%# You should have received a copy of the GNU General Public License
%# along with this program; if not, write to the Free Software
%# Foundation, Inc., 51 Franklin Street, Fifth Floor, Boston, MA
%# 02110-1301 or visit their web page on the internet at
%# http://www.gnu.org/copyleft/gpl.html.
%# 
%# 
%# CONTRIBUTION SUBMISSION POLICY:
%# 
%# (The following paragraph is not intended to limit the rights granted
%# to you to modify and distribute this software under the terms of
%# the GNU General Public License and is only of importance to you if
%# you choose to contribute your changes and enhancements to the
%# community by submitting them to Best Practical Solutions, LLC.)
%# 
%# By intentionally submitting any modifications, corrections or
%# derivatives to this work, or any other work intended for use with
%# Request Tracker, to Best Practical Solutions, LLC, you confirm that
%# you are the copyright holder for those contributions and you grant
%# Best Practical Solutions,  LLC a nonexclusive, worldwide, irrevocable,
%# royalty-free, perpetual, license to use, copy, create derivative
%# works based on those contributions, and sublicense and distribute
%# those contributions and any derivatives thereof.
%# 
%# END BPS TAGGED BLOCK }}}
<& /Elements/ListActions, actions => \@actions &>
  
<form method="post" action="Scrip.html">
<input type="hidden" class="hidden" name="id" value="<% $id %>" />
<input type="hidden" class="hidden" name="Queue" value="<% $Queue %>" />

<&| /Widgets/TitleBox, title => loc('Scrip Fields') &>
<table>

<tr><td align="right"><&|/l&>Description</&>:</td><td>
<input name="Scrip-<% $id %>-Description" value="<% $ARGS{"Scrip-$id-Description"} || $scrip->Description %>" />
</td></tr>

<tr><td align="right"><&|/l&>Condition</&>:</td><td>
<& /Admin/Elements/SelectScripCondition,
    Name => "Scrip-$id-ScripCondition",
    Default => $ARGS{"Scrip-$id-ScripCondition"} || $scrip->ConditionObj->Id,
&></td></tr>

<tr><td align="right"><&|/l&>Action</&>:</td><td>
<& /Admin/Elements/SelectScripAction,
    Name => "Scrip-$id-ScripAction",
    Default => $ARGS{"Scrip-$id-ScripAction"} || $scrip->ActionObj->Id,
&></td></tr>

<tr><td align="right"><&|/l&>Template</&>:</td><td>
<& /Admin/Elements/SelectTemplate,
    Name => "Scrip-$id-Template",
    Default => $ARGS{"Scrip-$id-Template"} || $scrip->TemplateObj->Id,
    Queue => $Queue,
&></td></tr>

<tr><td align="right"><&|/l&>Stage</&>:</td><td>
<& /Admin/Elements/SelectStage,
    Name => "Scrip-$id-Stage",
    Default => $ARGS{"Scrip-$id-Stage"} || $scrip->Stage,
&></td></tr>

</table>
</&>

<& /Elements/Submit,
    Label => $SubmitLabel,
    Caption => loc("Be sure to save your changes"),
    Reset => 1,
&><br />

<&| /Widgets/TitleBox, title => loc('User Defined conditions and actions') &>
<table>
<tr><td colspan="2">
<i><&|/l&>(Use these fields when you choose 'User Defined' for a condition or action)</&></i>
</td></tr>

<tr><td class="labeltop"><&|/l&>Custom condition</&>:</td><td>
<<<<<<< HEAD
% my $code = $ARGS{"Scrip-$id-CustomIsApplicableCode"} || $scrip->CustomIsApplicableCode;
% my $lines = @{[ $code =~ /\n/gs ]} + 3;
% $lines = $min_lines if $lines < $min_lines;
<textarea cols="80" rows="<% $lines %>" name="Scrip-<% $id %>-CustomIsApplicableCode"><% $code %></textarea>
</td></tr>

<tr><td class="labeltop"><&|/l&>Custom action preparation code</&>:</td><td>
% $code = $ARGS{"Scrip-$id-CustomPrepareCode"} || $scrip->CustomPrepareCode;
% $lines = @{[ $code =~ /\n/gs ]} + 3;
% $lines = $min_lines if $lines < $min_lines;
<textarea cols="80" rows="<% $lines %>" name="Scrip-<% $id %>-CustomPrepareCode"><% $code %></textarea>
</td></tr>

<tr><td class="labeltop"><&|/l&>Custom action cleanup code</&>:</td><td>
% $code = $ARGS{"Scrip-$id-CustomCommitCode"} || $scrip->CustomCommitCode;
% $lines = @{[ $code =~ /\n/gs ]} + 3;
% $lines = $min_lines if $lines < $min_lines;
<textarea cols="80" rows="<% $lines %>" name="Scrip-<% $id %>-CustomCommitCode"><% $code %></textarea>
=======
% my $code  = $ARGS{"Scrip-$id-CustomIsApplicableCode"} || $scrip->CustomIsApplicableCode;
% my $lines = @{[ $code =~ /\n/gs ]} + 3;
% $lines = $min_lines if $lines < $min_lines;
<textarea cols="80" rows="<% $lines %>" name="Scrip-<%$id%>-CustomIsApplicableCode"><% $code %></textarea>
</td></tr>

<tr><td class="labeltop"><&|/l&>Custom action preparation code</&>:</td><td>
% $code  = $ARGS{"Scrip-$id-CustomPrepareCode"} || $scrip->CustomPrepareCode;
% $lines = @{[ $code =~ /\n/gs ]} + 3;
% $lines = $min_lines if $lines < $min_lines;
<textarea cols="80" rows="<% $lines %>" name="Scrip-<%$id%>-CustomPrepareCode"><% $code %></textarea>
</td></tr>

<tr><td class="labeltop"><&|/l&>Custom action cleanup code</&>:</td><td>
% $code  = $ARGS{"Scrip-$id-CustomCommitCode"} || $scrip->CustomCommitCode;
% $lines = @{[ $code =~ /\n/gs ]} + 3;
% $lines = $min_lines if $lines < $min_lines;
<textarea cols="80" rows="<% $lines %>" name="Scrip-<%$id%>-CustomCommitCode"><% $code %></textarea>
>>>>>>> 87e1d3f5
</td></tr>

</table>
</&>

<& /Elements/Submit,
    Caption => loc("Be sure to save your changes"),
    Label => $SubmitLabel,
    Reset => 1,
&>

</form>
<%init>
<<<<<<< HEAD
my (@actions, $SubmitLabel);

=======

my (@actions, $SubmitLabel);
>>>>>>> 87e1d3f5
my $scrip = RT::Scrip->new( $session{'CurrentUser'} );

if ( $id ) {
    $scrip->Load( $id );
    unless ( $id = $scrip->id ) {
        push @actions, loc("Couldn't load scrip #[_1]", $id);
    }
    $SubmitLabel = loc('Update');
}

unless ( $id ) {
    $id = 'new';
    $SubmitLabel = loc('Create');
}

my $min_lines = 10;

</%init>

<%ARGS>
$id => undef
$title => undef
$Queue => 0
</%ARGS>

<%METHOD Process>
<%ARGS>
$id => undef
$Queue => undef
</%ARGS>
<%INIT>
return ($id) unless $id;

my $scrip = RT::Scrip->new( $session{'CurrentUser'} );
if ( $id eq 'new' ) {
    return $scrip->Create(
        Queue                  => $Queue,
        ScripAction            => $ARGS{"Scrip-new-ScripAction"},
        ScripCondition         => $ARGS{"Scrip-new-ScripCondition"},
        Template               => $ARGS{"Scrip-new-Template"},
        Description            => $ARGS{"Scrip-new-Description"},
        CustomPrepareCode      => $ARGS{"Scrip-new-CustomPrepareCode"},
        CustomCommitCode       => $ARGS{"Scrip-new-CustomCommitCode"},
        CustomIsApplicableCode => $ARGS{"Scrip-new-CustomIsApplicableCode"},
    );
}
else {
    $scrip->Load( $id );
    return (undef, loc("Couldn't load scrip #[_1]", $id))
        unless $scrip->id;

    my @attribs = qw(Queue ScripAction ScripCondition Template Stage
        Description CustomPrepareCode CustomCommitCode CustomIsApplicableCode);
    my @results = UpdateRecordObject(
        AttributesRef   => \@attribs,
        AttributePrefix => 'Scrip-'.$scrip->Id,
        Object          => $scrip,
        ARGSRef         => \%ARGS
    );
    return ($scrip->id, @results);
}
</%INIT>
</%METHOD><|MERGE_RESOLUTION|>--- conflicted
+++ resolved
@@ -99,7 +99,6 @@
 </td></tr>
 
 <tr><td class="labeltop"><&|/l&>Custom condition</&>:</td><td>
-<<<<<<< HEAD
 % my $code = $ARGS{"Scrip-$id-CustomIsApplicableCode"} || $scrip->CustomIsApplicableCode;
 % my $lines = @{[ $code =~ /\n/gs ]} + 3;
 % $lines = $min_lines if $lines < $min_lines;
@@ -118,26 +117,6 @@
 % $lines = @{[ $code =~ /\n/gs ]} + 3;
 % $lines = $min_lines if $lines < $min_lines;
 <textarea cols="80" rows="<% $lines %>" name="Scrip-<% $id %>-CustomCommitCode"><% $code %></textarea>
-=======
-% my $code  = $ARGS{"Scrip-$id-CustomIsApplicableCode"} || $scrip->CustomIsApplicableCode;
-% my $lines = @{[ $code =~ /\n/gs ]} + 3;
-% $lines = $min_lines if $lines < $min_lines;
-<textarea cols="80" rows="<% $lines %>" name="Scrip-<%$id%>-CustomIsApplicableCode"><% $code %></textarea>
-</td></tr>
-
-<tr><td class="labeltop"><&|/l&>Custom action preparation code</&>:</td><td>
-% $code  = $ARGS{"Scrip-$id-CustomPrepareCode"} || $scrip->CustomPrepareCode;
-% $lines = @{[ $code =~ /\n/gs ]} + 3;
-% $lines = $min_lines if $lines < $min_lines;
-<textarea cols="80" rows="<% $lines %>" name="Scrip-<%$id%>-CustomPrepareCode"><% $code %></textarea>
-</td></tr>
-
-<tr><td class="labeltop"><&|/l&>Custom action cleanup code</&>:</td><td>
-% $code  = $ARGS{"Scrip-$id-CustomCommitCode"} || $scrip->CustomCommitCode;
-% $lines = @{[ $code =~ /\n/gs ]} + 3;
-% $lines = $min_lines if $lines < $min_lines;
-<textarea cols="80" rows="<% $lines %>" name="Scrip-<%$id%>-CustomCommitCode"><% $code %></textarea>
->>>>>>> 87e1d3f5
 </td></tr>
 
 </table>
@@ -151,13 +130,8 @@
 
 </form>
 <%init>
-<<<<<<< HEAD
-my (@actions, $SubmitLabel);
-
-=======
 
 my (@actions, $SubmitLabel);
->>>>>>> 87e1d3f5
 my $scrip = RT::Scrip->new( $session{'CurrentUser'} );
 
 if ( $id ) {
