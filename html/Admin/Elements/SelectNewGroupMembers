--- conflicted
+++ resolved
@@ -45,27 +45,21 @@
 %# END BPS TAGGED BLOCK }}}
 % if ($Show ne 'Groups') {
 <b><&|/l&>Users</&></b>
-<select multiple name="<%$Name%>Users"  size="10">
-%while (my $user = $users->Next) {
-<<<<<<< HEAD
-=======
-%next if $SkipUsers->{$user->id};
->>>>>>> 6df439a8
+<select multiple name="<% $Name %>Users"  size="10">
+% while ( my $user = $users->Next ) {
+% next if $SkipUsers->{$user->id};
 <option value="User-<%$user->id%>"><%$user->Name%></option>
-%}
+% }
 </select>
 <br />
 % }
 % if ($Show ne 'Users') {
 <b><&|/l&>Groups</&></b>
-<select multiple name="<%$Name%>Groups"  size="10">
-%while (my $group = $groups->Next) {
-<<<<<<< HEAD
-=======
-%next if $SkipGroups->{$group->id};
->>>>>>> 6df439a8
+<select multiple name="<% $Name %>Groups"  size="10">
+% while ( my $group = $groups->Next ) {
+% next if $SkipGroups->{$group->id};
 <option value="Group-<%$group->id%>"><%$group->Name%></option>
-%}
+% }
 </select>
 % }
 
