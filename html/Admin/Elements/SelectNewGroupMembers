--- conflicted
+++ resolved
@@ -42,19 +42,18 @@
 <%INIT>
 my $users = new RT::Users($session{'CurrentUser'});
 
-<<<<<<< HEAD
-$users->Limit(FIELD => 'id', VALUE => $RT::SystemUser->id, OPERATOR => '!=', ENTRYAGGREGATOR => 'AND');
-$users->Limit(FIELD => 'id', VALUE => $RT::Nobody->id, OPERATOR => '!=', ENTRYAGGREGATOR => 'AND' );
-=======
-$users->Limit(FIELD => 'id', 
-	      VALUE => $RT::SystemUser->id, 
-	      OPERATOR => '!=', 
-	      ENTRYAGGREGATOR =>'AND');
-$users->Limit(FIELD => 'id', 
-	      VALUE => $RT::Nobody->id, 
-	      OPERATOR => '!=', 
-	      ENTRYAGGREGATOR =>'AND');
->>>>>>> 055e4649
+$users->Limit(
+    FIELD           => 'id',
+    VALUE           => $RT::SystemUser->id,
+    OPERATOR        => '!=',
+    ENTRYAGGREGATOR => 'AND'
+);
+$users->Limit(
+    FIELD           => 'id',
+    VALUE           => $RT::Nobody->id,
+    OPERATOR        => '!=',
+    ENTRYAGGREGATOR => 'AND'
+);
 $users->LimitToPrivileged();
 
 my $groups = new RT::Groups($session{'CurrentUser'});
