--- conflicted
+++ resolved
@@ -331,21 +331,12 @@
     Allow from all
 </Directory>
 
-<<<<<<< HEAD
-=======
-Alias $PATH/NoAuth/images/ $RTHOME/share/html/NoAuth/images/
-<Directory $RTHOME/share/html/NoAuth/images>
-    Order allow,deny
-    Allow from all
-</Directory>
-
 <IfDefine REDIRECT>
     LoadModule rewrite_module $MODULES/mod_rewrite.so
     RewriteEngine on
     RewriteRule ^(?!\Q$PATH\E) - [R=404]
 </IfDefine>
 
->>>>>>> fa380654
 <IfDefine !RT3>
 ########## 4.0 mod_perl
 <IfDefine PERL>
