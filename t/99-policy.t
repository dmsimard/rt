--- conflicted
+++ resolved
@@ -7,11 +7,7 @@
 
 my @files;
 find( sub { push @files, $File::Find::name if -f },
-<<<<<<< HEAD
-      qw{lib share t bin sbin devel/tools etc} );
-=======
       qw{etc lib share t bin sbin devel/tools} );
->>>>>>> da1a67bf
 if ( my $dir = `git rev-parse --git-dir 2>/dev/null` ) {
     # We're in a git repo, use the ignore list
     chomp $dir;
@@ -123,12 +119,10 @@
 check( $_, exec => -1 )
     for grep {m{^t/data/}} @files;
 
-<<<<<<< HEAD
+check( $_, exec => -1, bps_tag => -1 )
+    for grep {m{^etc/upgrade/[^/]+/}} @files;
+
 check( $_, warnings => 1, strict => 1, compile => 1, no_tabs => 1 )
     for grep {m{^etc/upgrade/.*/content$}} @files;
 
-done_testing;
-=======
-check( $_, exec => -1, bps_tag => -1 )
-    for grep {m{^etc/upgrade/[^/]+/}} @files;
->>>>>>> da1a67bf
+done_testing;