#!/usr/bin/perl
use strict;
use warnings;

use Test::More;

use RT::Test strict => 1;
plan skip_all => 'GnuPG required.'
    unless eval 'use GnuPG::Interface; 1';
plan skip_all => 'gpg executable is required.'
    unless RT::Test->find_executable('gpg');

plan tests => 46;

use Cwd 'getcwd';
use String::ShellQuote 'shell_quote';
use IPC::Run3 'run3';

my $homedir = RT::Test::get_abs_relocatable_dir(File::Spec->updir(),
    qw(data gnupg keyrings));

# catch any outgoing emails
RT::Test->set_mail_catcher;


RT->config->set(
    'gnupg',
    {
        enable                   => 1,
        outgoing_messages_format => 'RFC',
    }
);

RT->config->set(
    'gnupg_options',
    {
        homedir                 => $homedir,
        'no-permission-warning' => undef
    }
);

RT->config->set( 'mail_plugins' => ['Auth::MailFrom', 'Auth::GnuPG'] );

my ($baseurl, $m) = RT::Test->started_ok;

# configure key for General queue
$m->login();
$m->content_like(qr/Logout/, 'we did log in');
$m->get( $baseurl.'/Admin/Queues/');
<<<<<<< HEAD
$m->follow_link_ok( {text => 'General'} );
=======
$m->follow_link_ok( text => 'General', url_regex => qr!/Admin/Queues! );
>>>>>>> 69657b3a
$m->submit_form( form_name => 'queue_modify',
		 fields      => { correspond_address => 'general@example.com' } );
$m->content_like(qr/general\@example.com.* - never/, 'has key info.');

ok(my $user = RT::Model::User->new(current_user => RT->system_user));
ok($user->load('root'), "Loaded user 'root'");
$user->set_email('recipient@example.com');

# test simple mail.  supposedly this should fail when
# 1. the queue requires signature
# 2. the from is not what the key is associated with
my $mail = RT::Test->open_mailgate_ok($baseurl);
my $rtname = RT->config->get('rtname');
print $mail <<EOF;
From: recipient\@example.com
To: general\@$rtname
Subject: This is a test of new ticket creation as root

Blah!
Foob!
EOF
RT::Test->close_mailgate_ok($mail);

{
    my $tick = get_latest_ticket_ok();
    is( $tick->subject,
        'This is a test of new ticket creation as root',
        "Created the ticket"
    );
    my $txn = $tick->transactions->first;
    like(
        $txn->attachments->first->headers,
        qr/^X-RT-Incoming-Encryption: Not encrypted/m,
        'recorded incoming mail that is not encrypted'
    );
    like( $txn->attachments->first->content, qr'Blah');
}

# test for signed mail
my $buf = '';

run3(
    shell_quote(
        qw(gpg --armor --sign),
        '--default-key' => 'recipient@example.com',
        '--homedir'     => $homedir,
        '--passphrase'  => 'recipient',
    ),
    \"fnord\r\n",
    \$buf,
    \*STDOUT
);

$mail = RT::Test->open_mailgate_ok($baseurl);
print $mail <<"EOF";
From: recipient\@example.com
To: general\@$rtname
Subject: signed message for queue

$buf
EOF
RT::Test->close_mailgate_ok($mail);

{
    my $tick = get_latest_ticket_ok();
    is( $tick->subject, 'signed message for queue',
        "Created the ticket"
    );

    my $txn = $tick->transactions->first;
    my ($msg, $attach) = @{$txn->attachments->items_array_ref};

    is( $msg->get_header('X-RT-Incoming-Encryption'),
        'Not encrypted',
        'recorded incoming mail that is encrypted'
    );
    # test for some kind of PGP-Signed-By: Header
    like( $attach->content, qr'fnord');
}

# test for clear-signed mail
$buf = '';

run3(
    shell_quote(
        qw(gpg --armor --sign --clearsign),
        '--default-key' => 'recipient@example.com',
        '--homedir'     => $homedir,
        '--passphrase'  => 'recipient',
    ),
    \"clearfnord\r\n",
    \$buf,
    \*STDOUT
);

$mail = RT::Test->open_mailgate_ok($baseurl);
print $mail <<"EOF";
From: recipient\@example.com
To: general\@$rtname
Subject: signed message for queue

$buf
EOF
RT::Test->close_mailgate_ok($mail);

{
    my $tick = get_latest_ticket_ok();
    is( $tick->subject, 'signed message for queue',
        "Created the ticket"
    );

    my $txn = $tick->transactions->first;
    my ($msg, $attach) = @{$txn->attachments->items_array_ref};
    is( $msg->get_header('X-RT-Incoming-Encryption'),
        'Not encrypted',
        'recorded incoming mail that is encrypted'
    );
    # test for some kind of PGP-Signed-By: Header
    like( $attach->content, qr'clearfnord');
}

# test for signed and encrypted mail
$buf = '';

run3(
    shell_quote(
        qw(gpg --encrypt --armor --sign),
        '--recipient'   => 'general@example.com',
        '--default-key' => 'recipient@example.com',
        '--homedir'     => $homedir,
        '--passphrase'  => 'recipient',
    ),
    \"orzzzzzz\r\n",
    \$buf,
    \*STDOUT
);

$mail = RT::Test->open_mailgate_ok($baseurl);
print $mail <<"EOF";
From: recipient\@example.com
To: general\@$rtname
Subject: Encrypted message for queue

$buf
EOF
RT::Test->close_mailgate_ok($mail);

{
    my $tick = get_latest_ticket_ok();
    is( $tick->subject, 'Encrypted message for queue',
        "Created the ticket"
    );

    my $txn = $tick->transactions->first;
    my ($msg, $attach, $orig) = @{$txn->attachments->items_array_ref};

    is( $msg->get_header('X-RT-Incoming-Encryption'),
        'Success',
        'recorded incoming mail that is encrypted'
    );
    is( $msg->get_header('X-RT-Privacy'),
        'PGP',
        'recorded incoming mail that is encrypted'
    );
    like( $attach->content, qr'orz');

    is( $orig->get_header('Content-Type'), 'application/x-rt-original-message');
    ok(index($orig->content, $buf) != -1, 'found original msg');
}

# test for signed mail by other key
$buf = '';

run3(
    shell_quote(
        qw(gpg --armor --sign),
        '--default-key' => 'rt@example.com',
        '--homedir'     => $homedir,
        '--passphrase'  => 'test',
    ),
    \"alright\r\n",
    \$buf,
    \*STDOUT
);

$mail = RT::Test->open_mailgate_ok($baseurl);
print $mail <<"EOF";
From: recipient\@example.com
To: general\@$rtname
Subject: encrypted message for queue

$buf
EOF
RT::Test->close_mailgate_ok($mail);

{
    my $tick = get_latest_ticket_ok();
    my $txn = $tick->transactions->first;
    my ($msg, $attach) = @{$txn->attachments->items_array_ref};
    # XXX: in this case, which credential should we be using?
    is( $msg->get_header('X-RT-Incoming-Signature'),
        'Test User <rt@example.com>',
        'recorded incoming mail signed by others'
    );
}

# test for encrypted mail with key not associated to the queue
$buf = '';

run3(
    shell_quote(
        qw(gpg --armor --encrypt),
        '--recipient'   => 'random@localhost',
        '--homedir'     => $homedir,
    ),
    \"should not be there either\r\n",
    \$buf,
    \*STDOUT
);

$mail = RT::Test->open_mailgate_ok($baseurl);
print $mail <<"EOF";
From: recipient\@example.com
To: general\@$rtname
Subject: encrypted message for queue

$buf
EOF
RT::Test->close_mailgate_ok($mail);

{
    my $tick = get_latest_ticket_ok();
    my $txn = $tick->transactions->first;
    my ($msg, $attach) = @{$txn->attachments->items_array_ref};
    
    TODO:
    {
        local $TODO = "this test requires keys associated with queues";
        unlike( $attach->content, qr'should not be there either');
    }
}

# test for badly encrypted mail
{
$buf = '';

run3(
    shell_quote(
        qw(gpg --armor --encrypt),
        '--recipient'   => 'rt@example.com',
        '--homedir'     => $homedir,
    ),
    \"really should not be there either\r\n",
    \$buf,
    \*STDOUT
);

$buf =~ s/PGP MESSAGE/SCREWED UP/g;

RT::Test->fetch_caught_mails;

$mail = RT::Test->open_mailgate_ok($baseurl);
print $mail <<"EOF";
From: recipient\@example.com
To: general\@$rtname
Subject: encrypted message for queue

$buf
EOF
RT::Test->close_mailgate_ok($mail);
my @mail = RT::Test->fetch_caught_mails;
is(@mail, 1, 'caught outgoing mail.');
}

{
    my $tick = get_latest_ticket_ok();
    my $txn = $tick->transactions->first;
    my ($msg, $attach) = @{$txn->attachments->items_array_ref};
    unlike( ($attach ? $attach->content : ''), qr'really should not be there either');
}

sub get_latest_ticket_ok {
    my $tickets = RT::Model::TicketCollection->new(current_user => RT->system_user);
    $tickets->order_by( column => 'id', order => 'DESC' );
    $tickets->limit( column => 'id', operator => '>', value => '0' );
    my $tick = $tickets->first();
    ok( $tick->id, "found ticket " . $tick->id );
    return $tick;
}

sub file_content_unlink
{
    my $path = shift;
    diag "reading content of '$path'" if $ENV{'TEST_VERBOSE'};
    open my $fh, "<:raw", $path or die "couldn't open file '$path': $!";
    local $/;
    my $content = <$fh>;
    close $fh;
    unlink $path;
    return $content;
}<|MERGE_RESOLUTION|>--- conflicted
+++ resolved
@@ -47,11 +47,7 @@
 $m->login();
 $m->content_like(qr/Logout/, 'we did log in');
 $m->get( $baseurl.'/Admin/Queues/');
-<<<<<<< HEAD
-$m->follow_link_ok( {text => 'General'} );
-=======
 $m->follow_link_ok( text => 'General', url_regex => qr!/Admin/Queues! );
->>>>>>> 69657b3a
 $m->submit_form( form_name => 'queue_modify',
 		 fields      => { correspond_address => 'general@example.com' } );
 $m->content_like(qr/general\@example.com.* - never/, 'has key info.');
