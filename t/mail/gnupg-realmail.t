#!/usr/bin/perl
use strict;
use warnings;

use RT::Test strict => 1;
use Test::More;

plan skip_all => 'GnuPG required.'
    unless eval 'use GnuPG::Interface; 1';
plan skip_all => 'gpg executable is required.'
    unless RT::Test->find_executable('gpg');

plan tests => 192;


use Digest::MD5 qw(md5_hex);

use File::Temp qw(tempdir);
my $homedir = tempdir( CLEANUP => 1 );

RT->config->set(
    'gnupg',
    {
        enable                   => 1,
        outgoing_messages_format => 'RFC',
    }
);

RT->config->set(
    'gnupg_options',
    {
        homedir                 => $homedir,
        passphrase              => 'rt-test',
        'no-permission-warning' => undef,
    }
);

RT->config->set( 'mail_plugins' => ['Auth::MailFrom', 'Auth::GnuPG'] );

RT::Test->import_gnupg_key('rt-recipient@example.com');
RT::Test->import_gnupg_key('rt-test@example.com', 'public');
RT::Test->trust_gnupg_key('rt-test@example.com');

my ($baseurl, $m) = RT::Test->started_ok;
ok $m->login, 'we did log in';
$m->get_ok( '/Admin/Queues/');
<<<<<<< HEAD
$m->follow_link_ok( {text => 'General'} );
=======
$m->follow_link_ok( text => 'General', url_regex => qr!/Admin/Queues! );
>>>>>>> 69657b3a
$m->submit_form( form_name => 'queue_modify',
         fields      => { correspond_address => 'rt-recipient@example.com' } );
$m->content_like(qr/rt-recipient\@example.com.* - never/, 'has key info.');

diag "load Everyone group" if $ENV{'TEST_VERBOSE'};
my $everyone;
{
    $everyone = RT::Model::Group->new(current_user => RT->system_user );
    $everyone->load_system_internal('Everyone');
    ok $everyone->id, "loaded 'everyone' group";
}

RT::Test->set_rights(
    principal => $everyone->principal,
    right => ['CreateTicket'],
);


my $eid = 0;
for my $usage (qw/signed encrypted signed&encrypted/) {
    for my $format (qw/MIME inline/) {
        for my $attachment (qw/plain text-attachment binary-attachment/) {
            ++$eid;
            diag "Email $eid: $usage, $attachment email with $format format" if $ENV{TEST_VERBOSE};
            eval { email_ok($eid, $usage, $format, $attachment) };
        }
    }
}

$m->warnings_like(
    [ (qr/Recipient 'ternus\@mit.edu' is unusable/ ) x 16 ],
    "got Recipient 'ternus\@mit.edu  is unusable warning"
);

sub email_ok {
    my ($eid, $usage, $format, $attachment) = @_;
    diag "email_ok $eid: $usage, $format, $attachment" if $ENV{'TEST_VERBOSE'};

    my $emaildatadir = RT::Test::get_relocatable_dir(File::Spec->updir(),
        qw(data gnupg emails));
    my ($file) = glob("$emaildatadir/$eid-*");
    my $mail = RT::Test->file_content($file);
    
    my ($status, $id) = RT::Test->send_via_mailgate($mail);
    is ($status >> 8, 0, "$eid: The mail gateway exited normally");
    ok ($id, "$eid: got id of a newly created ticket - $id");

    my $tick = RT::Model::Ticket->new(current_user => RT->system_user );
    $tick->load( $id );
    ok ($tick->id, "$eid: loaded ticket #$id");

    is ($tick->subject,
        "Test Email ID:$eid",
        "$eid: Created the ticket"
    );

    my $txn = $tick->transactions->first;
    my ($msg, @attachments) = @{$txn->attachments->items_array_ref};

    if ($usage =~ /encrypted/) {
        is( $msg->get_header('X-RT-Incoming-Encryption'),
            'Success',
            "$eid: recorded incoming mail that is encrypted" 
        );

        is( $msg->get_header('X-RT-Privacy'),
            'PGP',
            "$eid: recorded incoming mail that is encrypted"
        );

        like( $attachments[0]->content, qr/ID:$eid/,
                "$eid: incoming mail did NOT have original body"
        );
    }
    else {
        is( $msg->get_header('X-RT-Incoming-Encryption'),
            'Not encrypted',
            "$eid: recorded incoming mail that is not encrypted"
        );
        like( $msg->content || $attachments[0]->content, qr/ID:$eid/,
              "$eid: got original content"
        );
    }

    if ($usage =~ /signed/) {
        is( $msg->get_header('X-RT-Incoming-Signature'),
            'RT Test <rt-test@example.com>',
            "$eid: recorded incoming mail that is signed - $usage"
        );
    }
    else {
        is( $msg->get_header('X-RT-Incoming-Signature'),
            undef,
            "$eid: recorded incoming mail that is not signed"
        );
    }

    if ($attachment =~ /attachment/) {
        # signed messages should sign each attachment too
        if ($usage =~ /signed/) {
            my $sig = pop @attachments;
            ok ($sig->id, "$eid: loaded attachment.sig object");
            my $acontent = $sig->content;
        }

        my ($a) = grep $_->filename, @attachments;
        ok ($a && $a->id, "$eid: found attachment with filename");

        my $acontent = $a->content;
        if ($attachment =~ /binary/)
        {
            is(md5_hex($acontent), '1e35f1aa90c98ca2bab85c26ae3e1ba7', "$eid: The binary attachment's md5sum matches");
        }
        else
        {
            like($acontent, qr/zanzibar/, "$eid: The attachment isn't screwed up in the database.");
        }

    }

    return 0;
}
<|MERGE_RESOLUTION|>--- conflicted
+++ resolved
@@ -44,11 +44,7 @@
 my ($baseurl, $m) = RT::Test->started_ok;
 ok $m->login, 'we did log in';
 $m->get_ok( '/Admin/Queues/');
-<<<<<<< HEAD
-$m->follow_link_ok( {text => 'General'} );
-=======
 $m->follow_link_ok( text => 'General', url_regex => qr!/Admin/Queues! );
->>>>>>> 69657b3a
 $m->submit_form( form_name => 'queue_modify',
          fields      => { correspond_address => 'rt-recipient@example.com' } );
 $m->content_like(qr/rt-recipient\@example.com.* - never/, 'has key info.');
