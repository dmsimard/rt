#!/usr/bin/perl

use warnings; use strict;
use Test::MockTime qw(set_fixed_time restore_time);
use RT::Test;

use Test::More tests => 92;

use RT::Model::User;
use Test::Warn;
use POSIX;
my $time_zone = strftime("%Z", localtime());

use_ok('RT::DateTime');


set_fixed_time("2005-11-28T15:10:00Z");

{
    my $system = RT->system_user;
    my $date = RT::DateTime->now(current_user => $system);
    isa_ok($date, 'RT::DateTime', "constructor returned RT::DateTime oject");
    is($date->current_user, $system, "correctly set the datetime's current_user");
}

{
    # set time zone in all places to UTC
    RT->system_user->user_object->__set(column => 'time_zone', value => 'UTC')
                                if RT->system_user->user_object->time_zone;
    RT->config->set( time_zone => 'UTC' );
}

my $current_user;
{
    my $user = RT::Model::User->new(current_user => RT->system_user);
    my($uid, $msg) = $user->create(
        name       => "date_api". rand(200),
        lang       => 'en',
        privileged => 1,
    );
    ok($uid, "user was Created") or diag("error: $msg");
    $current_user = RT::CurrentUser->new(id => $user->id);
    Jifty->web->current_user($current_user);
}

{
    my $date = RT::DateTime->now;
    is($date->time_zone->name, 'UTC', "dropped all timzones to UTC");
    is($date->set_time_zone('user')->time_zone->name, 'UTC', "dropped all timzones to UTC");
    is($date->set_time_zone('server')->time_zone->name, 'UTC', "dropped all timzones to UTC");

    $current_user->user_object->__set( column => 'time_zone', value => 'Europe/Moscow');
    is($current_user->user_object->time_zone,
       'Europe/Moscow',
       "successfuly changed user's time_zone");
    is($date->set_time_zone('user')->time_zone->name,
       'Europe/Moscow',
       "in user context returns user's time_zone");
    is($date->time_zone->name, 'Europe/Moscow', "we changed the timezone");
    is($date->set_time_zone('server')->time_zone->name, 'UTC', "wasn't changed");

    RT->config->set( time_zone => 'Africa/Ouagadougou' );
    is($date->set_time_zone('server')->time_zone->name,
       'Africa/Ouagadougou',
       "time_zone of the RT server was changed");
    is($date->set_time_zone('user')->time_zone->name,
       'Europe/Moscow',
       "in user context still returns user's time_zone");
    is($date->time_zone->name, 'Europe/Moscow', "we changed the timezone");

    $current_user->user_object->__set( column => 'time_zone', value => '');
    is($current_user->user_object->time_zone,
       '',
       "successfuly changed user's time_zone");
    is($date->set_time_zone('user')->time_zone->name,
       'Africa/Ouagadougou',
       "in user context returns time zone of the server if user's one is not defined");
    is($date->time_zone->name, 'Africa/Ouagadougou', "we changed the timezone");

    RT->config->set( time_zone => 'GMT' );
    is($date->set_time_zone('server')->time_zone->name,
       'UTC',
       "time zone is GMT which one is alias for UTC");

    RT->config->set( time_zone => '' );
    is($date->time_zone->name, 'UTC', "dropped all timzones to UTC");
    is($date->set_time_zone('user')->time_zone->name,
       'UTC',
       "user's and server's timzones are not defined, so UTC");
    is($date->set_time_zone('server')->time_zone->name,
       'UTC',
       "time zone of the server is not defined so UTC");

    RT->config->set( time_zone => 'UTC' );
}

{
    my $date = RT::DateTime->now(current_user => RT->system_user);
    is($date, '2005-11-28 15:10:00', "default is ISO format");
    is($date->iso, '2005-11-28 15:10:00', "default is ISO format");
    ok(!$date->is_unset, "date is set");
    is($date->rfc2822,
       'Mon, 28 Nov 2005 15:10:00 +0000',
       "RFC2822 format with defaults");
}


{ # positive time zone
    $current_user->user_object->__set( column => 'time_zone', value => 'Europe/Moscow');
    my $date = RT::DateTime->new_from_string('2005-01-01 15:10:00');
    is($date->iso, '2005-01-01 15:10:00', "user timezone");
    is($date->iso(time_zone => 'system'), '2005-01-01 12:10:00', "system timezone");
    is($date->rfc2822( time_zone => 'user' ), 'Sat, 01 Jan 2005 15:10:00 +0300', "RFC2822 in user time zone");
    is($date->rfc2822( time_zone => 'server' ), 'Sat, 01 Jan 2005 12:10:00 +0000', "RFC2822 in server time zone");

    # DST
    $date = RT::DateTime->new_from_string('2005-07-01 15:10:00', time_zone => 'UTC');
    is($date->iso( time_zone => 'user' ), '2005-07-01 19:10:00', "ISO");
    is($date->rfc2822( time_zone => 'user' ), 'Fri, 01 Jul 2005 19:10:00 +0400', "RFC2822");

    is($date->iso( time_zone => 'server' ), '2005-07-01 15:10:00', "ISO");
    is($date->rfc2822( time_zone => 'server' ), 'Fri, 01 Jul 2005 15:10:00 +0000', "RFC2822");
}

{ # negative time zone
    $current_user->user_object->__set( column => 'time_zone', value => 'America/New_York');
    my $date = RT::DateTime->new_from_string('2005-01-01 15:10:00', time_zone => 'UTC');
    is($date->iso( time_zone => 'user' ), '2005-01-01 10:10:00', "ISO");
    is($date->rfc2822( time_zone => 'user' ), 'Sat, 01 Jan 2005 10:10:00 -0500', "RFC2822");

    # DST
    $date = RT::DateTime->new_from_string('2005-07-01 15:10:00', time_zone => 'UTC' );
    is($date->iso( time_zone => 'user' ), '2005-07-01 11:10:00', "ISO");
    is($date->rfc2822( time_zone => 'user' ), 'Fri, 01 Jul 2005 11:10:00 -0400', "RFC2822");
}

{ # setting value via from_epoch method
    my $date = RT::DateTime->from_epoch(epoch => 1, time_zone => 'UTC');
    is($date->time_zone->name, 'UTC', "time_zone set correctly");
    ok(!$date->is_unset, "date is set");
    is($date->iso, '1970-01-01 00:00:01', "correct value");

    $date = RT::DateTime->from_epoch(epoch => 1);
    is($date->time_zone->name, 'America/New_York', "time_zone defaults to user's");
    ok(!$date->is_unset, "date is set");
    is($date->iso, '1969-12-31 19:00:01', "correct value");
}

{ # set+ISO format
    my $date = RT::DateTime->new_from_string('weird date');
    isa_ok($date, 'RT::DateTime');
    is($date, 'unset', "unparseable date returns an 'unset' RT::DateTime");
    ok($date->is_unset, "unparseable date is_unset");

    $date = RT::DateTime->new_from_string('2005-11-28 15:10:00');
    is($date->iso, '2005-11-28 15:10:00', "YYYY-DD-MM hh:mm:ss");

    TODO: {
        local $TODO = "YYYY-DD-MM hh:mm:ss+00 not handled yet";
        $date = RT::DateTime->new_from_string('2005-11-28 15:10:00+00');
        is($date->iso, '2005-11-28 15:10:00', "YYYY-DD-MM hh:mm:ss+00");
    };

    TODO: {
        local $TODO = "DD-MM hh:mm:ss not handled yet";
        $date = RT::DateTime->new_from_string('11-28 15:10:00');
        is($date->iso, '2005-11-28 15:10:00', "DD-MM hh:mm:ss");
    };

    TODO: {
        local $TODO = "DD-MM hh:mm:ss+00 not handled yet";
        $date = RT::DateTime->new_from_string('11-28 15:10:00+00');
        is($date->iso, '2005-11-28 15:10:00', "DD-MM hh:mm:ss+00");
    };

    $date = RT::DateTime->new_from_string('20051128151000');
    is($date->iso, '2005-11-28 15:10:00', "YYYYDDMMhhmmss");

    TODO: {
        local $TODO = "DDMMhhmmss not handled yet";
        $date = RT::DateTime->new_from_string('1128151000');
        is($date->iso, '2005-11-28 15:10:00', "DDMMhhmmss");
    };

    $date = RT::DateTime->new_from_string('2005112815:10:00');
    is($date->iso, '2005-11-28 15:10:00', "YYYYDDMMhh:mm:ss");

    TODO: {
        local $TODO = "DDMMhh:mm:ss not handled yet";
        $date = RT::DateTime->new_from_string('112815:10:00');
        is($date->iso, '2005-11-28 15:10:00', "DDMMhh:mm:ss");
    };

    $date = RT::DateTime->new_from_string('2005-13-28 15:10:00');
    ok($date->is_unset, "wrong month value");

    $date = RT::DateTime->new_from_string('2005-00-28 15:10:00');
    ok($date->is_unset, "wrong month value");

    $date = RT::DateTime->new_from_string('1960-01-28 15:10:00');
    is($date->iso, '1960-01-28 15:10:00', "we can support pre-1970s dates now");
}

{ # set+datemanip format(time::ParseDate)
    RT->config->set( time_zone => 'Europe/Moscow' );
    my $date = RT::DateTime->new_from_string('2005-11-28 15:10:00');
    is($date->iso, '2005-11-28 15:10:00', "YYYY-DD-MM hh:mm:ss");
    is($date->iso(time_zone => 'server'), '2005-11-28 23:10:00', "YYYY-DD-MM hh:mm:ss");

    RT->config->set( time_zone => 'UTC' );
    $date = RT::DateTime->new_from_string('2005-11-28 15:10:00');
    is($date->iso, '2005-11-28 15:10:00', "YYYY-DD-MM hh:mm:ss");
    is($date->iso(time_zone => 'server'), '2005-11-28 20:10:00', "YYYY-DD-MM hh:mm:ss");

    $current_user->user_object->__set( column => 'time_zone', value => 'Europe/Moscow');
    $date = RT::DateTime->new_from_string('2005-11-28 15:10:00');
    is($date->iso, '2005-11-28 15:10:00', "YYYY-DD-MM hh:mm:ss");
    is($date->iso(time_zone => 'server'), '2005-11-28 12:10:00', "YYYY-DD-MM hh:mm:ss");
}

{
    RT->config->set( time_zone => 'Europe/Moscow' );
    my $date = RT::DateTime->new_from_string('2005-11-28 15:10:00');
    is($date->time_zone->name, 'Europe/Moscow');
    is($date->iso, '2005-11-28 15:10:00', "YYYY-DD-MM hh:mm:ss");

    $date = RT::DateTime->new_from_string('2005-11-28 15:10:00', time_zone => 'UTC' );
    is($date->iso, '2005-11-28 18:10:00', "YYYY-DD-MM hh:mm:ss");

  SKIP: {
        skip 'current timezone is not EDT', 2 unless $time_zone eq 'EDT';

        # relative dates
        $date = RT::DateTime->new_from_string('now');
        is( $date->iso, '2005-11-28 10:10:00', "YYYY-DD-MM hh:mm:ss" );

        $date = RT::DateTime->new_from_string('1 day ago');
        is( $date->iso, '2005-11-27 13:10:00', "YYYY-DD-MM hh:mm:ss" );
    }

    RT->config->set( time_zone => 'UTC' );
    $date = RT::DateTime->new_from_string('2005-11-28 15:10:00');
    is($date->iso, '2005-11-28 15:10:00', "YYYY-DD-MM hh:mm:ss");

    $current_user->user_object->__set( column => 'time_zone', value => 'Europe/Moscow');
    $date = RT::DateTime->new_from_string('2005-11-28 15:10:00');
    is($date->iso, '2005-11-28 15:10:00', "YYYY-DD-MM hh:mm:ss");
    $date = RT::DateTime->new_from_string('2005-11-28 15:10:00', time_zone => 'server' );
    is($date->iso, '2005-11-28 18:10:00', "YYYY-DD-MM hh:mm:ss");
    $date = RT::DateTime->new_from_string('2005-11-28 15:10:00', time_zone => 'UTC' );
    is($date->iso, '2005-11-28 18:10:00', "YYYY-DD-MM hh:mm:ss");
}

{ # stringification
    $current_user->user_object->__set( column => 'time_zone', value => '');
    my $date = RT::DateTime->from_epoch(epoch => 0);
    is($date, "unset", "epoch 0 returns 'unset'");

<<<<<<< HEAD
    RT->config->set( date_time_format => '%a %b %d %H:%M:%S %Y');
=======
>>>>>>> c215780a
    $date = RT::DateTime->from_epoch(epoch => 1);

<<<<<<< HEAD
    RT->config->set( date_time_format => '%a, %d %b %Y %H:%M:%S %z' );
    is($date, 'Thu, 01 Jan 1970 00:00:01 +0000', "correct string");

    RT->config->set( date_time_format => '%a, %d %b %Y %H:%M %z' );
    is($date, 'Thu, 01 Jan 1970 00:00 +0000', "correct string");
=======
    RT->config->set( DateTimeFormat => 'rfc2822' );
    is($date, 'Thu, 01 Jan 1970 00:00:01 +0000', "correct string");

>>>>>>> c215780a
}

{ # RT::DateTime::Duration

    is(RT::DateTime::Duration->new(seconds => 1), '1 sec', '1 sec');
    is(RT::DateTime::Duration->new(seconds => 59), '59 sec', '59 sec');

    TODO: {
        local $TODO = "DateTime::Duration doesn't convert between units that are not constant factors of another";
        is(RT::DateTime::Duration->new(seconds => 60), '1 min', '1 min');
        is(RT::DateTime::Duration->new(seconds => 60*119), '119 min', '119 min');
        is(RT::DateTime::Duration->new(seconds => 60*60*2-1), '120 min', '120 min');
        is(RT::DateTime::Duration->new(seconds => 60*60*2), '2 hours', '2 hours');
        is(RT::DateTime::Duration->new(seconds => 60*60*2), '2 hours', '2 hours');
        is(RT::DateTime::Duration->new(seconds => 60*60*48-1), '48 hours', '48 hours');
        is(RT::DateTime::Duration->new(seconds => 60*60*48), '2 days', '2 days');
        is(RT::DateTime::Duration->new(seconds => 60*60*24*14-1), '14 days', '14 days');
        is(RT::DateTime::Duration->new(seconds => 60*60*24*14), '2 weeks', '2 weeks');
        is(RT::DateTime::Duration->new(seconds => 60*60*24*7*8-1), '8 weeks', '8 weeks');
        is(RT::DateTime::Duration->new(seconds => 60*60*24*61), '2 months', '2 months');
        is(RT::DateTime::Duration->new(seconds => 60*60*24*365-1), '12 months', '12 months');
        is(RT::DateTime::Duration->new(seconds => 60*60*24*366), '1 years', '1 years');

        is(RT::DateTime::Duration->new(seconds => -1), '1 sec ago', '1 sec ago');
    }
}

{ # difference
    my $date = RT::DateTime->now;
    my $duration = RT::DateTime->now - $date;
    like($duration, qr/^\d+ sec$/, 'close enough');
}

{ # age
    my $date = RT::DateTime->now(current_user => RT->system_user);
    my $diff = $date->age;
    like($diff, qr/^(0 sec|[1-5] sec ago)$/, 'close enough');
}

#TODO: AsString
#TODO: RFC2822 with time zones

exit(0);
<|MERGE_RESOLUTION|>--- conflicted
+++ resolved
@@ -256,23 +256,10 @@
     my $date = RT::DateTime->from_epoch(epoch => 0);
     is($date, "unset", "epoch 0 returns 'unset'");
 
-<<<<<<< HEAD
-    RT->config->set( date_time_format => '%a %b %d %H:%M:%S %Y');
-=======
->>>>>>> c215780a
     $date = RT::DateTime->from_epoch(epoch => 1);
 
-<<<<<<< HEAD
-    RT->config->set( date_time_format => '%a, %d %b %Y %H:%M:%S %z' );
+    RT->config->set( date_time_format => 'rfc2822' );
     is($date, 'Thu, 01 Jan 1970 00:00:01 +0000', "correct string");
-
-    RT->config->set( date_time_format => '%a, %d %b %Y %H:%M %z' );
-    is($date, 'Thu, 01 Jan 1970 00:00 +0000', "correct string");
-=======
-    RT->config->set( DateTimeFormat => 'rfc2822' );
-    is($date, 'Thu, 01 Jan 1970 00:00:01 +0000', "correct string");
-
->>>>>>> c215780a
 }
 
 { # RT::DateTime::Duration
