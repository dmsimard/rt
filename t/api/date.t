#!/usr/bin/perl

use warnings; use strict;
use Test::MockTime qw(set_fixed_time restore_time);
use RT::Test;

use Test::More tests => 93;

use RT::Model::User;
use Test::Warn;

use_ok('RT::DateTime');

set_fixed_time("2005-11-28T15:10:00Z");

{
    my $system = RT->system_user;
    my $date = RT::DateTime->now(current_user => $system);
    isa_ok($date, 'RT::DateTime', "constructor returned RT::DateTime oject");
    is($date->current_user, $system, "correctly set the datetime's current_user");
}

{
<<<<<<< HEAD
    # set timezone in all places to UTC
    RT->system_user->user_object->__set(column => 'timezone', value => 'UTC')
                                if RT->system_user->user_object->timezone;
    RT->config->set( timezone => 'UTC' );
=======
    # set time zone in all places to UTC
    RT->system_user->user_object->__set(column => 'time_zone', value => 'UTC')
                                if RT->system_user->user_object->time_zone;
    RT->config->set( TimeZone => 'UTC' );
>>>>>>> 10db4342
}

my $current_user;
{
    my $user = RT::Model::User->new(current_user => RT->system_user);
    my($uid, $msg) = $user->create(
        name       => "date_api". rand(200),
        lang       => 'en',
        privileged => 1,
    );
    ok($uid, "user was Created") or diag("error: $msg");
    $current_user = RT::CurrentUser->new(id => $user->id);
    Jifty->web->current_user($current_user);
}

{
    my $date = RT::DateTime->now;
    is($date->time_zone->name, 'UTC', "dropped all timzones to UTC");
    is($date->set_time_zone('user')->time_zone->name, 'UTC', "dropped all timzones to UTC");
    is($date->set_time_zone('server')->time_zone->name, 'UTC', "dropped all timzones to UTC");

    $current_user->user_object->__set( column => 'time_zone', value => 'Europe/Moscow');
    is($current_user->user_object->time_zone,
       'Europe/Moscow',
       "successfuly changed user's time_zone");
    is($date->set_time_zone('user')->time_zone->name,
       'Europe/Moscow',
       "in user context returns user's time_zone");
    is($date->time_zone->name, 'Europe/Moscow', "we changed the timezone");
    is($date->set_time_zone('server')->time_zone->name, 'UTC', "wasn't changed");

<<<<<<< HEAD
    RT->config->set( timezone => 'Africa/Ouagadougou' );
    is($date->timezone('server'),
=======
    RT->config->set( TimeZone => 'Africa/Ouagadougou' );
    is($date->set_time_zone('server')->time_zone->name,
>>>>>>> 10db4342
       'Africa/Ouagadougou',
       "time_zone of the RT server was changed");
    is($date->set_time_zone('user')->time_zone->name,
       'Europe/Moscow',
       "in user context still returns user's time_zone");
    is($date->time_zone->name, 'Europe/Moscow', "we changed the timezone");

    $current_user->user_object->__set( column => 'time_zone', value => '');
    is($current_user->user_object->time_zone,
       '',
       "successfuly changed user's time_zone");
    is($date->set_time_zone('user')->time_zone->name,
       'Africa/Ouagadougou',
       "in user context returns time zone of the server if user's one is not defined");
    is($date->time_zone->name, 'Africa/Ouagadougou', "we changed the timezone");

<<<<<<< HEAD
    RT->config->set( timezone => 'GMT' );
    is($date->timezone('server'),
=======
    RT->config->set( TimeZone => 'GMT' );
    is($date->set_time_zone('server')->time_zone->name,
>>>>>>> 10db4342
       'UTC',
       "time zone is GMT which one is alias for UTC");

<<<<<<< HEAD
    RT->config->set( timezone => '' );
    is($date->timezone, 'UTC', "dropped all timzones to UTC");
    is($date->timezone('user'),
=======
    RT->config->set( TimeZone => '' );
    is($date->time_zone->name, 'UTC', "dropped all timzones to UTC");
    is($date->set_time_zone('user')->time_zone->name,
>>>>>>> 10db4342
       'UTC',
       "user's and server's timzones are not defined, so UTC");
    is($date->set_time_zone('server')->time_zone->name,
       'UTC',
       "time zone of the server is not defined so UTC");

<<<<<<< HEAD
    RT->config->set( timezone => 'UTC' );
=======
    RT->config->set( TimeZone => 'UTC' );
>>>>>>> 10db4342
}

{
    my $date = RT::DateTime->now(current_user => RT->system_user);
    is($date, '2005-11-28 15:10:00', "default is ISO format");
    is($date->iso, '2005-11-28 15:10:00', "default is ISO format");
    ok(!$date->is_unset, "date is set");
    is($date->rfc2822,
       'Mon, 28 Nov 2005 15:10:00 +0000',
       "RFC2822 format with defaults");
}


{ # positive time zone
    $current_user->user_object->__set( column => 'time_zone', value => 'Europe/Moscow');
    my $date = RT::DateTime->new_from_string('2005-01-01 15:10:00');
    is($date->iso, '2005-01-01 15:10:00', "user timezone");
    is($date->iso(time_zone => 'system'), '2005-01-01 12:10:00', "system timezone");
    is($date->rfc2822( time_zone => 'user' ), 'Sat, 01 Jan 2005 15:10:00 +0300', "RFC2822 in user time zone");
    is($date->rfc2822( time_zone => 'server' ), 'Sat, 01 Jan 2005 12:10:00 +0000', "RFC2822 in server time zone");

    # DST
    $date = RT::DateTime->new_from_string('2005-07-01 15:10:00', time_zone => 'UTC');
    is($date->iso( time_zone => 'user' ), '2005-07-01 19:10:00', "ISO");
    is($date->rfc2822( time_zone => 'user' ), 'Fri, 01 Jul 2005 19:10:00 +0400', "RFC2822");

    is($date->iso( time_zone => 'server' ), '2005-07-01 15:10:00', "ISO");
    is($date->rfc2822( time_zone => 'server' ), 'Fri, 01 Jul 2005 15:10:00 +0000', "RFC2822");
}

{ # negative time zone
    $current_user->user_object->__set( column => 'time_zone', value => 'America/New_York');
    my $date = RT::DateTime->new_from_string('2005-01-01 15:10:00', time_zone => 'UTC');
    is($date->iso( time_zone => 'user' ), '2005-01-01 10:10:00', "ISO");
    is($date->rfc2822( time_zone => 'user' ), 'Sat, 01 Jan 2005 10:10:00 -0500', "RFC2822");

    # DST
    $date = RT::DateTime->new_from_string('2005-07-01 15:10:00', time_zone => 'UTC' );
    is($date->iso( time_zone => 'user' ), '2005-07-01 11:10:00', "ISO");
    is($date->rfc2822( time_zone => 'user' ), 'Fri, 01 Jul 2005 11:10:00 -0400', "RFC2822");
}

{ # setting value via from_epoch method
    my $date = RT::DateTime->from_epoch(epoch => 1, time_zone => 'UTC');
    is($date->time_zone->name, 'UTC', "time_zone set correctly");
    ok(!$date->is_unset, "date is set");
    is($date->iso, '1970-01-01 00:00:01', "correct value");

    $date = RT::DateTime->from_epoch(epoch => 1);
    is($date->time_zone->name, 'America/New_York', "time_zone defaults to user's");
    ok(!$date->is_unset, "date is set");
    is($date->iso, '1969-12-31 19:00:01', "correct value");
}

{ # set+ISO format
    my $date = RT::DateTime->new_from_string('weird date');
    isa_ok($date, 'RT::DateTime');
    is($date, 'unset', "unparseable date returns an 'unset' RT::DateTime");
    ok($date->is_unset, "unparseable date is_unset");

    $date = RT::DateTime->new_from_string('2005-11-28 15:10:00');
    is($date->iso, '2005-11-28 15:10:00', "YYYY-DD-MM hh:mm:ss");

    TODO: {
        local $TODO = "YYYY-DD-MM hh:mm:ss+00 not handled yet";
        $date = RT::DateTime->new_from_string('2005-11-28 15:10:00+00');
        is($date->iso, '2005-11-28 15:10:00', "YYYY-DD-MM hh:mm:ss+00");
    };

    TODO: {
        local $TODO = "DD-MM hh:mm:ss not handled yet";
        $date = RT::DateTime->new_from_string('11-28 15:10:00');
        is($date->iso, '2005-11-28 15:10:00', "DD-MM hh:mm:ss");
    };

    TODO: {
        local $TODO = "DD-MM hh:mm:ss+00 not handled yet";
        $date = RT::DateTime->new_from_string('11-28 15:10:00+00');
        is($date->iso, '2005-11-28 15:10:00', "DD-MM hh:mm:ss+00");
    };

    $date = RT::DateTime->new_from_string('20051128151000');
    is($date->iso, '2005-11-28 15:10:00', "YYYYDDMMhhmmss");

    TODO: {
        local $TODO = "DDMMhhmmss not handled yet";
        $date = RT::DateTime->new_from_string('1128151000');
        is($date->iso, '2005-11-28 15:10:00', "DDMMhhmmss");
    };

    $date = RT::DateTime->new_from_string('2005112815:10:00');
    is($date->iso, '2005-11-28 15:10:00', "YYYYDDMMhh:mm:ss");

    TODO: {
        local $TODO = "DDMMhh:mm:ss not handled yet";
        $date = RT::DateTime->new_from_string('112815:10:00');
        is($date->iso, '2005-11-28 15:10:00', "DDMMhh:mm:ss");
    };

    $date = RT::DateTime->new_from_string('2005-13-28 15:10:00');
    ok($date->is_unset, "wrong month value");

    $date = RT::DateTime->new_from_string('2005-00-28 15:10:00');
    ok($date->is_unset, "wrong month value");

    $date = RT::DateTime->new_from_string('1960-01-28 15:10:00');
    is($date->iso, '1960-01-28 15:10:00', "we can support pre-1970s dates now");
}

{ # set+datemanip format(time::ParseDate)
<<<<<<< HEAD
    my $date = RT::Date->new(current_user => RT->system_user);
    $date->set(format => 'unknown', value => 'weird date');
    is($date->unix, 0, "date was wrong");

    RT->config->set( timezone => 'Europe/Moscow' );
    $date->set(format => 'datemanip', value => '2005-11-28 15:10:00');
    is($date->iso, '2005-11-28 12:10:00', "YYYY-DD-MM hh:mm:ss");

    RT->config->set( timezone => 'UTC' );
    $date->set(format => 'datemanip', value => '2005-11-28 15:10:00');
=======
    RT->config->set( TimeZone => 'Europe/Moscow' );
    my $date = RT::DateTime->new_from_string('2005-11-28 15:10:00');
    is($date->iso, '2005-11-28 15:10:00', "YYYY-DD-MM hh:mm:ss");
    is($date->iso(time_zone => 'server'), '2005-11-28 23:10:00', "YYYY-DD-MM hh:mm:ss");

    RT->config->set( TimeZone => 'UTC' );
    $date = RT::DateTime->new_from_string('2005-11-28 15:10:00');
>>>>>>> 10db4342
    is($date->iso, '2005-11-28 15:10:00', "YYYY-DD-MM hh:mm:ss");
    is($date->iso(time_zone => 'server'), '2005-11-28 20:10:00', "YYYY-DD-MM hh:mm:ss");

    $current_user->user_object->__set( column => 'time_zone', value => 'Europe/Moscow');
    $date = RT::DateTime->new_from_string('2005-11-28 15:10:00');
    is($date->iso, '2005-11-28 15:10:00', "YYYY-DD-MM hh:mm:ss");
    is($date->iso(time_zone => 'server'), '2005-11-28 12:10:00', "YYYY-DD-MM hh:mm:ss");
}

<<<<<<< HEAD
{ # set+unknown format(time::ParseDate)
    my $date = RT::Date->new(current_user => RT->system_user);
    $date->set(format => 'unknown', value => 'weird date');
    is($date->unix, 0, "date was wrong");

    RT->config->set( timezone => 'Europe/Moscow' );
    $date->set(format => 'unknown', value => '2005-11-28 15:10:00');
    is($date->iso, '2005-11-28 12:10:00', "YYYY-DD-MM hh:mm:ss");

    $date->set(format => 'unknown', value => '2005-11-28 15:10:00', timezone => 'utc' );
=======
{
    RT->config->set( TimeZone => 'Europe/Moscow' );
    my $date = RT::DateTime->new_from_string('2005-11-28 15:10:00');
>>>>>>> 10db4342
    is($date->iso, '2005-11-28 15:10:00', "YYYY-DD-MM hh:mm:ss");

    $date = RT::DateTime->new_from_string('2005-11-28 15:10:00', time_zone => 'UTC' );
    is($date->iso, '2005-11-28 18:10:00', "YYYY-DD-MM hh:mm:ss");

    # relative dates
    $date = RT::DateTime->new_from_string('now');
    is($date->iso, '2005-11-28 10:10:00', "YYYY-DD-MM hh:mm:ss");

<<<<<<< HEAD
    RT->config->set( timezone => 'UTC' );
    $date->set(format => 'unknown', value => '2005-11-28 15:10:00');
    is($date->iso, '2005-11-28 15:10:00', "YYYY-DD-MM hh:mm:ss");
=======
    $date = RT::DateTime->new_from_string('1 day ago');
    is($date->iso, '2005-11-27 13:10:00', "YYYY-DD-MM hh:mm:ss");
>>>>>>> 10db4342

    RT->config->set( TimeZone => 'UTC' );
    $date = RT::DateTime->new_from_string('2005-11-28 15:10:00');
    is($date->iso, '2005-11-28 15:10:00', "YYYY-DD-MM hh:mm:ss");

    $current_user->user_object->__set( column => 'time_zone', value => 'Europe/Moscow');
    $date = RT::DateTime->new_from_string('2005-11-28 15:10:00');
    is($date->iso, '2005-11-28 15:10:00', "YYYY-DD-MM hh:mm:ss");
    $date = RT::DateTime->new_from_string('2005-11-28 15:10:00', time_zone => 'server' );
    is($date->iso, '2005-11-28 18:10:00', "YYYY-DD-MM hh:mm:ss");
    $date = RT::DateTime->new_from_string('2005-11-28 15:10:00', time_zone => 'UTC' );
    is($date->iso, '2005-11-28 18:10:00', "YYYY-DD-MM hh:mm:ss");
}

<<<<<<< HEAD
{ # SetToMidnight
    my $date = RT::Date->new(current_user => RT->system_user);

    RT->config->set( timezone => 'Europe/Moscow' );
    $date->set(format => 'ISO', value => '2005-11-28 15:10:00');
    $date->set_to_midnight;
    is($date->iso, '2005-11-28 00:00:00', "default is utc");
    $date->set(format => 'ISO', value => '2005-11-28 15:10:00');
    $date->set_to_midnight(timezone => 'utc');
    is($date->iso, '2005-11-28 00:00:00', "utc context");
    $date->set(format => 'ISO', value => '2005-11-28 15:10:00');
    $date->set_to_midnight(timezone => 'user');
    is($date->iso, '2005-11-27 21:00:00', "user context, user has no preference, fallback to server");
    $date->set(format => 'ISO', value => '2005-11-28 15:10:00');
    $date->set_to_midnight(timezone => 'server');
    is($date->iso, '2005-11-27 21:00:00', "server context");

    $current_user->user_object->__set( column => 'timezone', value => 'Europe/Moscow');
    $date = RT::Date->new(current_user =>  $current_user );
    $date->set(format => 'ISO', value => '2005-11-28 15:10:00');
    $date->set_to_midnight;
    is($date->iso, '2005-11-28 00:00:00', "default is utc");
    $date->set(format => 'ISO', value => '2005-11-28 15:10:00');
    $date->set_to_midnight(timezone => 'utc');
    is($date->iso, '2005-11-28 00:00:00', "utc context");
    $date->set(format => 'ISO', value => '2005-11-28 15:10:00');
    $date->set_to_midnight(timezone => 'user');
    is($date->iso, '2005-11-27 21:00:00', "user context");
    $date->set_to_midnight(timezone => 'server');
    is($date->iso, '2005-11-27 21:00:00', "server context");

    RT->config->set( timezone => 'UTC' );
}
=======
{ # stringification
    $current_user->user_object->__set( column => 'time_zone', value => '');
    my $date = RT::DateTime->from_epoch(epoch => 0);
    is($date, "unset", "epoch 0 returns 'unset'");
>>>>>>> 10db4342

    RT->config->set( DateTimeFormat => '%a %b %d %H:%M:%S %Y');
    $date = RT::DateTime->from_epoch(epoch => 1);
    is($date, 'Thu Jan 01 00:00:01 1970', "correct string");

<<<<<<< HEAD
{
    my $date = RT::Date->new(current_user => RT->system_user);
    
    $date->unix(0);
    $date->add_seconds;
    is($date->iso, '1970-01-01 00:00:00', "nothing changed");
    $date->add_seconds(0);
    is($date->iso, '1970-01-01 00:00:00', "nothing changed");
    
    $date->unix(0);
    $date->add_seconds(5);
    is($date->iso, '1970-01-01 00:00:05', "added five seconds");
    $date->add_seconds(-2);
    is($date->iso, '1970-01-01 00:00:03', "substracted two seconds");
    
    $date->unix(0);
    $date->add_seconds(3661);
    is($date->iso, '1970-01-01 01:01:01', "added one hour, minute and a second");

# XXX: TODO, doesn't work with Test::Warn
#    TODO: {
#        local $TODO = "BUG or subject to change Date handling to support unix time <= 0";
#        $date->unix(0);
#        $date->add_seconds(-2);
#        ok($date->unix > 0);
#    }

    $date->unix(0);
    $date->add_day;
    is($date->iso, '1970-01-02 00:00:00', "added one day");
    $date->add_days(2);
    is($date->iso, '1970-01-04 00:00:00', "added two days");
    $date->add_days(-1);
    is($date->iso, '1970-01-03 00:00:00', "substructed one day");
    
    $date->unix(0);
    $date->add_days(31);
    is($date->iso, '1970-02-01 00:00:00', "added one month");
}

{
    $current_user->user_object->__set( column => 'timezone', value => '');
    my $date = RT::Date->new(current_user =>  $current_user );
    is($date->as_string, "Not set", "as_string returns 'Not set'");

    RT->config->set( date_time_format => '');
    $date->unix(1);
    is($date->as_string, 'Thu Jan 01 00:00:01 1970', "correct string");
    is($date->as_string(date => 0), '00:00:01', "correct string");
    is($date->as_string(time => 0), 'Thu Jan 01 1970', "correct string");
    is($date->as_string(date => 0, time => 0), 'Thu Jan 01 00:00:01 1970', "invalid input");

    RT->config->set( date_time_format => 'RFC2822' );
    $date->unix(1);
    is($date->as_string, 'Thu, 1 Jan 1970 00:00:01 +0000', "correct string");

    RT->config->set( date_time_format => { format => 'RFC2822', seconds => 0 } );
    $date->unix(1);
    is($date->as_string, 'Thu, 1 Jan 1970 00:00 +0000', "correct string");
    is($date->as_string(seconds => 1), 'Thu, 1 Jan 1970 00:00:01 +0000', "correct string");
}
=======
    RT->config->set( DateTimeFormat => '%a, %d %b %Y %H:%M:%S %z' );
    is($date, 'Thu, 01 Jan 1970 00:00:01 +0000', "correct string");
>>>>>>> 10db4342

    RT->config->set( DateTimeFormat => '%a, %d %b %Y %H:%M %z' );
    is($date, 'Thu, 01 Jan 1970 00:00 +0000', "correct string");
}

{ # RT::DateTime::Duration

    is(RT::DateTime::Duration->new(seconds => 1), '1 sec', '1 sec');
    is(RT::DateTime::Duration->new(seconds => 59), '59 sec', '59 sec');

    TODO: {
        local $TODO = "DateTime::Duration doesn't convert between units that are not constant factors of another";
        is(RT::DateTime::Duration->new(seconds => 60), '1 min', '1 min');
        is(RT::DateTime::Duration->new(seconds => 60*119), '119 min', '119 min');
        is(RT::DateTime::Duration->new(seconds => 60*60*2-1), '120 min', '120 min');
        is(RT::DateTime::Duration->new(seconds => 60*60*2), '2 hours', '2 hours');
        is(RT::DateTime::Duration->new(seconds => 60*60*2), '2 hours', '2 hours');
        is(RT::DateTime::Duration->new(seconds => 60*60*48-1), '48 hours', '48 hours');
        is(RT::DateTime::Duration->new(seconds => 60*60*48), '2 days', '2 days');
        is(RT::DateTime::Duration->new(seconds => 60*60*24*14-1), '14 days', '14 days');
        is(RT::DateTime::Duration->new(seconds => 60*60*24*14), '2 weeks', '2 weeks');
        is(RT::DateTime::Duration->new(seconds => 60*60*24*7*8-1), '8 weeks', '8 weeks');
        is(RT::DateTime::Duration->new(seconds => 60*60*24*61), '2 months', '2 months');
        is(RT::DateTime::Duration->new(seconds => 60*60*24*365-1), '12 months', '12 months');
        is(RT::DateTime::Duration->new(seconds => 60*60*24*366), '1 years', '1 years');

        is(RT::DateTime::Duration->new(seconds => -1), '1 sec ago', '1 sec ago');
    }
}

{ # difference
    my $date = RT::DateTime->now;
    my $duration = RT::DateTime->now - $date;
    like($duration, qr/^\d+ sec$/, 'close enough');
}

{ # age
    my $date = RT::DateTime->now(current_user => RT->system_user);
    my $diff = $date->age;
    like($diff, qr/^(0 sec|[1-5] sec ago)$/, 'close enought');
}

#TODO: AsString
#TODO: RFC2822 with time zones

exit(0);
<|MERGE_RESOLUTION|>--- conflicted
+++ resolved
@@ -21,17 +21,10 @@
 }
 
 {
-<<<<<<< HEAD
-    # set timezone in all places to UTC
-    RT->system_user->user_object->__set(column => 'timezone', value => 'UTC')
-                                if RT->system_user->user_object->timezone;
-    RT->config->set( timezone => 'UTC' );
-=======
     # set time zone in all places to UTC
     RT->system_user->user_object->__set(column => 'time_zone', value => 'UTC')
                                 if RT->system_user->user_object->time_zone;
     RT->config->set( TimeZone => 'UTC' );
->>>>>>> 10db4342
 }
 
 my $current_user;
@@ -63,13 +56,8 @@
     is($date->time_zone->name, 'Europe/Moscow', "we changed the timezone");
     is($date->set_time_zone('server')->time_zone->name, 'UTC', "wasn't changed");
 
-<<<<<<< HEAD
-    RT->config->set( timezone => 'Africa/Ouagadougou' );
-    is($date->timezone('server'),
-=======
     RT->config->set( TimeZone => 'Africa/Ouagadougou' );
     is($date->set_time_zone('server')->time_zone->name,
->>>>>>> 10db4342
        'Africa/Ouagadougou',
        "time_zone of the RT server was changed");
     is($date->set_time_zone('user')->time_zone->name,
@@ -86,36 +74,21 @@
        "in user context returns time zone of the server if user's one is not defined");
     is($date->time_zone->name, 'Africa/Ouagadougou', "we changed the timezone");
 
-<<<<<<< HEAD
-    RT->config->set( timezone => 'GMT' );
-    is($date->timezone('server'),
-=======
     RT->config->set( TimeZone => 'GMT' );
     is($date->set_time_zone('server')->time_zone->name,
->>>>>>> 10db4342
        'UTC',
        "time zone is GMT which one is alias for UTC");
 
-<<<<<<< HEAD
-    RT->config->set( timezone => '' );
-    is($date->timezone, 'UTC', "dropped all timzones to UTC");
-    is($date->timezone('user'),
-=======
     RT->config->set( TimeZone => '' );
     is($date->time_zone->name, 'UTC', "dropped all timzones to UTC");
     is($date->set_time_zone('user')->time_zone->name,
->>>>>>> 10db4342
        'UTC',
        "user's and server's timzones are not defined, so UTC");
     is($date->set_time_zone('server')->time_zone->name,
        'UTC',
        "time zone of the server is not defined so UTC");
 
-<<<<<<< HEAD
-    RT->config->set( timezone => 'UTC' );
-=======
     RT->config->set( TimeZone => 'UTC' );
->>>>>>> 10db4342
 }
 
 {
@@ -226,18 +199,6 @@
 }
 
 { # set+datemanip format(time::ParseDate)
-<<<<<<< HEAD
-    my $date = RT::Date->new(current_user => RT->system_user);
-    $date->set(format => 'unknown', value => 'weird date');
-    is($date->unix, 0, "date was wrong");
-
-    RT->config->set( timezone => 'Europe/Moscow' );
-    $date->set(format => 'datemanip', value => '2005-11-28 15:10:00');
-    is($date->iso, '2005-11-28 12:10:00', "YYYY-DD-MM hh:mm:ss");
-
-    RT->config->set( timezone => 'UTC' );
-    $date->set(format => 'datemanip', value => '2005-11-28 15:10:00');
-=======
     RT->config->set( TimeZone => 'Europe/Moscow' );
     my $date = RT::DateTime->new_from_string('2005-11-28 15:10:00');
     is($date->iso, '2005-11-28 15:10:00', "YYYY-DD-MM hh:mm:ss");
@@ -245,7 +206,6 @@
 
     RT->config->set( TimeZone => 'UTC' );
     $date = RT::DateTime->new_from_string('2005-11-28 15:10:00');
->>>>>>> 10db4342
     is($date->iso, '2005-11-28 15:10:00', "YYYY-DD-MM hh:mm:ss");
     is($date->iso(time_zone => 'server'), '2005-11-28 20:10:00', "YYYY-DD-MM hh:mm:ss");
 
@@ -255,22 +215,9 @@
     is($date->iso(time_zone => 'server'), '2005-11-28 12:10:00', "YYYY-DD-MM hh:mm:ss");
 }
 
-<<<<<<< HEAD
-{ # set+unknown format(time::ParseDate)
-    my $date = RT::Date->new(current_user => RT->system_user);
-    $date->set(format => 'unknown', value => 'weird date');
-    is($date->unix, 0, "date was wrong");
-
-    RT->config->set( timezone => 'Europe/Moscow' );
-    $date->set(format => 'unknown', value => '2005-11-28 15:10:00');
-    is($date->iso, '2005-11-28 12:10:00', "YYYY-DD-MM hh:mm:ss");
-
-    $date->set(format => 'unknown', value => '2005-11-28 15:10:00', timezone => 'utc' );
-=======
 {
     RT->config->set( TimeZone => 'Europe/Moscow' );
     my $date = RT::DateTime->new_from_string('2005-11-28 15:10:00');
->>>>>>> 10db4342
     is($date->iso, '2005-11-28 15:10:00', "YYYY-DD-MM hh:mm:ss");
 
     $date = RT::DateTime->new_from_string('2005-11-28 15:10:00', time_zone => 'UTC' );
@@ -280,14 +227,8 @@
     $date = RT::DateTime->new_from_string('now');
     is($date->iso, '2005-11-28 10:10:00', "YYYY-DD-MM hh:mm:ss");
 
-<<<<<<< HEAD
-    RT->config->set( timezone => 'UTC' );
-    $date->set(format => 'unknown', value => '2005-11-28 15:10:00');
-    is($date->iso, '2005-11-28 15:10:00', "YYYY-DD-MM hh:mm:ss");
-=======
     $date = RT::DateTime->new_from_string('1 day ago');
     is($date->iso, '2005-11-27 13:10:00', "YYYY-DD-MM hh:mm:ss");
->>>>>>> 10db4342
 
     RT->config->set( TimeZone => 'UTC' );
     $date = RT::DateTime->new_from_string('2005-11-28 15:10:00');
@@ -302,117 +243,17 @@
     is($date->iso, '2005-11-28 18:10:00', "YYYY-DD-MM hh:mm:ss");
 }
 
-<<<<<<< HEAD
-{ # SetToMidnight
-    my $date = RT::Date->new(current_user => RT->system_user);
-
-    RT->config->set( timezone => 'Europe/Moscow' );
-    $date->set(format => 'ISO', value => '2005-11-28 15:10:00');
-    $date->set_to_midnight;
-    is($date->iso, '2005-11-28 00:00:00', "default is utc");
-    $date->set(format => 'ISO', value => '2005-11-28 15:10:00');
-    $date->set_to_midnight(timezone => 'utc');
-    is($date->iso, '2005-11-28 00:00:00', "utc context");
-    $date->set(format => 'ISO', value => '2005-11-28 15:10:00');
-    $date->set_to_midnight(timezone => 'user');
-    is($date->iso, '2005-11-27 21:00:00', "user context, user has no preference, fallback to server");
-    $date->set(format => 'ISO', value => '2005-11-28 15:10:00');
-    $date->set_to_midnight(timezone => 'server');
-    is($date->iso, '2005-11-27 21:00:00', "server context");
-
-    $current_user->user_object->__set( column => 'timezone', value => 'Europe/Moscow');
-    $date = RT::Date->new(current_user =>  $current_user );
-    $date->set(format => 'ISO', value => '2005-11-28 15:10:00');
-    $date->set_to_midnight;
-    is($date->iso, '2005-11-28 00:00:00', "default is utc");
-    $date->set(format => 'ISO', value => '2005-11-28 15:10:00');
-    $date->set_to_midnight(timezone => 'utc');
-    is($date->iso, '2005-11-28 00:00:00', "utc context");
-    $date->set(format => 'ISO', value => '2005-11-28 15:10:00');
-    $date->set_to_midnight(timezone => 'user');
-    is($date->iso, '2005-11-27 21:00:00', "user context");
-    $date->set_to_midnight(timezone => 'server');
-    is($date->iso, '2005-11-27 21:00:00', "server context");
-
-    RT->config->set( timezone => 'UTC' );
-}
-=======
 { # stringification
     $current_user->user_object->__set( column => 'time_zone', value => '');
     my $date = RT::DateTime->from_epoch(epoch => 0);
     is($date, "unset", "epoch 0 returns 'unset'");
->>>>>>> 10db4342
 
     RT->config->set( DateTimeFormat => '%a %b %d %H:%M:%S %Y');
     $date = RT::DateTime->from_epoch(epoch => 1);
     is($date, 'Thu Jan 01 00:00:01 1970', "correct string");
 
-<<<<<<< HEAD
-{
-    my $date = RT::Date->new(current_user => RT->system_user);
-    
-    $date->unix(0);
-    $date->add_seconds;
-    is($date->iso, '1970-01-01 00:00:00', "nothing changed");
-    $date->add_seconds(0);
-    is($date->iso, '1970-01-01 00:00:00', "nothing changed");
-    
-    $date->unix(0);
-    $date->add_seconds(5);
-    is($date->iso, '1970-01-01 00:00:05', "added five seconds");
-    $date->add_seconds(-2);
-    is($date->iso, '1970-01-01 00:00:03', "substracted two seconds");
-    
-    $date->unix(0);
-    $date->add_seconds(3661);
-    is($date->iso, '1970-01-01 01:01:01', "added one hour, minute and a second");
-
-# XXX: TODO, doesn't work with Test::Warn
-#    TODO: {
-#        local $TODO = "BUG or subject to change Date handling to support unix time <= 0";
-#        $date->unix(0);
-#        $date->add_seconds(-2);
-#        ok($date->unix > 0);
-#    }
-
-    $date->unix(0);
-    $date->add_day;
-    is($date->iso, '1970-01-02 00:00:00', "added one day");
-    $date->add_days(2);
-    is($date->iso, '1970-01-04 00:00:00', "added two days");
-    $date->add_days(-1);
-    is($date->iso, '1970-01-03 00:00:00', "substructed one day");
-    
-    $date->unix(0);
-    $date->add_days(31);
-    is($date->iso, '1970-02-01 00:00:00', "added one month");
-}
-
-{
-    $current_user->user_object->__set( column => 'timezone', value => '');
-    my $date = RT::Date->new(current_user =>  $current_user );
-    is($date->as_string, "Not set", "as_string returns 'Not set'");
-
-    RT->config->set( date_time_format => '');
-    $date->unix(1);
-    is($date->as_string, 'Thu Jan 01 00:00:01 1970', "correct string");
-    is($date->as_string(date => 0), '00:00:01', "correct string");
-    is($date->as_string(time => 0), 'Thu Jan 01 1970', "correct string");
-    is($date->as_string(date => 0, time => 0), 'Thu Jan 01 00:00:01 1970', "invalid input");
-
-    RT->config->set( date_time_format => 'RFC2822' );
-    $date->unix(1);
-    is($date->as_string, 'Thu, 1 Jan 1970 00:00:01 +0000', "correct string");
-
-    RT->config->set( date_time_format => { format => 'RFC2822', seconds => 0 } );
-    $date->unix(1);
-    is($date->as_string, 'Thu, 1 Jan 1970 00:00 +0000', "correct string");
-    is($date->as_string(seconds => 1), 'Thu, 1 Jan 1970 00:00:01 +0000', "correct string");
-}
-=======
     RT->config->set( DateTimeFormat => '%a, %d %b %Y %H:%M:%S %z' );
     is($date, 'Thu, 01 Jan 1970 00:00:01 +0000', "correct string");
->>>>>>> 10db4342
 
     RT->config->set( DateTimeFormat => '%a, %d %b %Y %H:%M %z' );
     is($date, 'Thu, 01 Jan 1970 00:00 +0000', "correct string");
