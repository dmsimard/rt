--- conflicted
+++ resolved
@@ -1,12 +1,8 @@
 #!/usr/bin/perl -w
 use strict;
 
-<<<<<<< HEAD
-use RT::Test tests => 100, l10n => 1;
-=======
 use RT::Test strict => 1, l10n => 1;
 plan tests => 99;
->>>>>>> db86191e
 use RT::Dashboard;
 my ($baseurl, $m) = RT::Test->started_ok;
 
@@ -157,12 +153,8 @@
 $m->form_name( 'subscribe_dashboard' );
 $m->click_button(name => 'save');
 $m->content_contains("Permission denied");
-<<<<<<< HEAD
-$m->warnings_like([qr/Permission denied/,qr/Unable to subscribe/i], "got a permission denied warning when trying to subscribe to a dashboard");
-=======
-$m->no_warnings_ok;
-
->>>>>>> db86191e
+$m->no_warnings_ok;
+
 Jifty::DBI::Record::Cachable->flush_cache;
 is($user_obj->attributes->named('Subscription'), 0, "no subscriptions");
 
