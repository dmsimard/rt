--- conflicted
+++ resolved
@@ -1,12 +1,7 @@
 #!/usr/bin/perl -w
 use strict;
 
-<<<<<<< HEAD
-use RT::Test tests => 25;
-=======
-use RT::Test tests => 17;
-$RT::Test::SKIP_REQUEST_WORK_AROUND = 1;
->>>>>>> 8c6406d1
+use RT::Test tests => 28;
 
 use constant LogoFile => $RT::MasonComponentRoot .'/NoAuth/images/bpslogo.png';
 use constant FaviconFile => $RT::MasonComponentRoot .'/NoAuth/images/favicon.png';
@@ -39,8 +34,8 @@
 binmode LOGO;
 my $logo_contents = do {local $/; <LOGO>};
 close LOGO;
-$m->follow_link_ok({text => "Download bplogo.gif"});
-is($m->content_type, "image/gif");
+$m->follow_link_ok({text => "Download bpslogo.png"});
+is($m->content_type, "image/png");
 is($m->content, $logo_contents, "Binary content matches");
 
 $m->back;
