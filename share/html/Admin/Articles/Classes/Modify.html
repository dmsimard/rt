%# BEGIN BPS TAGGED BLOCK {{{
%#
%# COPYRIGHT:
%#
%# This software is Copyright (c) 1996-2012 Best Practical Solutions, LLC
%#                                          <sales@bestpractical.com>
%#
%# (Except where explicitly superseded by other copyright notices)
%#
%#
%# LICENSE:
%#
%# This work is made available to you under the terms of Version 2 of
%# the GNU General Public License. A copy of that license should have
%# been provided with this software, but in any event can be snarfed
%# from www.gnu.org.
%#
%# This work is distributed in the hope that it will be useful, but
%# WITHOUT ANY WARRANTY; without even the implied warranty of
%# MERCHANTABILITY or FITNESS FOR A PARTICULAR PURPOSE.  See the GNU
%# General Public License for more details.
%#
%# You should have received a copy of the GNU General Public License
%# along with this program; if not, write to the Free Software
%# Foundation, Inc., 51 Franklin Street, Fifth Floor, Boston, MA
%# 02110-1301 or visit their web page on the internet at
%# http://www.gnu.org/licenses/old-licenses/gpl-2.0.html.
%#
%#
%# CONTRIBUTION SUBMISSION POLICY:
%#
%# (The following paragraph is not intended to limit the rights granted
%# to you to modify and distribute this software under the terms of
%# the GNU General Public License and is only of importance to you if
%# you choose to contribute your changes and enhancements to the
%# community by submitting them to Best Practical Solutions, LLC.)
%#
%# By intentionally submitting any modifications, corrections or
%# derivatives to this work, or any other work intended for use with
%# Request Tracker, to Best Practical Solutions, LLC, you confirm that
%# you are the copyright holder for those contributions and you grant
%# Best Practical Solutions,  LLC a nonexclusive, worldwide, irrevocable,
%# royalty-free, perpetual, license to use, copy, create derivative
%# works based on those contributions, and sublicense and distribute
%# those contributions and any derivatives thereof.
%#
%# END BPS TAGGED BLOCK }}}
<& /Admin/Elements/Header, Title => $title &>
<& /Elements/Tabs &>
<& /Elements/ListActions, actions => \@results &>

<form name="ModifyClass" action="<% RT->Config->Get('WebPath') %>/Admin/Articles/Classes/Modify.html" method="post">
<input type="hidden" name="Submitted" value="1" />
%if ($Create ) {
<input type="hidden" name="id" value="new" />
% } else {
<input type="hidden" name="id" value="<%$ClassObj->Id%>" />
% }

<table>
<tr>
<td align="right"><&|/l&>Class Name</&>: </td>
<td><input name="Name" value="<% $ClassObj->Name || $Name || ''%>" /></td>
</tr>
<tr>
<td align="right"><&|/l&>Description</&>:</td>
<td><input name="Description" value="<% $ClassObj->Description || $Description || '' %>" size=60 /></td>
</tr>
<tr>
<td>&nbsp;</td>
<td>
    <input type="checkbox" id="Enabled" name="Enabled" value="1" <%$EnabledChecked%>>
    <label for="Enabled"><&|/l&>Enabled (Unchecking this box disables this class)</&></label>
</td>
</tr>
<tr>
<td>&nbsp;</td>
<td>
    <input type="checkbox" id="HotList" name="HotList" value="1" <%$HotListChecked%>>
    <label for="HotList"><&|/l&>All Articles in this class should be listed in a dropdown of the ticket reply page</&></label>
</td>
</tr>
</table>

<h3>When inserting articles in this class into emails:</h3>
<ul>
<<<<<<< HEAD
<li><input type="checkbox" name="Include-Name" value="1" <% $include{Name} %>> Include article name</li>
<li><input type="checkbox" name="Include-Summary" value="1" <% $include{Summary} %>> Include article summary</li>
% if ( $cfs ) {
=======
<li>
    <input type="checkbox" id="Include-Name" name="Include-Name" value="1" <% $include{Name} %>>
    <label for="Include-Name"><&|/l&>Include article name</&></label>
</li>
<li>
    <input type="checkbox" id="Include-Summary" name="Include-Summary" value="1" <% $include{Summary} %>>
    <label for="Include-Summary"><&|/l&>Include article summary</&></label>
</li>
>>>>>>> 44cc9378
% while (my $cf = $cfs->Next) {
<li>Include custom field '<% $cf->Name %>'
  <ul>
    <li>
        <input type="checkbox" id="Include-CF-Title-<% $cf->Id %>" name="Include-CF-Title-<% $cf->Id %>" <% $include{"CF-Title-".$cf->Id} %> />
        <label for="Include-CF-Title-<% $cf->Id %>"><&|/l&>Title</&></label>
    </li>
    <li>
        <input type="checkbox" id="Include-CF-Value-<% $cf->Id %>" name="Include-CF-Value-<% $cf->Id %>" <% $include{"CF-Value-".$cf->Id} %> />
        <label for="Include-CF-Value-<% $cf->Id %>"><&|/l&>Value</&></label>
    </li>
  </ul>
</li>
% } }
</ul>

% if ( @$subject_cfs ) {
<h3>Change email subject:</h3>
<p><&|/l&>If a Custom Field is selected, the Subject of your outgoing email will be overridden by this article.</&></p>

<& /Widgets/Form/Select,
    Name         => 'SubjectOverride',
    DefaultLabel => 'No Subject Override',
    Values       => $subject_cfs,
    ValuesLabel  => $subject_cf_labels,
    CurrentValue => $ClassObj->SubjectOverride,
&>
% }

%$m->callback( CallbackName => 'BeforeSubmit', CustomFields => $cfs, ClassObj => $ClassObj );

% if ( $Create ) {
<& /Elements/Submit, Label => loc('Create') &>
% } else {
<& /Elements/Submit, Label => loc('Save Changes') &>
% }
</form>

<%INIT>

my $ClassObj = RT::Class->new($session{'CurrentUser'});
my  ($title, @results, $Disabled);

if ($Create) {
    $title = loc("Create a Class");
} else {
    my ( $val, $msg );
    if ($id eq 'new') {
        ($val, $msg) = $ClassObj->Create(Name => $Name);
        if ( $val ) {
            push @results, $msg;
        }
        else {
            push @results, loc('Class could not be created: [_1]', $msg);
        }
    } else {
        $ClassObj->Load($id) || $ClassObj->Load($Name) || $m->comp("/Elements/Error", Why => "Couldn't load class '$Name'");
        $val = $ClassObj->id;
    }

    if ( $val ) {
        $title = loc('Modify the Class [_1]', $ClassObj->Name);
    }
    else {
        $title = loc("Create a Class");
        $Create = 1;
    }
}

if ($ClassObj->Id()) {

    if ($ARGS{SubjectOverride}) {
        $ARGS{SubjectOverride} = $m->comp('/Widgets/Form/Select:Process',
            Arguments => \%ARGS,
            Name      => 'SubjectOverride',
            DefaultValue => (''),
        );
    }

    $ARGS{HotList} ||= 0 if $Submitted;
    my @attribs= qw(Description Name HotList SubjectOverride);
    $m->callback( CallbackName => 'AttributeList', Attributes => \@attribs, ARGSRef => \%ARGS );
    push @results, UpdateRecordObject( AttributesRef => \@attribs,
                                       Object => $ClassObj,
                                       ARGSRef => \%ARGS);
}

#we're asking about enabled on the web page but really care about disabled.
if ((defined $Enabled && $Enabled == 1) or (not defined $Enabled and $Create)) {
    $Disabled = 0;
} else {
    $Disabled = 1;
}

my %include = (Name => 1, Summary => 1);
my $subject_cfs = [];
my $subject_cf_labels = {};

my $cfs;
if ( $ClassObj->id ) {
    $cfs = $ClassObj->ArticleCustomFields;
    while ( my $cf = $cfs->Next ) {
        $include{"CF-Title-".$cf->Id} = $include{"CF-Value-".$cf->Id} = 1;
        push @$subject_cfs,$cf->Id;
        $subject_cf_labels->{$cf->Id} = $cf->Name;
    }
}

if  ( $ClassObj->id && $Submitted ) {
    if ( $Disabled != $ClassObj->Disabled) {
        my  ($code, $msg) = $ClassObj->SetDisabled($Disabled);
        push @results, loc('Enabled status [_1]', loc_fuzzy($msg));
    }

    for (keys %include) {
        if ($ARGS{"Include-$_"}) {
            $ClassObj->DeleteAttribute("Skip-$_");
        } else {
            $ClassObj->SetAttribute(Name => "Skip-$_", Content => 1);
        }
    }
}

# This code does automatic redirection if any updates happen.
MaybeRedirectForResults(
    Actions     => \@results,
    Arguments   => { id => $ClassObj->Id },
) if $ClassObj->id;


if ( $ClassObj->id ) {
    $include{$_} = not $ClassObj->FirstAttribute("Skip-$_") for keys %include;
}

$include{$_} = $include{$_} ? " CHECKED" : "" for keys %include;

my $EnabledChecked = ($Create ? $Disabled : $ClassObj->Disabled()) ? "" : "CHECKED";
my $HotListChecked = $ClassObj->id && $ClassObj->HotList ? "CHECKED" : "";
</%INIT>


<%ARGS>
$id => undef
$result => undef
$Name => undef
$Create => undef
$Description => undef
$Submitted => undef
$Enabled => undef
</%ARGS><|MERGE_RESOLUTION|>--- conflicted
+++ resolved
@@ -84,11 +84,6 @@
 
 <h3>When inserting articles in this class into emails:</h3>
 <ul>
-<<<<<<< HEAD
-<li><input type="checkbox" name="Include-Name" value="1" <% $include{Name} %>> Include article name</li>
-<li><input type="checkbox" name="Include-Summary" value="1" <% $include{Summary} %>> Include article summary</li>
-% if ( $cfs ) {
-=======
 <li>
     <input type="checkbox" id="Include-Name" name="Include-Name" value="1" <% $include{Name} %>>
     <label for="Include-Name"><&|/l&>Include article name</&></label>
@@ -97,7 +92,7 @@
     <input type="checkbox" id="Include-Summary" name="Include-Summary" value="1" <% $include{Summary} %>>
     <label for="Include-Summary"><&|/l&>Include article summary</&></label>
 </li>
->>>>>>> 44cc9378
+% if ( $cfs ) {
 % while (my $cf = $cfs->Next) {
 <li>Include custom field '<% $cf->Name %>'
   <ul>
