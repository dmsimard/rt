--- conflicted
+++ resolved
@@ -190,11 +190,7 @@
 
 # Try to find if we're adding a clause
 foreach my $arg ( keys %ARGS ) {
-<<<<<<< HEAD
-    next unless $arg =~ m/^ValueOf(\w+|CF.{.*?})$/
-=======
-    next unless $arg =~ m/^ValueOf(\w+|'CF\.\{.*?\}')$/
->>>>>>> d59a3cd0
+    next unless $arg =~ m/^ValueOf(\w+|CF.\{.*?\})$/
                 && ( ref $ARGS{$arg} eq "ARRAY"
                      ? grep $_ ne '', @{ $ARGS{$arg} }
                      : $ARGS{$arg} ne '' );
@@ -239,15 +235,8 @@
             $value = "'$value'";
         }
 
-<<<<<<< HEAD
         if ($keyword =~ s/(['\\])/\\$1/g or $keyword =~ /\s/) {
             $keyword = "'$keyword'";
-=======
-        if ($keyword =~ /^'CF\.\{(.*)\}'/) {
-            my $cf = $1;
-            $cf =~ s/(['\\])/\\$1/g;
-            $keyword = "'CF.{$cf}'";
->>>>>>> d59a3cd0
         }
 
         my $clause = {
