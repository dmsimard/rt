--- conflicted
+++ resolved
@@ -66,15 +66,6 @@
 %#   action does quote it (this breaks SQLite).
 %#
 <&| /_elements/wrapper, title => _("Query Builder") &>
-<<<<<<< HEAD
-=======
-<& /Ticket/Elements/Tabs, 
-    current_tab => "Search/Build.html?".$querystring,
-    title => _("Query Builder"),
-    %$current_search,
-	saved_search_id => $saved_search->{'id'},
-&>
->>>>>>> db86191e
 
 <form method="post" action="Build.html" name="build_query">
 <input type="hidden" class="hidden" name="saved_search_id" value="<% $saved_search->{'id'} || '' %>" />
@@ -106,210 +97,6 @@
 </span>
 </form>
 </&>
-<<<<<<< HEAD
-<%INIT>
-use RT::Interface::Web::QueryBuilder::Tree;
-
-my %query;
-for( qw(query format order_by order rows_per_page) ) {
-    $query{$_} = $ARGS{$_};
-}
-
-my %saved_search;
-my @actions = $m->comp( 'Elements/EditSearches:Init', %ARGS, query => \%query, saved_search => \%saved_search);
-
-if ( $new_query ) {
-
-    # Wipe all data-carrying variables clear if we want a new
-    # search, or we're deleting an old one..
-    %query = ();
-    %saved_search = ( id => 'new' );
-
-    # ..then wipe the session out..
-    Jifty->web->session->remove('CurrentSearchHash');
-
-    # ..and the search results.
-    Jifty->web->session->get('tickets')->clean_slate if defined Jifty->web->session->get('tickets');
-}
-
-{ # Attempt to load what we can from the session and preferences, set defaults
-
-    my $current = Jifty->web->session->get('CurrentSearchHash');
-    my $prefs = Jifty->web->current_user->user_object->preferences("SearchDisplay") || {};
-    my $default = {query => '', format => '', order_by => 'id', order => 'ASC', rows_per_page => 50 };
-
-    for( qw(query format order_by order rows_per_page) ) {
-        $query{$_} = $current->{$_} unless defined $query{$_};
-        $query{$_} = $prefs->{$_} unless defined $query{$_};
-        $query{$_} = $default->{$_} unless defined $query{$_};
-    }
-
-    for( qw(order order_by) ) {
-        if (ref $query{$_} eq "ARRAY") {
-            $query{$_} = join( '|', @{ $query{$_} } );
-        }
-    }
-    if ( $query{'format'} ) {
-        # Clean unwanted junk from the format
-        $query{'format'} = $m->comp( '/Elements/ScrubHTML', content => $query{'format'} );
-    }
-}
-
-my $parse_query = sub  {
-    my ($string, $results) = @_;
-
-    my $tree = RT::Interface::Web::QueryBuilder::Tree->new('AND');
-    @$results = $tree->parse_sql( query => $string );
-
-    return $tree;
-};
-
-my $tree = $parse_query->( $query{'query'}, \@actions );
-
-# if parsing went poorly, send them to the edit page to fix it
-if ( $actions[0] ) {
-    return $m->comp( "Edit.html", query => $query{'query'}, actions => \@actions );
-}
-
-my @options = $tree->get_displayed_nodes;
-my @current_values = grep defined, @options[@clauses];
-my @new_values = ();
-
-# {{{ Try to find if we're adding a clause
-foreach my $arg ( keys %ARGS ) {
-    next unless $arg =~ m/^value_of_(\w+|'CF.{.*?}')$/
-                && ( ref $ARGS{$arg} eq "ARRAY"
-                     ? grep $_ ne '', @{ $ARGS{$arg} }
-                     : $ARGS{$arg} ne '' );
-
-    # We're adding a $1 clause
-    my $field = $1;
-
-    my ($op, $value);
-
-    #figure out if it's a grouping
-    my $keyword = $ARGS{ $field . "_field" } || $field;
-
-    my ( @ops, @values );
-    if ( ref $ARGS{ 'value_of_' . $field } eq "ARRAY" ) {
-        # we have many keys/values to iterate over, because there is
-        # more than one CF with the same name.
-        @ops    = @{ $ARGS{ $field . '_op' } };
-        @values = @{ $ARGS{ 'value_of_' . $field } };
-    }
-    else {
-        @ops    = ( $ARGS{ $field . '_op' } );
-        @values = ( $ARGS{ 'value_of_' . $field } );
-    }
-    Jifty->log->error("Bad Parameters passed into Query Builder")
-        unless @ops == @values;
-
-    for ( my $i = 0; $i < @ops; $i++ ) {
-        my ( $op, $value ) = ( $ops[$i], $values[$i] );
-        next if !defined $value || $value eq '';
-
-        if ( $value eq 'NULL' && $op =~ /=/ ) {
-            if ( $op eq '=' ) {
-                $op = "IS";
-            }
-            elsif ( $op eq '!=' ) {
-                $op = "IS NOT";
-            }
-
-            # This is not "right", but...
-            # It has to be this way until #5182 is fixed
-            $value = "'NULL'";
-        }
-        else {
-            $value =~ s/'/\\'/g;
-            $value = "'$value'" unless $value =~ /^\d+$/;
-        }
-
-        my $clause = {
-            Key   => $keyword,
-            Op    => $op,
-            Value => $value
-        };
-
-        push @new_values, RT::Interface::Web::QueryBuilder::Tree->new($clause);
-    }
-}
-
-# }}}
-use RT::Interface::Web::QueryBuilder;
-push @actions, RT::Interface::Web::QueryBuilder->process_query(
-    \%ARGS,
-    $tree,
-    \@current_values,
-    \@new_values,
-);
-
-# {{{ Rebuild $Query based on the additions / movements
-
-my $optionlist_arrayref;
-($query{'query'}, $optionlist_arrayref) = $tree->get_query_and_option_list(\@current_values);
-
-my $optionlist = join "\n", map { qq(<option value="$_->{INDEX}" $_->{SELECTED}>) 
-                                  . ("&nbsp;" x (5 * $_->{DEPTH}))
-                                  . $m->interp->apply_escapes($_->{TEXT}, 'h') . qq(</option>) } @$optionlist_arrayref;
-
-# }}}
-
-my $queues = $tree->get_referenced_queues;
-
-# {{{ Deal with format changes
-my ( $AvailableColumns, $current_format );
-( $query{'format'}, $AvailableColumns, $current_format ) = $m->comp(
-    'Elements/BuildFormatString',
-    %ARGS,
-    cfqueues => $queues,
-    format => $query{'format'},
-);
-
-# }}}
-
-# if we're asked to save the current search, save it
-push @actions, $m->comp( 'Elements/EditSearches:Save', %ARGS, query => \%query, saved_search => \%saved_search);
-
-# {{{ Push the updates into the session so we don't loose 'em
-
-Jifty->web->session->set('CurrentSearchHash', {
-    %query,
-    search_id    => $saved_search{'id'},
-    object      => $saved_search{'object'},
-    description => $saved_search{'description'},
-} );
-
-# }}}
-
-# {{{ Show the results, if we were asked.
-
-if ( $ARGS{'do_search'} ) {
-    $m->comp( 'Results.html', %query );
-    $m->abort;
-}
-
-# }}}
-
-# {{{ Build a query_string for the tabs
-
-my $query_string = '';
-if ($new_query) {
-    $query_string = 'new_query=1';
-}
-elsif ( $query{'query'} ) {
-$query_string = URI->new->query_form( %query );
-}
-
-# }}}
-
-</%INIT>
-
-<%ARGS>
-$new_query => 0
-@clauses => ()
-</%ARGS>
-=======
 <%args>
 $available_columns
 $current_search
@@ -319,5 +106,4 @@
 $parsed_query
 $querystring
 $queues
-</%args>
->>>>>>> db86191e
+</%args>