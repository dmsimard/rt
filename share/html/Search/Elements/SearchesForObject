%# BEGIN BPS TAGGED BLOCK {{{
%#
%# COPYRIGHT:
%#
%# This software is Copyright (c) 1996-2013 Best Practical Solutions, LLC
%#                                          <sales@bestpractical.com>
%#
%# (Except where explicitly superseded by other copyright notices)
%#
%#
%# LICENSE:
%#
%# This work is made available to you under the terms of Version 2 of
%# the GNU General Public License. A copy of that license should have
%# been provided with this software, but in any event can be snarfed
%# from www.gnu.org.
%#
%# This work is distributed in the hope that it will be useful, but
%# WITHOUT ANY WARRANTY; without even the implied warranty of
%# MERCHANTABILITY or FITNESS FOR A PARTICULAR PURPOSE.  See the GNU
%# General Public License for more details.
%#
%# You should have received a copy of the GNU General Public License
%# along with this program; if not, write to the Free Software
%# Foundation, Inc., 51 Franklin Street, Fifth Floor, Boston, MA
%# 02110-1301 or visit their web page on the internet at
%# http://www.gnu.org/licenses/old-licenses/gpl-2.0.html.
%#
%#
%# CONTRIBUTION SUBMISSION POLICY:
%#
%# (The following paragraph is not intended to limit the rights granted
%# to you to modify and distribute this software under the terms of
%# the GNU General Public License and is only of importance to you if
%# you choose to contribute your changes and enhancements to the
%# community by submitting them to Best Practical Solutions, LLC.)
%#
%# By intentionally submitting any modifications, corrections or
%# derivatives to this work, or any other work intended for use with
%# Request Tracker, to Best Practical Solutions, LLC, you confirm that
%# you are the copyright holder for those contributions and you grant
%# Best Practical Solutions,  LLC a nonexclusive, worldwide, irrevocable,
%# royalty-free, perpetual, license to use, copy, create derivative
%# works based on those contributions, and sublicense and distribute
%# those contributions and any derivatives thereof.
%#
%# END BPS TAGGED BLOCK }}}
<%args>
$Object => undef
</%args>
<%init>
# Returns an array of search objects associated on $Object,
# in the form of [Description, LocalizedDescription, searchObj]
my @result;
while (my $search = $Object->Attributes->Next) {
    my $desc;
    if ($search->Name eq 'SavedSearch') {
<<<<<<< HEAD
        push @result, [$search->Description, $search];
    }
    elsif ($search->Name =~ m/^Search - (.*)/) {
        push @result, [$1, $search];
=======
	push @result, [$search->Description, $search->Description, $search];
    }
    elsif ($search->Name =~ m/^Search - (.*)/) {
	push @result, [$1, loc($1), $search];
>>>>>>> 4a6309a7
    }
}
return @result;
</%init><|MERGE_RESOLUTION|>--- conflicted
+++ resolved
@@ -55,17 +55,10 @@
 while (my $search = $Object->Attributes->Next) {
     my $desc;
     if ($search->Name eq 'SavedSearch') {
-<<<<<<< HEAD
-        push @result, [$search->Description, $search];
+        push @result, [$search->Description, $search->Description, $search];
     }
     elsif ($search->Name =~ m/^Search - (.*)/) {
-        push @result, [$1, $search];
-=======
-	push @result, [$search->Description, $search->Description, $search];
-    }
-    elsif ($search->Name =~ m/^Search - (.*)/) {
-	push @result, [$1, loc($1), $search];
->>>>>>> 4a6309a7
+        push @result, [$1, loc($1), $search];
     }
 }
 return @result;
