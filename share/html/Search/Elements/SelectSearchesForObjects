--- conflicted
+++ resolved
@@ -51,33 +51,18 @@
 $SearchType => 'Ticket',
 </%args>
 <select id="<%$Name%>" name="<%$Name%>">
-<<<<<<< HEAD
 <option value="">-</option>
 % foreach my $object (@Objects) {
 % my @searches = $object->Attributes->Named('SavedSearch');
 % if ( @searches ) {
-% if (ref($object) eq 'RT::User' && $object->id == $session{'CurrentUser'}->Id) {
-<optgroup label="<&|/l&>My saved searches</&>">
-% } else {
-<optgroup label="<&|/l, $object->Name&>[_1]'s saved searches</&>">
-% }
-=======
-<option value="" selected>&nbsp;</option>
-% foreach my $object (@Objects) {
 <optgroup label="<& SearchPrivacy, Object => $object &>">
-% my @searches = $object->Attributes->Named('SavedSearch');
->>>>>>> a43cc31a
 % foreach my $search (@searches) { 
 %     # Skip it if it is not of search type we want.
 %     next if ($search->SubValue('SearchType')
 %              && $search->SubValue('SearchType') ne $SearchType);
 <option value="<%ref($object)%>-<%$object->id%>-SavedSearch-<%$search->Id%>"><%$search->Description||loc('Unnamed search')%></option>
-<<<<<<< HEAD
-% }
-</optgroup>
-=======
->>>>>>> a43cc31a
 % }
 </optgroup>
 % }
+% }
 </select>