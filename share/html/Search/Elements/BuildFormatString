%# BEGIN BPS TAGGED BLOCK {{{
%#
%# COPYRIGHT:
%#
%# This software is Copyright (c) 1996-2012 Best Practical Solutions, LLC
%#                                          <sales@bestpractical.com>
%#
%# (Except where explicitly superseded by other copyright notices)
%#
%#
%# LICENSE:
%#
%# This work is made available to you under the terms of Version 2 of
%# the GNU General Public License. A copy of that license should have
%# been provided with this software, but in any event can be snarfed
%# from www.gnu.org.
%#
%# This work is distributed in the hope that it will be useful, but
%# WITHOUT ANY WARRANTY; without even the implied warranty of
%# MERCHANTABILITY or FITNESS FOR A PARTICULAR PURPOSE.  See the GNU
%# General Public License for more details.
%#
%# You should have received a copy of the GNU General Public License
%# along with this program; if not, write to the Free Software
%# Foundation, Inc., 51 Franklin Street, Fifth Floor, Boston, MA
%# 02110-1301 or visit their web page on the internet at
%# http://www.gnu.org/licenses/old-licenses/gpl-2.0.html.
%#
%#
%# CONTRIBUTION SUBMISSION POLICY:
%#
%# (The following paragraph is not intended to limit the rights granted
%# to you to modify and distribute this software under the terms of
%# the GNU General Public License and is only of importance to you if
%# you choose to contribute your changes and enhancements to the
%# community by submitting them to Best Practical Solutions, LLC.)
%#
%# By intentionally submitting any modifications, corrections or
%# derivatives to this work, or any other work intended for use with
%# Request Tracker, to Best Practical Solutions, LLC, you confirm that
%# you are the copyright holder for those contributions and you grant
%# Best Practical Solutions,  LLC a nonexclusive, worldwide, irrevocable,
%# royalty-free, perpetual, license to use, copy, create derivative
%# works based on those contributions, and sublicense and distribute
%# those contributions and any derivatives thereof.
%#
%# END BPS TAGGED BLOCK }}}
<%ARGS>
$Format => RT->Config->Get('DefaultSearchResultFormat')

%queues => ()

$Face => undef
$Size => undef
$Link => undef
$Title => undef

$AddCol => undef
$RemoveCol => undef
$ColUp => undef
$ColDown => undef

$SelectDisplayColumns => undef
$CurrentDisplayColumns => undef
</%ARGS>
<%init>
# This can't be in a <once> block, because otherwise we return the
# same \@fields every request, and keep tacking more CustomFields onto
# it -- and it grows per request.

# All the things we can display in the format string by default
my @fields = qw(
    id QueueName Subject
    Status ExtendedStatus UpdateStatus
    Type

    OwnerName Requestors Cc AdminCc CreatedBy LastUpdatedBy

    Priority InitialPriority FinalPriority

    TimeWorked TimeLeft TimeEstimated

    Starts      StartsRelative
    Started     StartedRelative
    Created     CreatedRelative
    LastUpdated LastUpdatedRelative
    Told        ToldRelative
    Due         DueRelative
    Resolved    ResolvedRelative

    RefersTo    ReferredToBy
    DependsOn   DependedOnBy
    MemberOf    Members
    Parents     Children

    Bookmark

    NEWLINE
    NBSP
); # loc_qw

$m->callback( CallbackOnce => 1, CallbackName => 'SetFieldsOnce', Fields => \@fields );

my $CustomFields = RT::CustomFields->new( $session{'CurrentUser'});
<<<<<<< HEAD
foreach my $id (keys %cfqueues) {
    # Gotta load up the $queue object, since queues get stored by name now.
    my $queue = RT::Queue->new($session{'CurrentUser'});
    $queue->Load($id);
    $CustomFields->LimitToQueue($queue->Id);
=======
foreach my $id (keys %queues) {
    # Gotta load up the $queue object, since queues get stored by name now. my $id
    my $queue = RT::Queue->new($session{'CurrentUser'});
    $queue->Load($id);
    $CustomFields->LimitToQueue($queue->Id) if $queue->Id;
>>>>>>> 3f33ee62
}
$CustomFields->LimitToGlobal;

while ( my $CustomField = $CustomFields->Next ) {
    push @fields, "CustomField.{" . $CustomField->Name . "}";
}

$m->callback( Fields => \@fields, ARGSRef => \%ARGS );

my ( @seen);

$Format ||= RT->Config->Get('DefaultSearchResultFormat');
my @format = split( /,\s*/, $Format );
foreach my $field (@format) {
    my %column = ();
    $field =~ s/'(.*)'/$1/;
    my ( $prefix, $suffix );
    if ( $field =~ m/(.*)__(.*)__(.*)/ ) {
        $prefix = $1;
        $suffix = $3;
        $field  = $2;
    }
    $field = "<blank>" if !$field;
    $column{Prefix} = $prefix;
    $column{Suffix} = $suffix;
    $field =~ s/\s*(.*)\s*/$1/;
    $column{Column} = $field;
    push @seen, \%column;
}

if ( $RemoveCol ) {
    # we do this regex match to avoid a non-numeric warning
    my ($index) = $CurrentDisplayColumns =~ /^(\d+)/;
    my $column = $seen[$index];
    if ( defined($index) ) {
        delete $seen[$index];
        my @temp = @seen;
        @seen = ();
        foreach my $element (@temp) {
            next unless $element;
            push @seen, $element;
        }
    }
}
elsif ( $AddCol ) {
    if ( defined $SelectDisplayColumns ) {
        my $selected = $SelectDisplayColumns;
        my @columns;
        if (ref($selected) eq 'ARRAY') {
            @columns = @$selected;
        } else {
            push @columns, $selected;
        }
        foreach my $col (@columns) {
            my %column = ();
            $column{Column} = $col;

            if ( $Face eq "Bold" ) {
                $column{Prefix} .= "<b>";
                $column{Suffix} .= "</b>";
            }
            if ( $Face eq "Italic" ) {
                $column{Prefix} .= "<i>";
                $column{Suffix} .= "</i>";
            }
            if ($Size) {
                $column{Prefix} .= "<" . $m->interp->apply_escapes( $Size,  'h' ) . ">";
                $column{Suffix} .= "</" . $m->interp->apply_escapes( $Size, 'h' ) . ">";
            }
            if ( $Link eq "Display" ) {
                $column{Prefix} .= q{<a HREF="__WebPath__/Ticket/Display.html?id=__id__">};
                $column{Suffix} .= "</a>";
            }
            elsif ( $Link eq "Take" ) {
                $column{Prefix} .= q{<a HREF="__WebPath__/Ticket/Display.html?Action=Take&id=__id__">};
                $column{Suffix} .= "</a>";
            }
            elsif ( $Link eq "Respond" ) {
                $column{Prefix} .= q{<a HREF="__WebPath__/Ticket/Update.html?Action=Respond&id=__id__">};
                $column{Suffix} .= "</a>";
            }
            elsif ( $Link eq "Comment" ) {
                $column{Prefix} .= q{<a HREF="__WebPath__/Ticket/Update.html?Action=Comment&id=__id__">};
                $column{Suffix} .= "</a>";
            }
            elsif ( $Link eq "Resolve" ) {
                $column{Prefix} .= q{<a HREF="__WebPath__/Ticket/Update.html?Action=Comment&DefaultStatus=resolved&id=__id__">};
                $column{Suffix} .= "</a>";
            }

            if ($Title) {
                $column{Suffix} .= "/TITLE:" . $m->interp->apply_escapes( $Title, 'h' );
            }
            push @seen, \%column;
        }
    }
}
elsif ( $ColUp ) {
    my $index = $CurrentDisplayColumns;
    if ( defined $index && ( $index - 1 ) >= 0 ) {
        my $column = $seen[$index];
        $seen[$index]       = $seen[ $index - 1 ];
        $seen[ $index - 1 ] = $column;
        $CurrentDisplayColumns     = $index - 1;
    }
}
elsif ( $ColDown ) {
    my $index = $CurrentDisplayColumns;
    if ( defined $index && ( $index + 1 ) < scalar @seen ) {
        my $column = $seen[$index];
        $seen[$index]       = $seen[ $index + 1 ];
        $seen[ $index + 1 ] = $column;
        $CurrentDisplayColumns     = $index + 1;
    }
}


my @format_string;
foreach my $field (@seen) {
    next unless $field;
    my $row = "'";
    $row .= $field->{'Prefix'} if defined $field->{'Prefix'};
    $row .= "__" . ($field->{'Column'} =~ m/\(/ ? $field->{'Column'} # func, don't escape
		    : $m->interp->apply_escapes( $field->{'Column'}, 'h' )) . "__"
      unless ( $field->{'Column'} eq "<blank>" );
    $row .= $field->{'Suffix'} if defined $field->{'Suffix'};
    $row .= "'";
    push( @format_string, $row );
}

$Format = join(",\n", @format_string);


return($Format, \@fields, \@seen);

</%init><|MERGE_RESOLUTION|>--- conflicted
+++ resolved
@@ -102,19 +102,11 @@
 $m->callback( CallbackOnce => 1, CallbackName => 'SetFieldsOnce', Fields => \@fields );
 
 my $CustomFields = RT::CustomFields->new( $session{'CurrentUser'});
-<<<<<<< HEAD
-foreach my $id (keys %cfqueues) {
+foreach my $id (keys %queues) {
     # Gotta load up the $queue object, since queues get stored by name now.
     my $queue = RT::Queue->new($session{'CurrentUser'});
     $queue->Load($id);
-    $CustomFields->LimitToQueue($queue->Id);
-=======
-foreach my $id (keys %queues) {
-    # Gotta load up the $queue object, since queues get stored by name now. my $id
-    my $queue = RT::Queue->new($session{'CurrentUser'});
-    $queue->Load($id);
     $CustomFields->LimitToQueue($queue->Id) if $queue->Id;
->>>>>>> 3f33ee62
 }
 $CustomFields->LimitToGlobal;
 
