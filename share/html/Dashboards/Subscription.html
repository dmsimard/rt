--- conflicted
+++ resolved
@@ -240,25 +240,6 @@
             $ok = 0;
         }
     }
-<<<<<<< HEAD
-    # create
-    else {
-        Abort(loc("Unable to subscribe to dashboard [_1]: Permission Denied", $id))
-            unless $Dashboard->CurrentUserCanSubscribe;
-
-        $SubscriptionObj = RT::Attribute->new($session{CurrentUser});
-        ($ok, $msg) = $SubscriptionObj->Create(
-            Name        => 'Subscription',
-            Description => 'Subscription to dashboard ' . $id,
-            ContentType => 'storable',
-            Object      => $session{'CurrentUser'}->UserObj,
-            Content     => \%fields,
-        );
-        if ($ok) {
-            push @results, loc("Subscribed to dashboard [_1]", $Dashboard->Name);
-            push @results, loc("Warning: you have no email address set, so you will not receive this dashboard until you have it set")
-                unless $session{'CurrentUser'}->EmailAddress || $fields{Recipient};
-=======
 
     if ($ok) {
         # update
@@ -273,11 +254,10 @@
             }
 
             push @results, $msg;
->>>>>>> 1c1cc511
         }
         # create
         else {
-            Abort(loc("Unable to subscribe to dashboard [_1]: Permission denied", $id))
+            Abort(loc("Unable to subscribe to dashboard [_1]: Permission Denied", $id))
                 unless $Dashboard->CurrentUserCanSubscribe;
 
             $SubscriptionObj = RT::Attribute->new($session{CurrentUser});
