--- conflicted
+++ resolved
@@ -75,13 +75,9 @@
     );
 }
 
-<<<<<<< HEAD
-my ($body, $sidebar) = @{$Portlets}{qw(body sidebar)};
-=======
 $m->callback( CallbackName => 'MassagePortlets', Portlets => $Portlets );
 
-my ($body, $summary) = @{$Portlets}{qw(body summary)};
->>>>>>> 504f7f24
+my ($body, $sidebar) = @{$Portlets}{qw(body sidebar)};
 unless( $body && @$body ) {
     $body = $sidebar || [];
     $sidebar = undef;
