--- conflicted
+++ resolved
@@ -293,15 +293,9 @@
                 $templates->child( select => title => loc('Select'), path => "/Admin/Queues/Templates.html?id=".$id);
                 $templates->child( create => title => loc('Create'), path => "/Admin/Queues/Template.html?Create=1;Queue=".$id);
 
-<<<<<<< HEAD
-            my $scrips = $queue->child( scrips => title => loc('Scrips'), path => "/Admin/Queues/Scrips.html?id=" . $id);
-            $scrips->child( select => title => loc('Select'), path => "/Admin/Queues/Scrips.html?id=" . $id );
-            $scrips->child( create => title => loc('Create'), path => "/Admin/Scrips/Create.html?Queue=" . $id);
-=======
                 my $scrips = $queue->child( scrips => title => loc('Scrips'), path => "/Admin/Queues/Scrips.html?id=" . $id);
                 $scrips->child( select => title => loc('Select'), path => "/Admin/Queues/Scrips.html?id=" . $id );
-                $scrips->child( create => title => loc('Create'), path => "/Admin/Queues/Scrip.html?Create=1;Queue=" . $id);
->>>>>>> 2b89931f
+                $scrips->child( create => title => loc('Create'), path => "/Admin/Scrips/Create.html?Queue=" . $id);
 
                 my $ticket_cfs = $queue->child( 'ticket-custom-fields' => title => loc('Ticket Custom Fields'),
                     path => '/Admin/Queues/CustomFields.html?SubType=RT::Ticket&id=' . $id );
@@ -323,29 +317,19 @@
             my $obj = RT::User->new( $session{'CurrentUser'} );
             $obj->Load($id);
 
-<<<<<<< HEAD
-            my $tabs = PageMenu();
-            $tabs->child( basics      => title => loc('Basics'),         path => "/Admin/Users/Modify.html?id=" . $id );
-            $tabs->child( memberships => title => loc('Memberships'),    path => "/Admin/Users/Memberships.html?id=" . $id );
-            $tabs->child( history     => title => loc('History'),        path => "/Admin/Users/History.html?id=" . $id );
-            $tabs->child( 'my-rt'     => title => loc('RT at a glance'), path => "/Admin/Users/MyRT.html?id=" . $id );
-            $tabs->child( 'dashboards-in-menu' =>
-                title => loc('Dashboards in menu'),
-                path  => '/Admin/Users/DashboardsInMenu.html?id=' . $id,
-            );
-            if ( RT->Config->Get('GnuPG')->{'Enable'} ) {
-                $tabs->child( pgp     => title => loc('GnuPG'),          path => "/Admin/Users/GnuPG.html?id=" . $id );
-=======
             if ( $obj and $obj->id ) {
                 my $tabs = PageMenu();
                 $tabs->child( basics      => title => loc('Basics'),         path => "/Admin/Users/Modify.html?id=" . $id );
                 $tabs->child( memberships => title => loc('Memberships'),    path => "/Admin/Users/Memberships.html?id=" . $id );
                 $tabs->child( history     => title => loc('History'),        path => "/Admin/Users/History.html?id=" . $id );
                 $tabs->child( 'my-rt'     => title => loc('RT at a glance'), path => "/Admin/Users/MyRT.html?id=" . $id );
+                $tabs->child( 'dashboards-in-menu' =>
+                    title => loc('Dashboards in menu'),
+                    path  => '/Admin/Users/DashboardsInMenu.html?id=' . $id,
+                );
                 if ( RT->Config->Get('GnuPG')->{'Enable'} ) {
                     $tabs->child( pgp     => title => loc('GnuPG'),          path => "/Admin/Users/GnuPG.html?id=" . $id );
                 }
->>>>>>> 2b89931f
             }
         }
 
@@ -357,7 +341,7 @@
             my $obj = RT::Group->new( $session{'CurrentUser'} );
             $obj->Load($id);
 
-            if ( $obj and $obj->id ) {            
+            if ( $obj and $obj->id ) {
                 my $tabs = PageMenu();
                 $tabs->child( basics         => title => loc('Basics'),       path => "/Admin/Groups/Modify.html?id=" . $obj->id );
                 $tabs->child( members        => title => loc('Members'),      path => "/Admin/Groups/Members.html?id=" . $obj->id );
@@ -374,21 +358,14 @@
             my $obj = RT::CustomField->new( $session{'CurrentUser'} );
             $obj->Load($id);
 
-<<<<<<< HEAD
-            my $tabs = PageMenu();
-            $tabs->child( basics           => title => loc('Basics'),       path => "/Admin/CustomFields/Modify.html?id=".$id );
-            $tabs->child( 'group-rights'   => title => loc('Group Rights'), path => "/Admin/CustomFields/GroupRights.html?id=" . $id );
-            $tabs->child( 'user-rights'    => title => loc('User Rights'),  path => "/Admin/CustomFields/UserRights.html?id=" . $id );
-            unless ( $obj->IsOnlyGlobal ) {
-                $tabs->child( 'applies-to' => title => loc('Applies to'),   path => "/Admin/CustomFields/Objects.html?id=" . $id );
-=======
             if ( $obj and $obj->id ) {
                 my $tabs = PageMenu();
-                $tabs->child( basics         => title => loc('Basics'),       path => "/Admin/CustomFields/Modify.html?id=".$id );
-                $tabs->child( 'group-rights' => title => loc('Group Rights'), path => "/Admin/CustomFields/GroupRights.html?id=" . $id );
-                $tabs->child( 'user-rights'  => title => loc('User Rights'),  path => "/Admin/CustomFields/UserRights.html?id=" . $id );
-                $tabs->child( 'applies-to'   => title => loc('Applies to'),   path => "/Admin/CustomFields/Objects.html?id=" . $id );
->>>>>>> 2b89931f
+                $tabs->child( basics           => title => loc('Basics'),       path => "/Admin/CustomFields/Modify.html?id=".$id );
+                $tabs->child( 'group-rights'   => title => loc('Group Rights'), path => "/Admin/CustomFields/GroupRights.html?id=" . $id );
+                $tabs->child( 'user-rights'    => title => loc('User Rights'),  path => "/Admin/CustomFields/UserRights.html?id=" . $id );
+                unless ( $obj->IsOnlyGlobal ) {
+                    $tabs->child( 'applies-to' => title => loc('Applies to'),   path => "/Admin/CustomFields/Objects.html?id=" . $id );
+                }
             }
         }
     }
