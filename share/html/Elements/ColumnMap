%# BEGIN BPS TAGGED BLOCK {{{
%#
%# COPYRIGHT:
%#
%# This software is Copyright (c) 1996-2013 Best Practical Solutions, LLC
%#                                          <sales@bestpractical.com>
%#
%# (Except where explicitly superseded by other copyright notices)
%#
%#
%# LICENSE:
%#
%# This work is made available to you under the terms of Version 2 of
%# the GNU General Public License. A copy of that license should have
%# been provided with this software, but in any event can be snarfed
%# from www.gnu.org.
%#
%# This work is distributed in the hope that it will be useful, but
%# WITHOUT ANY WARRANTY; without even the implied warranty of
%# MERCHANTABILITY or FITNESS FOR A PARTICULAR PURPOSE.  See the GNU
%# General Public License for more details.
%#
%# You should have received a copy of the GNU General Public License
%# along with this program; if not, write to the Free Software
%# Foundation, Inc., 51 Franklin Street, Fifth Floor, Boston, MA
%# 02110-1301 or visit their web page on the internet at
%# http://www.gnu.org/licenses/old-licenses/gpl-2.0.html.
%#
%#
%# CONTRIBUTION SUBMISSION POLICY:
%#
%# (The following paragraph is not intended to limit the rights granted
%# to you to modify and distribute this software under the terms of
%# the GNU General Public License and is only of importance to you if
%# you choose to contribute your changes and enhancements to the
%# community by submitting them to Best Practical Solutions, LLC.)
%#
%# By intentionally submitting any modifications, corrections or
%# derivatives to this work, or any other work intended for use with
%# Request Tracker, to Best Practical Solutions, LLC, you confirm that
%# you are the copyright holder for those contributions and you grant
%# Best Practical Solutions,  LLC a nonexclusive, worldwide, irrevocable,
%# royalty-free, perpetual, license to use, copy, create derivative
%# works based on those contributions, and sublicense and distribute
%# those contributions and any derivatives thereof.
%#
%# END BPS TAGGED BLOCK }}}
<%ARGS>
$Class => 'RT__Ticket'
$Name
$Attr  => undef
</%ARGS>
<%ONCE>

# This is scary and should totally be refactored -- jesse
my $COLUMN_MAP;
$COLUMN_MAP = {
    id => {
        attribute => 'id',
        title     => '#', # loc
        align     => 'right',
        value     => sub { return $_[0]->id }
    },

    Created => {
        attribute => 'Created',
        title     => 'Created', # loc
        value     => sub { return $_[0]->CreatedObj->AsString }
    },
    CreatedRelative => {
        attribute => 'Created',
        title     => 'Created', # loc
        value     => sub { return $_[0]->CreatedObj->AgeAsString }
    },
    CreatedBy => {
        attribute => 'Creator',
        title     => 'Created By', # loc
        value     => sub { return $_[0]->CreatorObj->Name }
    },
    LastUpdated => {
        attribute => 'LastUpdated',
        title     => 'Last Updated', # loc
        value     => sub { return $_[0]->LastUpdatedObj->AsString }
    },
    LastUpdatedRelative => {
        attribute => 'LastUpdated',
        title     => 'Last Updated', # loc
        value     => sub { return $_[0]->LastUpdatedObj->AgeAsString }
    },
    LastUpdatedBy => {
        attribute => 'LastUpdatedBy',
        title     => 'Last Updated By', # loc
        value     => sub { return $_[0]->LastUpdatedByObj->Name }
    },

    CustomField => {
        attribute => sub { return shift @_ },
        title     => sub { return pop @_ },
        value     => sub {
            my $self = $COLUMN_MAP->{CustomField};
            my $cf   = $self->{load}->(@_);
            return unless $cf->Id;
            return $self->{render}->( $cf, $cf->ValuesForObject($_[0])->ItemsArrayRef );
        },
        load      => sub {
            # Cache the CF object on a per-request basis, to avoid
            # having to load it for every row
            my $key = join("-","CF",
                           $_[0]->CustomFieldLookupType,
                           $_[0]->CustomFieldLookupId,
                           $_[-1]);

            my $cf = $m->notes($key);
            unless ($cf) {
                $cf = $_[0]->LoadCustomFieldByIdentifier($_[-1]);
                RT->Logger->notice("Unable to load $_[-1] for ".$_[0]->CustomFieldLookupType." ".$_[0]->CustomFieldLookupId)
                    unless $cf->Id;
                $m->notes($key, $cf);
            }
            return $cf;
        },
        render    => sub {
            my ($cf, $ocfvs) = @_;
            my $comp = $m->comp_exists("/Elements/ShowCustomField".$cf->Type)
                     ? "/Elements/ShowCustomField".$cf->Type
                     : undef;

            my @values = map {
                $comp
                    ? \($m->scomp( $comp, Object => $_ ))
                    : $_->Content
            } @$ocfvs;

            if (@values > 1) {
                for my $value (splice @values) {
                    push @values, \"<li>", $value, \"</li> \n";
                }
                @values = (\"<ul class='cf-values'>", @values, \"</ul>");
            }
            return @values;
        },
    },

    CheckBox => {
        title => sub {
            my $name = $_[1] || 'SelectedTickets';
            my $checked = $DECODED_ARGS->{ $name .'All' }? 'checked="checked"': '';

            return \qq{<input type="checkbox" name="}, $name, \qq{All" value="1" $checked
                              onclick="setCheckbox(this, },
                              $m->interp->apply_escapes($name,'j'),
                              \qq{)" />};
        },
        value => sub {
            my $id = $_[0]->id;

            my $name = $_[2] || 'SelectedTickets';
            return \qq{<input type="checkbox" name="}, $name, \qq{" value="$id" checked="checked" />}
                if $DECODED_ARGS->{ $name . 'All'};

            my $arg = $DECODED_ARGS->{ $name };
            my $checked = '';
            if ( $arg && ref $arg ) {
                $checked = 'checked="checked"' if grep $_ == $id, @$arg;
            }
            elsif ( $arg ) {
                $checked = 'checked="checked"' if $arg == $id;
            }
            return \qq{<input type="checkbox" name="}, $name, \qq{" value="$id" $checked />}
        },
    },
    RadioButton => {
        title => \'&nbsp;',
        value => sub {
            my $id = $_[0]->id;

            my $name = $_[2] || 'SelectedTicket';
            my $arg = $DECODED_ARGS->{ $name };
            my $checked = '';
            $checked = 'checked="checked"' if $arg && $arg == $id;
            return \qq{<input type="radio" name="}, $name, \qq{" value="$id" $checked />};
        },
    },
    (map {
        my $value = RT->Config->Get($_);
        $_ => { value => sub { return \$value } };
    
    } qw(WebPath WebBaseURL WebURL)),
    WebRequestPath    => { value => sub { substr( $m->request_path, 1 ) } },
    WebRequestPathDir => { value => sub { substr( $m->request_comp->dir_path, 1 ) } },
    WebHomePath       => {
        value => sub {
            my $path = RT->Config->Get("WebPath");
            if (not $session{CurrentUser}->Privileged) {
                $path .= "/SelfService";
            }
            return \$path;
        },
    },
    CurrentUser       => { value => sub { $session{CurrentUser}->id } },
    CurrentUserName   => { value => sub { $session{CurrentUser}->Name } },
};

$COLUMN_MAP->{'CF'} = $COLUMN_MAP->{'CustomField'};

</%ONCE>
<%INIT>
$m->callback( COLUMN_MAP => $COLUMN_MAP, CallbackName => 'Once', CallbackOnce => 1 );
$m->callback( COLUMN_MAP => $COLUMN_MAP );

# first deal with class specific things
<<<<<<< HEAD
my $class_map = $m->comp("/Elements/$Class/ColumnMap", Attr => $Attr, Name => $Name, GenericMap => $COLUMN_MAP );
return $class_map if defined $class_map;
=======
if (RT::Interface::Web->ComponentPathIsSafe($Class) and $m->comp_exists("/Elements/$Class/ColumnMap")) {
    my $class_map = $m->comp("/Elements/$Class/ColumnMap", Attr => $Attr, Name => $Name );
    return $class_map if defined $class_map;
}
>>>>>>> 793e087b
return GetColumnMapEntry( Map => $COLUMN_MAP, Name => $Name, Attribute => $Attr );

</%INIT><|MERGE_RESOLUTION|>--- conflicted
+++ resolved
@@ -209,15 +209,10 @@
 $m->callback( COLUMN_MAP => $COLUMN_MAP );
 
 # first deal with class specific things
-<<<<<<< HEAD
-my $class_map = $m->comp("/Elements/$Class/ColumnMap", Attr => $Attr, Name => $Name, GenericMap => $COLUMN_MAP );
-return $class_map if defined $class_map;
-=======
 if (RT::Interface::Web->ComponentPathIsSafe($Class) and $m->comp_exists("/Elements/$Class/ColumnMap")) {
-    my $class_map = $m->comp("/Elements/$Class/ColumnMap", Attr => $Attr, Name => $Name );
+    my $class_map = $m->comp("/Elements/$Class/ColumnMap", Attr => $Attr, Name => $Name, GenericMap => $COLUMN_MAP );
     return $class_map if defined $class_map;
 }
->>>>>>> 793e087b
 return GetColumnMapEntry( Map => $COLUMN_MAP, Name => $Name, Attribute => $Attr );
 
 </%INIT>