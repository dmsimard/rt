%# BEGIN BPS TAGGED BLOCK {{{
%#
%# COPYRIGHT:
%#
%# This software is Copyright (c) 1996-2012 Best Practical Solutions, LLC
%#                                          <sales@bestpractical.com>
%#
%# (Except where explicitly superseded by other copyright notices)
%#
%#
%# LICENSE:
%#
%# This work is made available to you under the terms of Version 2 of
%# the GNU General Public License. A copy of that license should have
%# been provided with this software, but in any event can be snarfed
%# from www.gnu.org.
%#
%# This work is distributed in the hope that it will be useful, but
%# WITHOUT ANY WARRANTY; without even the implied warranty of
%# MERCHANTABILITY or FITNESS FOR A PARTICULAR PURPOSE.  See the GNU
%# General Public License for more details.
%#
%# You should have received a copy of the GNU General Public License
%# along with this program; if not, write to the Free Software
%# Foundation, Inc., 51 Franklin Street, Fifth Floor, Boston, MA
%# 02110-1301 or visit their web page on the internet at
%# http://www.gnu.org/licenses/old-licenses/gpl-2.0.html.
%#
%#
%# CONTRIBUTION SUBMISSION POLICY:
%#
%# (The following paragraph is not intended to limit the rights granted
%# to you to modify and distribute this software under the terms of
%# the GNU General Public License and is only of importance to you if
%# you choose to contribute your changes and enhancements to the
%# community by submitting them to Best Practical Solutions, LLC.)
%#
%# By intentionally submitting any modifications, corrections or
%# derivatives to this work, or any other work intended for use with
%# Request Tracker, to Best Practical Solutions, LLC, you confirm that
%# you are the copyright holder for those contributions and you grant
%# Best Practical Solutions,  LLC a nonexclusive, worldwide, irrevocable,
%# royalty-free, perpetual, license to use, copy, create derivative
%# works based on those contributions, and sublicense and distribute
%# those contributions and any derivatives thereof.
%#
%# END BPS TAGGED BLOCK }}}
<%INIT>
my $ticket = RT::Ticket->new( $session{'CurrentUser'} );
$ticket->Load( $id );

my $is_bookmarked;
if ($Toggle) {
    $is_bookmarked = $session{'CurrentUser'}->UserObj->ToggleBookmark($ticket);
}
else {
    $is_bookmarked = $session{'CurrentUser'}->UserObj->HasBookmark($ticket);
}
</%INIT>
<%ARGS>
$id
$Toggle => 0
</%ARGS>
<span class="toggle-bookmark-<% $id %>">
% my $url = RT->Config->Get('WebPath') ."/Helpers/Toggle/TicketBookmark?id=". $id;
<<<<<<< HEAD
<a align="right" href="<% $url %>" onclick="jQuery('.toggle-bookmark-<% $id |n%>').load('<% $url |n %>'); return false;" >
% if ( $is_bookmarked ) {
=======
<a align="right" href="<% $url %>" onclick="jQuery('.toggle-bookmark-'+<% $id |n,j%>).load(<% $url |n,j %>); return false;" >
% if ( $bookmarked ) {
>>>>>>> 2931b56e
<img src="<% RT->Config->Get('WebPath') %>/NoAuth/images/star.gif" alt="<% loc('Remove Bookmark') %>" style="border-style: none" />
% } else {
<img src="<% RT->Config->Get('WebPath') %>/NoAuth/images/empty_star.gif" alt="<% loc('Add Bookmark') %>" style="border-style: none" />
% }
</a>
</span><|MERGE_RESOLUTION|>--- conflicted
+++ resolved
@@ -63,13 +63,8 @@
 </%ARGS>
 <span class="toggle-bookmark-<% $id %>">
 % my $url = RT->Config->Get('WebPath') ."/Helpers/Toggle/TicketBookmark?id=". $id;
-<<<<<<< HEAD
-<a align="right" href="<% $url %>" onclick="jQuery('.toggle-bookmark-<% $id |n%>').load('<% $url |n %>'); return false;" >
+<a align="right" href="<% $url %>" onclick="jQuery('.toggle-bookmark-'+<% $id |n,j%>).load(<% $url |n,j %>); return false;" >
 % if ( $is_bookmarked ) {
-=======
-<a align="right" href="<% $url %>" onclick="jQuery('.toggle-bookmark-'+<% $id |n,j%>).load(<% $url |n,j %>); return false;" >
-% if ( $bookmarked ) {
->>>>>>> 2931b56e
 <img src="<% RT->Config->Get('WebPath') %>/NoAuth/images/star.gif" alt="<% loc('Remove Bookmark') %>" style="border-style: none" />
 % } else {
 <img src="<% RT->Config->Get('WebPath') %>/NoAuth/images/empty_star.gif" alt="<% loc('Add Bookmark') %>" style="border-style: none" />
