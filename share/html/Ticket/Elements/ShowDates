--- conflicted
+++ resolved
@@ -59,13 +59,8 @@
     <td class="value date started"><% $ticket->started %></td>
   </tr>
   <tr>
-<<<<<<< HEAD
     <td class="label date told"><a href="<% RT->config->get('web_path') %>/Ticket/Display.html?id=<% $ticket->id %>&Action=SetTold"><&|/l&>Last Contact</&></a>:</td>
-    <td class="value date told"><% $ticket->told_obj->as_string %></td>
-=======
-    <td class="label date told"><a href="<% RT->config->get('WebPath') %>/Ticket/Display.html?id=<% $ticket->id %>&Action=SetTold"><&|/l&>Last Contact</&></a>:</td>
     <td class="value date told"><% $ticket->told %></td>
->>>>>>> 10db4342
   </tr>
   <tr>
     <td class="label date due"><&|/l&>Due</&>:</td>
