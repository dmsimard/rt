--- conflicted
+++ resolved
@@ -83,18 +83,7 @@
 }
 
 if ( $request_args->{'NewReminder-Subject'} ) {
-<<<<<<< HEAD
-    my $due_obj = RT::Date->new();
-    my $date    = Time::ParseDate::parsedate(
-        $request_args->{'NewReminder-Due'},
-        UK            => RT->config->get('date_day_before_month'),
-        PREFER_PAST   => 0,
-        PREFER_FUTURE => 1
-    );
-    $due_obj->set( value => $date, format => 'unix' );
-=======
     my $due = RT::DateTime->new_from_string($request_args->{'NewReminder-Due'});
->>>>>>> 10db4342
     my ( $add_id, $msg, $txnid ) = $ticket->reminders->add(
         subject => $request_args->{'NewReminder-Subject'},
         owner   => $request_args->{'NewReminder-Owner'},
