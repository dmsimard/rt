--- conflicted
+++ resolved
@@ -115,11 +115,7 @@
 % }
 % }
 
-<<<<<<< HEAD
-% if ($Ticket->Status ne "deleted" and $Ticket->QueueObj->CurrentUserHasRight('CreateTicket') and $Ticket->CurrentUserHasRight('ModifyTicket') ) {
-=======
-% if (lc $Ticket->Status ne "deleted") {
->>>>>>> 793e087b
+% if (lc $Ticket->Status ne "deleted" and $Ticket->QueueObj->CurrentUserHasRight('CreateTicket') and $Ticket->CurrentUserHasRight('ModifyTicket') ) {
 <&|/l&>New reminder:</&>
 <& SELF:NewReminder, Ticket => $Ticket &>
 % $editable = 1;
@@ -128,10 +124,6 @@
 % if ( $editable && $ShowSave ) {
 <div align="right"><input type="submit" class="button" value="<&|/l&>Save</&>" /></div>
 % }
-<<<<<<< HEAD
-=======
-% return(lc $Ticket->Status ne "deleted" or $visible);
->>>>>>> 793e087b
 <%method NewReminder>
 <%args>
 $Ticket
