--- conflicted
+++ resolved
@@ -161,19 +161,9 @@
 $Reminder
 $Ticket
 </%args>
-<<<<<<< HEAD
 <input type="checkbox" name="Complete-Reminder-<%$Reminder->id%>" \
     <% $Reminder->Status eq 'resolved' ? 'checked="checked"' : '' %> />
     <%$Reminder->Subject%> &bull; \
-    <%$Reminder->OwnerObj->Name%> \
-=======
-<input
-    type="checkbox" 
-    name="Complete-Reminder-<%$Reminder->id%>" 
-    <% $Reminder->Status eq 'resolved' ? 'checked="checked"' : '' %> 
-/> 
-    <%$Reminder->Subject%> &bull; 
-    <& /Elements/ShowUser, User => $Reminder->OwnerObj &>
->>>>>>> a43cc31a
+    <& /Elements/ShowUser, User => $Reminder->OwnerObj &> \
     <%$Reminder->DueObj->Unix>0  ? "&bull; ". $Reminder->DueObj->AgeAsString : '' |n%><br />
 </%method>