--- conflicted
+++ resolved
@@ -68,7 +68,6 @@
 
 # We've made changes, let's reload our search
 my $reminder_collection = $count_reminders->Collection;
-my $visible = 0;
 </%init>
 <input type="hidden" class="hidden" name="id" value="<% $Ticket->id %>" />
 <input type="hidden" class="hidden" name="update-reminders" value="1" />
@@ -86,10 +85,6 @@
 % }
 </tr>
 % my $i = 0;
-<<<<<<< HEAD
-
-=======
->>>>>>> c1779fdf
 % while ( my $reminder = $reminder_collection->Next ) {
 % $i++;
 % if ( $reminder->Status eq $resolve_status && !$ShowCompleted ) {
@@ -120,8 +115,7 @@
 % }
 % }
 
-<<<<<<< HEAD
-% if ( $Ticket->QueueObj->CurrentUserHasRight('CreateTicket') && $Ticket->CurrentUserHasRight('ModifyTicket') ) {
+% if ($Ticket->Status ne "deleted" and $Ticket->QueueObj->CurrentUserHasRight('CreateTicket') and $Ticket->CurrentUserHasRight('ModifyTicket') ) {
 <&|/l&>New reminder:</&>
 <& SELF:NewReminder, Ticket => $Ticket &>
 % $editable = 1;
@@ -130,13 +124,6 @@
 % if ( $editable && $ShowSave ) {
 <div align="right"><input type="submit" class="button" value="<&|/l&>Save</&>" /></div>
 % }
-=======
-% if ($Ticket->Status ne "deleted") {
-<&|/l&>New reminder:</&>
-<& SELF:NewReminder, Ticket => $Ticket &>
-% }
-% return($Ticket->Status ne "deleted" or $visible);
->>>>>>> c1779fdf
 <%method NewReminder>
 <%args>
 $Ticket
