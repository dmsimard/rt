--- conflicted
+++ resolved
@@ -52,7 +52,6 @@
     if (!select) { return };
     var i;
     var children = select.childNodes;
-<<<<<<< HEAD
 
     if ( complete_select ) {
         while (select.hasChildNodes()){
@@ -61,7 +60,10 @@
 
         var complete_children = complete_select.childNodes;
 
-        if ( val == '' ) {
+        if ( val == '' && arguments.length == 3 ) {
+            // no category, and the category is from a hierchical cf;
+            // leave this set of options empty
+        } else if ( val == '' ) {
             // no category, let's clone all node
             for (i in complete_children) {
                 if ( complete_children[i].cloneNode ) {
@@ -86,22 +88,15 @@
 // for back compatibility
         for (i in children) {
             if (!children[i].label) { continue };
+            if ( val == '' && arguments.length == 3 ) {
+                hide(children[i]);
+                continue;
+            }
             if ( val == '' || children[i].label.substr(0, val.length) == val) {
                 show(children[i]);
                 continue;
             }
             hide(children[i]);
-=======
-    for (i in children) {
-        if (!children[i].label) { continue };
-        if ( val == '' && arguments.length == 3 ) {
-            hide(children[i]);
-            continue;
-        }
-        if ( val == '' || children[i].label.substr(0, val.length) == val) {
-            show(children[i]);
-            continue;
->>>>>>> 7e430d0d
         }
     }
 }