# BEGIN BPS TAGGED BLOCK {{{
#
# COPYRIGHT:
#
# This software is Copyright (c) 1996-2011 Best Practical Solutions, LLC
#                                          <sales@bestpractical.com>
#
# (Except where explicitly superseded by other copyright notices)
#
#
# LICENSE:
#
# This work is made available to you under the terms of Version 2 of
# the GNU General Public License. A copy of that license should have
# been provided with this software, but in any event can be snarfed
# from www.gnu.org.
#
# This work is distributed in the hope that it will be useful, but
# WITHOUT ANY WARRANTY; without even the implied warranty of
# MERCHANTABILITY or FITNESS FOR A PARTICULAR PURPOSE.  See the GNU
# General Public License for more details.
#
# You should have received a copy of the GNU General Public License
# along with this program; if not, write to the Free Software
# Foundation, Inc., 51 Franklin Street, Fifth Floor, Boston, MA
# 02110-1301 or visit their web page on the internet at
# http://www.gnu.org/licenses/old-licenses/gpl-2.0.html.
#
#
# CONTRIBUTION SUBMISSION POLICY:
#
# (The following paragraph is not intended to limit the rights granted
# to you to modify and distribute this software under the terms of
# the GNU General Public License and is only of importance to you if
# you choose to contribute your changes and enhancements to the
# community by submitting them to Best Practical Solutions, LLC.)
#
# By intentionally submitting any modifications, corrections or
# derivatives to this work, or any other work intended for use with
# Request Tracker, to Best Practical Solutions, LLC, you confirm that
# you are the copyright holder for those contributions and you grant
# Best Practical Solutions,  LLC a nonexclusive, worldwide, irrevocable,
# royalty-free, perpetual, license to use, copy, create derivative
# works based on those contributions, and sublicense and distribute
# those contributions and any derivatives thereof.
#
# END BPS TAGGED BLOCK }}}

package RT::ObjectCustomFields;

use strict;
no warnings qw(redefine);

sub LimitToCustomField {
    my $self = shift;
    my $id = shift;
    return $self->Limit( FIELD => 'CustomField', VALUE => $id );
}

sub LimitToObjectId {
    my $self = shift;
    my $id = shift || 0;
    return $self->Limit( FIELD => 'ObjectId', VALUE => $id );
}

sub LimitToLookupType {
    my $self = shift;
    my $lookup = shift;

    $self->{'_cfs_alias'} ||= $self->Join(
        ALIAS1 => 'main',
        FIELD1 => 'CustomField',
        TABLE2 => 'CustomFields',
        FIELD2 => 'id',
    );
    return $self->Limit(
        ALIAS    => $self->{'_cfs_alias'},
        FIELD    => 'LookupType',
        OPERATOR => '=',
        VALUE    => $lookup,
    );
}

sub HasEntryForCustomField {
    my $self = shift;
    my $id = shift;

    my @items = grep {$_->CustomField == $id } @{$self->ItemsArrayRef};

    if ($#items > 1) {
	die "$self HasEntry had a list with more than one of $id in it. this can never happen";
    }
    if ($#items == -1 ) {
	return undef;
    }
    else {
	return ($items[0]);
    }  
}

sub CustomFields {
    my $self = shift;
<<<<<<< HEAD
    map { $_->CustomFieldObj } @{$self->ItemsArrayRef};
=======
    my %seen;
    return map { $_->CustomFieldObj } @{$self->ItemsArrayRef};
>>>>>>> 94479bf6
}

sub _DoSearch {
    my $self = shift;
    if ($self->{'_cfs_alias'}) {
    $self->Limit( ALIAS           => $self->{'_cfs_alias'},
                 FIELD           => 'Disabled',
                 OPERATOR        => '!=',
                 VALUE           =>  1);
    }
    return $self->SUPER::_DoSearch()
}

1;<|MERGE_RESOLUTION|>--- conflicted
+++ resolved
@@ -100,12 +100,7 @@
 
 sub CustomFields {
     my $self = shift;
-<<<<<<< HEAD
-    map { $_->CustomFieldObj } @{$self->ItemsArrayRef};
-=======
-    my %seen;
     return map { $_->CustomFieldObj } @{$self->ItemsArrayRef};
->>>>>>> 94479bf6
 }
 
 sub _DoSearch {
