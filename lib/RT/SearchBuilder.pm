--- conflicted
+++ resolved
@@ -920,7 +920,6 @@
     return $Class;
 }
 
-<<<<<<< HEAD
 =head2 NewItem
 
 Returns a new item based on L</RecordClass> using the current user.
@@ -930,7 +929,8 @@
 sub NewItem {
     my $self = shift;
     return $self->RecordClass->new($self->CurrentUser);
-=======
+}
+
 =head2 NotSetDateToNullFunction
 
 Takes a paramhash with an optional FIELD key whose value is the name of a date
@@ -953,7 +953,6 @@
         $res = $self->CombineFunctionWithField( %args, FUNCTION => $res );
     }
     return $res;
->>>>>>> 005f3a28
 }
 
 RT::Base->_ImportOverlays();
