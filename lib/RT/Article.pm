--- conflicted
+++ resolved
@@ -610,23 +610,12 @@
     "RT::Class-RT::Article";
 }
 
-<<<<<<< HEAD
-# _LookupId is the id of the toplevel type object the customfield is joined to
-# in this case, that's an RT::Class.
-
-sub _LookupId {
-    my $self = shift;
-    return $self->ClassObj->id;
-
-}
 
 sub ACLEquivalenceObjects {
     my $self = shift;
     return $self->ClassObj;
 }
 
-=======
->>>>>>> 2b89931f
 =head2 LoadByInclude Field Value
 
 Takes the name of a form field from "Include Article"
