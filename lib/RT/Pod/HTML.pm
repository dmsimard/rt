--- conflicted
+++ resolved
@@ -75,11 +75,6 @@
     return '<a href="./' . $toc . '">&larr; Back to index</a>';
 }
 
-<<<<<<< HEAD
-=======
-sub start_Verbatim { $_[0]{'scratch'} = "<pre>" }
-sub end_Verbatim   { $_[0]{'scratch'} .= "</pre>"; $_[0]->emit; }
-
 sub start_F {
     $_[0]{'scratch_F'} = $_[0]{'scratch'};
     $_[0]{'scratch'}   = "";
@@ -97,7 +92,6 @@
     $self->{'scratch'} .= "<i>$text</i>";
 }
 
->>>>>>> 75da47f1
 sub _end_head {
     my $self = shift;
     $self->{scratch} = '<a href="#___top">' . $self->{scratch} . '</a>';
