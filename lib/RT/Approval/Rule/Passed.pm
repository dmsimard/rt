--- conflicted
+++ resolved
@@ -102,9 +102,6 @@
     return;
 }
 
-<<<<<<< HEAD
-RT::Base->_ImportOverlays();
-=======
 sub GetNotes {
     my $self = shift;
     my $t = $self->TicketObj->Transactions;
@@ -117,6 +114,7 @@
     return $note;
 
 }
->>>>>>> 5f6509da
+
+RT::Base->_ImportOverlays();
 
 1;