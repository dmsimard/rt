# BEGIN BPS TAGGED BLOCK {{{
#
# COPYRIGHT:
#
# This software is Copyright (c) 1996-2011 Best Practical Solutions, LLC
#                                          <sales@bestpractical.com>
#
# (Except where explicitly superseded by other copyright notices)
#
#
# LICENSE:
#
# This work is made available to you under the terms of Version 2 of
# the GNU General Public License. A copy of that license should have
# been provided with this software, but in any event can be snarfed
# from www.gnu.org.
#
# This work is distributed in the hope that it will be useful, but
# WITHOUT ANY WARRANTY; without even the implied warranty of
# MERCHANTABILITY or FITNESS FOR A PARTICULAR PURPOSE.  See the GNU
# General Public License for more details.
#
# You should have received a copy of the GNU General Public License
# along with this program; if not, write to the Free Software
# Foundation, Inc., 51 Franklin Street, Fifth Floor, Boston, MA
# 02110-1301 or visit their web page on the internet at
# http://www.gnu.org/licenses/old-licenses/gpl-2.0.html.
#
#
# CONTRIBUTION SUBMISSION POLICY:
#
# (The following paragraph is not intended to limit the rights granted
# to you to modify and distribute this software under the terms of
# the GNU General Public License and is only of importance to you if
# you choose to contribute your changes and enhancements to the
# community by submitting them to Best Practical Solutions, LLC.)
#
# By intentionally submitting any modifications, corrections or
# derivatives to this work, or any other work intended for use with
# Request Tracker, to Best Practical Solutions, LLC, you confirm that
# you are the copyright holder for those contributions and you grant
# Best Practical Solutions,  LLC a nonexclusive, worldwide, irrevocable,
# royalty-free, perpetual, license to use, copy, create derivative
# works based on those contributions, and sublicense and distribute
# those contributions and any derivatives thereof.
#
# END BPS TAGGED BLOCK }}}

package RT::Approval::Rule::Rejected;
use strict;
use warnings;
use base 'RT::Approval::Rule';

use constant Description => "If an approval is rejected, reject the original and delete pending approvals"; # loc

sub Prepare {
    my $self = shift;
    return unless $self->SUPER::Prepare();

    return (0)
        unless $self->OnStatusChange('rejected') or $self->OnStatusChange('deleted')
}

sub Commit {    # XXX: from custom prepare code
    my $self = shift;
    if ( my ($rejected) =
        $self->TicketObj->AllDependedOnBy( Type => 'ticket' ) ) {
        my $note = $self->GetNotes;

        my $template = $self->GetTemplate('Approval Rejected',
                                          TicketObj => $rejected,
                                          Approval  => $self->TicketObj,
                                          Approver  => $self->TransactionObj->CreatorObj,
                                          Notes     => $note);

        $rejected->Correspond( MIMEObj => $template->MIMEObj );
        $rejected->SetStatus(
            Status => 'rejected',
            Force  => 1,
        );
    }
    my $links = $self->TicketObj->DependedOnBy;
    foreach my $link ( @{ $links->ItemsArrayRef } ) {
        my $obj = $link->BaseObj;
        if ( $obj->QueueObj->IsActiveStatus( $obj->Status ) ) {
            if ( $obj->Type eq 'approval' ) {
                $obj->SetStatus(
                    Status => 'deleted',
                    Force  => 1,
                );
            }
        }
    }

    $links = $self->TicketObj->DependsOn;
    foreach my $link ( @{ $links->ItemsArrayRef } ) {
        my $obj = $link->TargetObj;
        if ( $obj->QueueObj->IsActiveStatus( $obj->Status ) ) {
            $obj->SetStatus(
                Status => 'deleted',
                Force  => 1,
            );
        }
    }

}

<<<<<<< HEAD
RT::Base->_ImportOverlays();
=======
sub GetNotes {
    my $self = shift;
    my $note = '';

    if ( RT->Config->Get('ApprovalRejectionNotes') ) {
        my $t = $self->TicketObj->Transactions;
        while ( my $o = $t->Next ) {
            next unless $o->Type eq 'Correspond';
            $note .= $o->Content . "\n" if $o->ContentObj;
        }
    }
    return $note;
}
>>>>>>> 5f6509da

1;<|MERGE_RESOLUTION|>--- conflicted
+++ resolved
@@ -105,9 +105,6 @@
 
 }
 
-<<<<<<< HEAD
-RT::Base->_ImportOverlays();
-=======
 sub GetNotes {
     my $self = shift;
     my $note = '';
@@ -121,6 +118,7 @@
     }
     return $note;
 }
->>>>>>> 5f6509da
+
+RT::Base->_ImportOverlays();
 
 1;