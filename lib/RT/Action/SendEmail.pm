# BEGIN BPS TAGGED BLOCK {{{
# 
# COPYRIGHT:
#  
# This software is Copyright (c) 1996-2007 Best Practical Solutions, LLC 
#                                          <jesse@bestpractical.com>
# 
# (Except where explicitly superseded by other copyright notices)
# 
# 
# LICENSE:
# 
# This work is made available to you under the terms of Version 2 of
# the GNU General Public License. A copy of that license should have
# been provided with this software, but in any event can be snarfed
# from www.gnu.org.
# 
# This work is distributed in the hope that it will be useful, but
# WITHOUT ANY WARRANTY; without even the implied warranty of
# MERCHANTABILITY or FITNESS FOR A PARTICULAR PURPOSE.  See the GNU
# General Public License for more details.
# 
# You should have received a copy of the GNU General Public License
# along with this program; if not, write to the Free Software
# Foundation, Inc., 51 Franklin Street, Fifth Floor, Boston, MA
# 02110-1301 or visit their web page on the internet at
# http://www.gnu.org/copyleft/gpl.html.
# 
# 
# CONTRIBUTION SUBMISSION POLICY:
# 
# (The following paragraph is not intended to limit the rights granted
# to you to modify and distribute this software under the terms of
# the GNU General Public License and is only of importance to you if
# you choose to contribute your changes and enhancements to the
# community by submitting them to Best Practical Solutions, LLC.)
# 
# By intentionally submitting any modifications, corrections or
# derivatives to this work, or any other work intended for use with
# Request Tracker, to Best Practical Solutions, LLC, you confirm that
# you are the copyright holder for those contributions and you grant
# Best Practical Solutions,  LLC a nonexclusive, worldwide, irrevocable,
# royalty-free, perpetual, license to use, copy, create derivative
# works based on those contributions, and sublicense and distribute
# those contributions and any derivatives thereof.
# 
# END BPS TAGGED BLOCK }}}
# Portions Copyright 2000 Tobias Brox <tobix@cpan.org>

package RT::Action::SendEmail;
require RT::Action::Generic;

use strict;
use vars qw/@ISA/;
@ISA = qw(RT::Action::Generic);

use MIME::Words qw(encode_mimeword);

use RT::EmailParser;
use Mail::Address;
use Date::Format qw(strftime);

=head1 NAME

RT::Action::SendEmail - An Action which users can use to send mail 
or can subclassed for more specialized mail sending behavior. 
RT::Action::AutoReply is a good example subclass.

=head1 SYNOPSIS

  require RT::Action::SendEmail;
  @ISA  = qw(RT::Action::SendEmail);


=head1 DESCRIPTION

Basically, you create another module RT::Action::YourAction which ISA
RT::Action::SendEmail.

=begin testing

ok (require RT::Action::SendEmail);

=end testing


=head1 AUTHOR

Jesse Vincent <jesse@bestpractical.com> and Tobias Brox <tobix@cpan.org>

=head1 SEE ALSO

perl(1).

=cut

# {{{ Scrip methods (_Init, Commit, Prepare, IsApplicable)


# {{{ sub Commit

sub Commit {
    # DO NOT SHIFT @_ in this subroutine.  It breaks Hook::LexWrap's
    # ability to pass @_ to a 'post' routine.
    my $self = $_[0];

    my ($ret) = $self->SendMessage( $self->TemplateObj->MIMEObj );
    if ( $ret > 0 ) {
        $self->RecordOutgoingMailTransaction( $self->TemplateObj->MIMEObj )
            if ($RT::RecordOutgoingEmail);
    }
    return (abs $ret);
}

# }}}

# {{{ sub Prepare

sub Prepare {
    my $self = shift;

    my ( $result, $message ) = $self->TemplateObj->Parse(
        Argument       => $self->Argument,
        TicketObj      => $self->TicketObj,
        TransactionObj => $self->TransactionObj
    );
    if ( !$result ) {
        return (undef);
    }

    my $MIMEObj = $self->TemplateObj->MIMEObj;

    # Header
    $self->SetRTSpecialHeaders();

    $self->RemoveInappropriateRecipients();

    my %seen;
    foreach my $type qw(To Cc Bcc) {
        @{ $self->{ $type } } =
            grep defined && length && !$seen{ lc $_ }++,
                @{ $self->{ $type } };
    }

    # Go add all the Tos, Ccs and Bccs that we need to to the message to
    # make it happy, but only if we actually have values in those arrays.

    # TODO: We should be pulling the recipients out of the template and shove them into To, Cc and Bcc

    $self->SetHeader( 'To', join ( ', ', @{ $self->{'To'} } ) )
      if ( ! $MIMEObj->head->get('To') &&  $self->{'To'} && @{ $self->{'To'} } );
    $self->SetHeader( 'Cc', join ( ', ', @{ $self->{'Cc'} } ) )
      if ( !$MIMEObj->head->get('Cc') && $self->{'Cc'} && @{ $self->{'Cc'} } );
    $self->SetHeader( 'Bcc', join ( ', ', @{ $self->{'Bcc'} } ) )
      if ( !$MIMEObj->head->get('Bcc') && $self->{'Bcc'} && @{ $self->{'Bcc'} } );

    # PseudoTo	(fake to headers) shouldn't get matched for message recipients.
    # If we don't have any 'To' header (but do have other recipients), drop in
    # the pseudo-to header.
    $self->SetHeader( 'To', join ( ', ', @{ $self->{'PseudoTo'} } ) )
      if ( $self->{'PseudoTo'} && ( @{ $self->{'PseudoTo'} } )
        and ( !$MIMEObj->head->get('To') ) ) and ( $MIMEObj->head->get('Cc') or $MIMEObj->head->get('Bcc'));

    # We should never have to set the MIME-Version header
    $self->SetHeader( 'MIME-Version', '1.0' );

    # fsck.com #5959: Since RT sends 8bit mail, we should say so.
    $self->SetHeader( 'Content-Transfer-Encoding','8bit');

    # For security reasons, we only send out textual mails.
    my @parts = $MIMEObj;
    while (my $part = shift @parts) {
        if ($part->is_multipart) {
            push @parts, $part->parts;
        }
        else {
<<<<<<< HEAD
            $part->head->mime_attr( "Content-Type" => 'text/plain' )
                unless $part->head->mime_attr('Content-Type')
                   and RT::I18N::IsTextualContentType($part->mime_type);
=======
            if ( RT::I18N::IsTextualContentType( $part->mime_type ) ) {
                $part->head->mime_attr( "Content-Type" => $part->mime_type )
            } else {
                $part->head->mime_attr( "Content-Type" => 'text/plain' );
            }
>>>>>>> a0cc583b
            $part->head->mime_attr( "Content-Type.charset" => 'utf-8' );
        }
    }


    RT::I18N::SetMIMEEntityToEncoding( $MIMEObj, $RT::EmailOutputEncoding, 'mime_words_ok' );

    # Build up a MIME::Entity that looks like the original message.
    $self->AddAttachments() if ( $MIMEObj->head->get('RT-Attach-Message') );

    return $result;

}

# }}}

# }}}



=head2 To

Returns an array of Mail::Address objects containing all the To: recipients for this notification

=cut

sub To {
    my $self = shift;
    return ($self->_AddressesFromHeader('To'));
}

=head2 Cc

Returns an array of Mail::Address objects containing all the Cc: recipients for this notification

=cut

sub Cc { 
    my $self = shift;
    return ($self->_AddressesFromHeader('Cc'));
}

=head2 Bcc

Returns an array of Mail::Address objects containing all the Bcc: recipients for this notification

=cut


sub Bcc {
    my $self = shift;
    return ($self->_AddressesFromHeader('Bcc'));

}

sub _AddressesFromHeader  {
    my $self = shift;
    my $field = shift;
    my $header = $self->TemplateObj->MIMEObj->head->get($field);
    my @addresses = Mail::Address->parse($header);

    return (@addresses);
}


# {{{ SendMessage

=head2 SendMessage MIMEObj

sends the message using RT's preferred API.
TODO: Break this out to a separate module

=cut

sub SendMessage {
    # DO NOT SHIFT @_ in this subroutine.  It breaks Hook::LexWrap's
    # ability to pass @_ to a 'post' routine.
    my ( $self, $MIMEObj ) = @_;

    my $msgid = $MIMEObj->head->get('Message-ID');
    chomp $msgid;

    $self->ScripActionObj->{_Message_ID}++;
    
    $RT::Logger->info( $msgid . " #"
        . $self->TicketObj->id . "/"
        . $self->TransactionObj->id
        . " - Scrip "
        . $self->ScripObj->id . " "
        . $self->ScripObj->Description );

    #If we don't have any recipients to send to, don't send a message;
    unless ( $MIMEObj->head->get('To')
        || $MIMEObj->head->get('Cc')
        || $MIMEObj->head->get('Bcc') )
    {
        $RT::Logger->info( $msgid . " No recipients found. Not sending.\n" );
        return (-1);
    }

    unless ($MIMEObj->head->get('Date')) {
        # We coerce localtime into an array since strftime has a flawed prototype that only accepts
        # a list
      $MIMEObj->head->replace(Date => strftime('%a, %d %b %Y %H:%M:%S %z', @{[localtime()]}));
    }

    return (0) unless ($self->OutputMIMEObject($MIMEObj));

    my $success = $msgid . " sent ";
    foreach( qw(To Cc Bcc) ) {
        my $recipients = $MIMEObj->head->get($_);
        $success .= " $_: ". $recipients if $recipients;
    }
    $success =~ s/\n//g;

    $RT::Logger->info($success);

    return (1);
}


=head2 OutputMIMEObject MIME::Entity

Sends C<MIME::Entity> as an email message according to RT's mailer configuration.

=cut 



sub OutputMIMEObject {
    my $self = shift;
    my $MIMEObj = shift;
    
    my $msgid = $MIMEObj->head->get('Message-ID');
    chomp $msgid;
    
    my $SendmailArguments = $RT::SendmailArguments;
    if (defined $RT::VERPPrefix && defined $RT::VERPDomain) {
      my $EnvelopeFrom = $self->TransactionObj->CreatorObj->EmailAddress;
      $EnvelopeFrom =~ s/@/=/g;
      $EnvelopeFrom =~ s/\s//g;
      $SendmailArguments .= " -f ${RT::VERPPrefix}${EnvelopeFrom}\@${RT::VERPDomain}";
    }


    if ( $RT::MailCommand eq 'sendmailpipe' ) {
        eval {
            # don't ignore CHLD signal to get proper exit code
            local $SIG{'CHLD'} = 'DEFAULT';

            my $mail;
            unless( open $mail, "|$RT::SendmailPath $SendmailArguments" ) {
                die "Couldn't run $RT::SendmailPath: $!";
            }

            # if something wrong with $mail->print we will get PIPE signal, handle it
            local $SIG{'PIPE'} = sub { die "$RT::SendmailPath closed pipe" };
            $MIMEObj->print($mail);

            unless ( close $mail ) {
                die "Close failed: $!" if $!; # system error
                # sendmail exit statuses mostly errors with data not software
                # TODO: status parsing: core dump, exit on signal or EX_*
                $RT::Logger->warning( "$RT::SendmailPath exitted with status $?" );
            }
        };
        if ($@) {
            $RT::Logger->crit( $msgid . "Could not send mail: " . $@ );
            return 0;
        }
    }
    else {
        my @mailer_args = ($RT::MailCommand);

        local $ENV{MAILADDRESS};

        if ( $RT::MailCommand eq 'sendmail' ) {
            push @mailer_args, split(/\s+/, $SendmailArguments);
        }
        elsif ( $RT::MailCommand eq 'smtp' ) {
            $ENV{MAILADDRESS} = $RT::SMTPFrom || $MIMEObj->head->get('From');
            push @mailer_args, ( Server => $RT::SMTPServer );
            push @mailer_args, ( Debug  => $RT::SMTPDebug );
        }
        else {
            push @mailer_args, $RT::MailParams;
        }

        unless ( $MIMEObj->send(@mailer_args) ) {
            $RT::Logger->crit( $msgid . "Could not send mail." );
            return (0);
        }
    }
    return 1;
}

# }}}

# {{{ AddAttachments 

=head2 AddAttachments

Takes any attachments to this transaction and attaches them to the message
we're building.

=cut


sub AddAttachments {
    my $self = shift;

    my $MIMEObj = $self->TemplateObj->MIMEObj;

    $MIMEObj->head->delete('RT-Attach-Message');

    my $attachments = RT::Attachments->new($RT::SystemUser);
    $attachments->Limit(
        FIELD => 'TransactionId',
        VALUE => $self->TransactionObj->Id
    );
    $attachments->OrderBy( FIELD => 'id');

    my $transaction_content_obj = $self->TransactionObj->ContentObj;

    # attach any of this transaction's attachments
    while ( my $attach = $attachments->Next ) {

        # Don't attach anything blank
        next unless ( $attach->ContentLength );

# We want to make sure that we don't include the attachment that's being used as the "Content" of this message.
        next
          if ( $transaction_content_obj
            && $transaction_content_obj->Id == $attach->Id
            && $transaction_content_obj->ContentType =~ qr{text/plain}i );
        $MIMEObj->make_multipart('mixed');
        $MIMEObj->attach(
            Type     => $attach->ContentType,
            Charset  => $attach->OriginalEncoding,
            Data     => $attach->OriginalContent,
            Filename => $self->MIMEEncodeString( $attach->Filename,
                $RT::EmailOutputEncoding ),
            'RT-Attachment:' => $self->TicketObj->Id."/".$self->TransactionObj->Id."/".$attach->id,
            Encoding => '-SUGGEST'
        );
    }

}

# }}}

# {{{ RecordOutgoingMailTransaction

=head2 RecordOutgoingMailTransaction MIMEObj

Record a transaction in RT with this outgoing message for future record-keeping purposes

=cut



sub RecordOutgoingMailTransaction {
    my $self = shift;
    my $MIMEObj = shift;
           

    my @parts = $MIMEObj->parts;
    my @attachments;
    my @keep;
    foreach my $part (@parts) {
        my $attach = $part->head->get('RT-Attachment');
        if ($attach) {
            $RT::Logger->debug("We found an attachment. we want to not record it.");
            push @attachments, $attach;
        } else {
            $RT::Logger->debug("We found a part. we want to record it.");
            push @keep, $part;
        }
    }
    $MIMEObj->parts(\@keep);
    foreach my $attachment (@attachments) {
        $MIMEObj->head->add('RT-Attachment', $attachment);
    }

    RT::I18N::SetMIMEEntityToEncoding( $MIMEObj, 'utf-8', 'mime_words_ok' );

    my $transaction = RT::Transaction->new($self->TransactionObj->CurrentUser);

    # XXX: TODO -> Record attachments as references to things in the attachments table, maybe.

    my $type;
    if ($self->TransactionObj->Type eq 'Comment') {
        $type = 'CommentEmailRecord';
    } else {
        $type = 'EmailRecord';
    }

    my $msgid = $MIMEObj->head->get('Message-ID');
    chomp $msgid;

    my ( $id, $msg ) = $transaction->Create(
        Ticket         => $self->TicketObj->Id,
        Type           => $type,
        Data           => $msgid,
        MIMEObj        => $MIMEObj,
        ActivateScrips => 0
    );

    if( $id ) {
	$self->{'OutgoingMailTransaction'} = $id;
    } else {
        $RT::Logger->warning( "Could not record outgoing message transaction: $msg" );
    }
    return $id;
}

# }}}
#

# {{{ sub SetRTSpecialHeaders

=head2 SetRTSpecialHeaders 

This routine adds all the random headers that RT wants in a mail message
that don't matter much to anybody else.

=cut

sub SetRTSpecialHeaders {
    my $self = shift;

    $self->SetSubject();
    $self->SetSubjectToken();
    $self->SetHeaderAsEncoding( 'Subject', $RT::EmailOutputEncoding )
      if ($RT::EmailOutputEncoding);
    $self->SetReturnAddress();
    $self->SetReferencesHeaders();

    unless ($self->TemplateObj->MIMEObj->head->get('Message-ID')) {
      # Get Message-ID for this txn
      my $msgid = "";
      $msgid = $self->TransactionObj->Message->First->GetHeader("RT-Message-ID")
        || $self->TransactionObj->Message->First->GetHeader("Message-ID")
        if $self->TransactionObj->Message && $self->TransactionObj->Message->First;

      # If there is one, and we can parse it, then base our Message-ID on it
      if ($msgid 
          and $msgid =~ s/<(rt-.*?-\d+-\d+)\.(\d+)-\d+-\d+\@\Q$RT::Organization\E>$/
                         "<$1." . $self->TicketObj->id
                          . "-" . $self->ScripObj->id
                          . "-" . $self->ScripActionObj->{_Message_ID}
                          . "@" . $RT::Organization . ">"/eg
          and $2 == $self->TicketObj->id) {
        $self->SetHeader( "Message-ID" => $msgid );
      } else {
        $self->SetHeader( 'Message-ID',
            "<rt-"
            . $RT::VERSION . "-"
            . $$ . "-"
            . CORE::time() . "-"
            . int(rand(2000)) . '.'
            . $self->TicketObj->id . "-"
            . $self->ScripObj->id . "-"  # Scrip
            . $self->ScripActionObj->{_Message_ID} . "@"  # Email sent
            . $RT::Organization
            . ">" );
      }
    }

    $self->SetHeader( 'Precedence', "bulk" )
      unless ( $self->TemplateObj->MIMEObj->head->get("Precedence") );

    $self->SetHeader( 'X-RT-Loop-Prevention', $RT::rtname );
    $self->SetHeader( 'RT-Ticket',
        $RT::rtname . " #" . $self->TicketObj->id() );
    $self->SetHeader( 'Managed-by',
        "RT $RT::VERSION (http://www.bestpractical.com/rt/)" );

    $self->SetHeader( 'RT-Originator',
        $self->TransactionObj->CreatorObj->EmailAddress );

}

# }}}


# }}}

# {{{ RemoveInappropriateRecipients

=head2 RemoveInappropriateRecipients

Remove addresses that are RT addresses or that are on this transaction's blacklist

=cut

sub RemoveInappropriateRecipients {
    my $self = shift;

    my $msgid = $self->TemplateObj->MIMEObj->head->get  ('Message-Id');



    my @blacklist;

    my @types = qw/To Cc Bcc/;

    # Weed out any RT addresses. We really don't want to talk to ourselves!
    foreach my $type (@types) {
        @{ $self->{$type} } =
          RT::EmailParser::CullRTAddresses( "", @{ $self->{$type} } );
    }

    # If there are no recipients, don't try to send the message.
    # If the transaction has content and has the header RT-Squelch-Replies-To

    if ( $self->TransactionObj->Attachments->First() ) {
        if (
            $self->TransactionObj->Attachments->First->GetHeader(
                'RT-DetectedAutoGenerated')
          )
        {

            # What do we want to do with this? It's probably (?) a bounce
            # caused by one of the watcher addresses being broken.
            # Default ("true") is to redistribute, for historical reasons.

            if ( !$RT::RedistributeAutoGeneratedMessages ) {

                # Don't send to any watchers.
                @{ $self->{'To'} }  = ();
                @{ $self->{'Cc'} }  = ();
                @{ $self->{'Bcc'} } = ();

                $RT::Logger->info( $msgid . " The incoming message was autogenerated. Not redistributing this message based on site configuration.\n");
            }
            elsif ( $RT::RedistributeAutoGeneratedMessages eq 'privileged' ) {

                # Only send to "privileged" watchers.
                #

                foreach my $type (@types) {

                    foreach my $addr ( @{ $self->{$type} } ) {
                        my $user = RT::User->new($RT::SystemUser);
                        $user->LoadByEmail($addr);
                        @{ $self->{$type} } =
                          grep ( !/^\Q$addr\E$/, @{ $self->{$type} } )
                          if ( !$user->Privileged );

                    }
                }
                $RT::Logger->info( $msgid . " The incoming message was autogenerated. Not redistributing this message to unprivileged users based on site configuration.\n");

            }

        }

        my $squelch =
          $self->TransactionObj->Attachments->First->GetHeader(
            'RT-Squelch-Replies-To');

        if ($squelch) {
            @blacklist = split( /,/, $squelch );
        }
    }

    # Let's grab the SquelchMailTo attribue and push those entries into the @blacklist
    my @non_recipients = $self->TicketObj->SquelchMailTo;
    foreach my $attribute (@non_recipients) {
        push @blacklist, $attribute->Content;
    }

    # Cycle through the people we're sending to and pull out anyone on the
    # system blacklist

    foreach my $person_to_yank (@blacklist) {
        $person_to_yank =~ s/\s//g;
        foreach my $type (@types) {
            @{ $self->{$type} } =
              grep ( !/^\Q$person_to_yank\E$/, @{ $self->{$type} } );
        }
    }
}

# }}}
# {{{ sub SetReturnAddress

=head2 SetReturnAddress is_comment => BOOLEAN

Calculate and set From and Reply-To headers based on the is_comment flag.

=cut

sub SetReturnAddress {

    my $self = shift;
    my %args = (
        is_comment => 0,
        @_
    );

    # From and Reply-To
    # $args{is_comment} should be set if the comment address is to be used.
    my $replyto;

    if ( $args{'is_comment'} ) {
        $replyto = $self->TicketObj->QueueObj->CommentAddress
          || $RT::CommentAddress;
    }
    else {
        $replyto = $self->TicketObj->QueueObj->CorrespondAddress
          || $RT::CorrespondAddress;
    }

    unless ( $self->TemplateObj->MIMEObj->head->get('From') ) {
        if ($RT::UseFriendlyFromLine) {
            my $friendly_name = $self->TransactionObj->CreatorObj->RealName
                || $self->TransactionObj->CreatorObj->Name;
            if ( $friendly_name =~ /^"(.*)"$/ ) {    # a quoted string
                $friendly_name = $1;
            }

            $friendly_name =~ s/"/\\"/g;
            $self->SetHeader(
                'From',
                sprintf(
                    $RT::FriendlyFromLineFormat,
                    $self->MIMEEncodeString( $friendly_name,
                        $RT::EmailOutputEncoding ),
                    $replyto
                ),
            );
        }
        else {
            $self->SetHeader( 'From', $replyto );
        }
    }

    unless ( $self->TemplateObj->MIMEObj->head->get('Reply-To') ) {
        $self->SetHeader( 'Reply-To', "$replyto" );
    }

}

# }}}

# {{{ sub SetHeader

=head2 SetHeader FIELD, VALUE

Set the FIELD of the current MIME object into VALUE.

=cut

sub SetHeader {
    my $self  = shift;
    my $field = shift;
    my $val   = shift;

    chomp $val;
    chomp $field;
    $self->TemplateObj->MIMEObj->head->fold_length( $field, 10000 );
    $self->TemplateObj->MIMEObj->head->replace( $field,     $val );
    return $self->TemplateObj->MIMEObj->head->get($field);
}

# }}}


# {{{ sub SetSubject

=head2 SetSubject

This routine sets the subject. it does not add the rt tag. that gets done elsewhere
If $self->{'Subject'} is already defined, it uses that. otherwise, it tries to get
the transaction's subject.

=cut 

sub SetSubject {
    my $self = shift;
    my $subject;

    my $message = $self->TransactionObj->Attachments;
    if ( $self->TemplateObj->MIMEObj->head->get('Subject') ) {
        return ();
    }
    if ( $self->{'Subject'} ) {
        $subject = $self->{'Subject'};
    }
    elsif ( ( $message->First() ) && ( $message->First->Headers ) ) {
        my $header = $message->First->Headers();
        $header =~ s/\n\s+/ /g;
        if ( $header =~ /^Subject: (.*?)$/m ) {
            $subject = $1;
        }
        else {
            $subject = $self->TicketObj->Subject();
        }

    }
    else {
        $subject = $self->TicketObj->Subject();
    }

    $subject =~ s/(\r\n|\n|\s)/ /gi;

    chomp $subject;
    $self->SetHeader( 'Subject', $subject );

}

# }}}

# {{{ sub SetSubjectToken

=head2 SetSubjectToken

This routine fixes the RT tag in the subject. It's unlikely that you want to overwrite this.

=cut

sub SetSubjectToken {
    my $self = shift;
    my $sub  = $self->TemplateObj->MIMEObj->head->get('Subject');
    my $id   = $self->TicketObj->id;

    my $token_re = $RT::EmailSubjectTagRegex;
    $token_re = qr/\Q$RT::rtname\E/o unless $token_re;
    return if $sub =~ /\[$token_re\s+#$id\]/;

    $sub =~ s/(\r\n|\n|\s)/ /gi;
    chomp $sub;
    $self->TemplateObj->MIMEObj->head->replace(
        Subject => "[$RT::rtname #$id] $sub",
    );
}

# }}}

=head2 SetReferencesHeaders

Set References and In-Reply-To headers for this message.

=cut

sub SetReferencesHeaders {

    my $self = shift;
    my ( @in_reply_to, @references, @msgid );

    my $attachments = $self->TransactionObj->Message;

    if ( my $top = $attachments->First() ) {
        @in_reply_to = split(/\s+/m, $top->GetHeader('In-Reply-To') || '');  
        @references = split(/\s+/m, $top->GetHeader('References') || '' );  
        @msgid = split(/\s+/m, $top->GetHeader('Message-ID') || ''); 
    }
    else {
        return (undef);
    }

    # There are two main cases -- this transaction was created with
    # the RT Web UI, and hence we want to *not* append its Message-ID
    # to the References and In-Reply-To.  OR it came from an outside
    # source, and we should treat it as per the RFC
    if ( "@msgid" =~ /<(rt-.*?-\d+-\d+)\.(\d+-0-0)\@$RT::Organization>/) {

      # Make all references which are internal be to version which we
      # have sent out
      for (@references, @in_reply_to) {
        s/<(rt-.*?-\d+-\d+)\.(\d+-0-0)\@$RT::Organization>$/
          "<$1." . $self->TicketObj->id .
             "-" . $self->ScripObj->id .
             "-" . $self->ScripActionObj->{_Message_ID} .
             "@" . $RT::Organization . ">"/eg
      }

      # In reply to whatever the internal message was in reply to
      $self->SetHeader( 'In-Reply-To', join( " ",  ( @in_reply_to )));

      # Default the references to whatever we're in reply to
      @references = @in_reply_to unless @references;

      # References are unchanged from internal
    } else {
      # In reply to that message
      $self->SetHeader( 'In-Reply-To', join( " ",  ( @msgid )));

      # Default the references to whatever we're in reply to
      @references = @in_reply_to unless @references;

      # Push that message onto the end of the references
      push @references, @msgid;
    }

    # Push pseudo-ref to the front
    my $pseudo_ref = $self->PseudoReference;
    @references = ($pseudo_ref, grep { $_ ne $pseudo_ref } @references);

    # If there are more than 10 references headers, remove all but the
    # first four and the last six (Gotta keep this from growing
    # forever)
    splice(@references, 4, -6) if ($#references >= 10);

    # Add on the references
    $self->SetHeader( 'References', join( " ",   @references) );
    $self->TemplateObj->MIMEObj->head->fold_length( 'References', 80 );

}

# }}}

=head2 PseudoReference

Returns a fake Message-ID: header for the ticket to allow a base level of threading

=cut

sub PseudoReference {

    my $self = shift;
    my $pseudo_ref =  '<RT-Ticket-'.$self->TicketObj->id .'@'.$RT::Organization .'>';
    return $pseudo_ref;
}


# {{{ SetHeadingAsEncoding

=head2 SetHeaderAsEncoding($field_name, $charset_encoding)

This routine converts the field into specified charset encoding.

=cut

sub SetHeaderAsEncoding {
    my $self = shift;
    my ( $field, $enc ) = ( shift, shift );

    if ($field eq 'From' and $RT::SMTPFrom) {
        $self->TemplateObj->MIMEObj->head->replace( $field, $RT::SMTPFrom );
	return;
    }

    my $value = $self->TemplateObj->MIMEObj->head->get($field);

    $value =  $self->MIMEEncodeString($value, $enc);

    $self->TemplateObj->MIMEObj->head->replace( $field, $value );


} 
# }}}

# {{{ MIMEEncodeString

=head2 MIMEEncodeString STRING ENCODING

Takes a string and a possible encoding and returns the string wrapped in MIME goo.

=cut

sub MIMEEncodeString {
    my  $self = shift;
    my $value = shift;
    # using RFC2047 notation, sec 2.
    # encoded-word = "=?" charset "?" encoding "?" encoded-text "?="
    my $charset = shift;
    my $encoding = 'B';
    # An 'encoded-word' may not be more than 75 characters long
    #
    # MIME encoding increases 4/3*(number of bytes), and always in multiples
    # of 4. Thus we have to find the best available value of bytes available
    # for each chunk.
    #
    # First we get the integer max which max*4/3 would fit on space.
    # Then we find the greater multiple of 3 lower or equal than $max.
    my $max = int(((75-length('=?'.$charset.'?'.$encoding.'?'.'?='))*3)/4);
    $max = int($max/3)*3;

    chomp $value;

    if ( $max <= 0 ) {
      # gives an error...
      $RT::Logger->crit("Can't encode! Charset or encoding too big.\n");
      return ($value);
    }

    return ($value) unless $value =~ /[^\x20-\x7e]/;

    $value =~ s/\s*$//;

    # we need perl string to split thing char by char
    Encode::_utf8_on($value) unless Encode::is_utf8( $value );

    my ($tmp, @chunks) = ('', ());
    while ( length $value ) {
        my $char = substr($value, 0, 1, '');
        my $octets = Encode::encode( $charset, $char );
        if ( length($tmp) + length($octets) > $max ) {
            push @chunks, $tmp;
            $tmp = '';
        }
        $tmp .= $octets;
    }
    push @chunks, $tmp if length $tmp;

    # encode an join chuncks
    $value = join "\n ",
               map encode_mimeword( $_, $encoding, $charset ), @chunks ;
    return($value); 
}

# }}}

eval "require RT::Action::SendEmail_Vendor";
die $@ if ($@ && $@ !~ qr{^Can't locate RT/Action/SendEmail_Vendor.pm});
eval "require RT::Action::SendEmail_Local";
die $@ if ($@ && $@ !~ qr{^Can't locate RT/Action/SendEmail_Local.pm});

1;
<|MERGE_RESOLUTION|>--- conflicted
+++ resolved
@@ -174,17 +174,11 @@
             push @parts, $part->parts;
         }
         else {
-<<<<<<< HEAD
-            $part->head->mime_attr( "Content-Type" => 'text/plain' )
-                unless $part->head->mime_attr('Content-Type')
-                   and RT::I18N::IsTextualContentType($part->mime_type);
-=======
             if ( RT::I18N::IsTextualContentType( $part->mime_type ) ) {
                 $part->head->mime_attr( "Content-Type" => $part->mime_type )
             } else {
                 $part->head->mime_attr( "Content-Type" => 'text/plain' );
             }
->>>>>>> a0cc583b
             $part->head->mime_attr( "Content-Type.charset" => 'utf-8' );
         }
     }
