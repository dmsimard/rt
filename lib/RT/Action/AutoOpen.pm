--- conflicted
+++ resolved
@@ -55,10 +55,6 @@
 
 =head1 DESCRIPTION
 
-<<<<<<< HEAD
-Opens a ticket unless it's allready open, but only unless transaction
-L<RT::Transaction/IsInbound> is inbound.
-=======
 This action automatically moves a ticket to an active status.
 
 Status is not changed if there is no active statuses in the schema.
@@ -74,7 +70,6 @@
 
 Status is not changed if message's head has field C<RT-Control> with C<no-autoopen>
 substring.
->>>>>>> 2f1c25cf
 
 Status is set to the first possible active status. If the ticket's
 status is C<Stalled> then RT finds all possible transitions from C<Stalled>
