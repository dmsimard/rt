--- conflicted
+++ resolved
@@ -87,18 +87,7 @@
 
 
     # generic logging
-<<<<<<< HEAD
-    config_set( 'LogToSyslog',    undef );
-    config_set( 'LogToScreen',    'error' );
-    config_set( 'LogStackTraces', 'crit' );
-
-    # logging to standalone file
-    config_set( 'LogToFile', 'debug' );
-    my $fname = File::Spec->catfile( create_tmpdir(), test_name() . ".log" );
-    config_set( 'LogToFilenamed', $fname );
-=======
     config_set( '$LogStackTraces', 'crit' );
->>>>>>> 54d112a7
 }
 
 =head3 config_set
