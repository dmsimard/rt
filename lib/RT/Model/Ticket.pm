--- conflicted
+++ resolved
@@ -238,8 +238,10 @@
         render_as 'DateTime',
         label is _('Resolved');
 
-<<<<<<< HEAD
-    column disabled         => max_length is 6,   type is 'smallint',     default is '0';
+    column disabled      =>
+        max_length is 6,
+        type is 'smallint',
+        default is '0';
 
     column role_groups =>
         references RT::Model::GroupCollection
@@ -309,12 +311,6 @@
     column links_from =>
         references RT::Model::LinkCollection
         by tisql => 'links.local_target = .id AND links.type = %type';
-=======
-    column disabled      =>
-        max_length is 6,
-        type is 'smallint',
-        default is '0';
->>>>>>> cce128b8
 };
 
 use Jifty::Plugin::ActorMetadata::Mixin::Model::ActorMetadata map => {
