use warnings;
use strict;

# BEGIN BPS TAGGED BLOCK {{{
#
# COPYRIGHT:
#
# This software is Copyright (c) 1996-2007 Best Practical Solutions, LLC
#                                          <jesse@bestpractical.com>
#
# (Except where explicitly superseded by other copyright notices)
#
#
# LICENSE:
#
# This work is made available to you under the terms of Version 2 of
# the GNU General Public License. A copy of that license should have
# been provided with this software, but in any event can be snarfed
# from www.gnu.org.
#
# This work is distributed in the hope that it will be useful, but
# WITHOUT ANY WARRANTY; without even the implied warranty of
# MERCHANTABILITY or FITNESS FOR A PARTICULAR PURPOSE.  See the GNU
# General Public License for more details.
#
# You should have received a copy of the GNU General Public License
# along with this program; if not, write to the Free Software
# Foundation, Inc., 51 Franklin Street, Fifth Floor, Boston, MA
# 02110-1301 or visit their web page on the internet at
# http://www.gnu.org/copyleft/gpl.html.
#
#
# CONTRIBUTION SUBMISSION POLICY:
#
# (The following paragraph is not intended to limit the rights granted
# to you to modify and distribute this software under the terms of
# the GNU General Public License and is only of importance to you if
# you choose to contribute your changes and enhancements to the
# community by submitting them to Best Practical Solutions, LLC.)
#
# By intentionally submitting any modifications, corrections or
# derivatives to this work, or any other work intended for use with
# Request Tracker, to Best Practical Solutions, LLC, you confirm that
# you are the copyright holder for those contributions and you grant
# Best Practical Solutions,  LLC a nonexclusive, worldwide, irrevocable,
# royalty-free, perpetual, license to use, copy, create derivative
# works based on those contributions, and sublicense and distribute
# those contributions and any derivatives thereof.
#
# END BPS TAGGED BLOCK }}}

=head1 SYNOPSIS

  use RT::Model::Ticket;
  my $ticket = RT::Model::Ticket->new( current_user => $CurrentUser );
  $ticket->load($ticket_id);

=head1 description

This module lets you manipulate RT\'s ticket object.


=head1 METHODS


=cut

package RT::Model::Ticket;
use base qw/RT::HasRoleGroups RT::Record/;

use RT::Model::Queue;
use RT::Model::User;
use RT::Model::LinkCollection;
use RT::Date;
use RT::Model::CustomFieldCollection;
use RT::Model::TicketCollection;
use RT::Model::TransactionCollection;
use RT::Reminders;
use RT::URI::fsck_com_rt;
use RT::URI;
use MIME::Entity;

sub table {'Tickets'}

use Jifty::DBI::Schema;
use Jifty::DBI::Record schema {

    column effective_id     => max_length is 11,  type is 'int',          default is '0';
    column queue            => references RT::Model::Queue;
    column type             => max_length is 16,  type is 'varchar(16)',  default is '';
    column issue_statement  => max_length is 11,  type is 'int',          default is '0';
    column resolution       => max_length is 11,  type is 'int',          default is '0';
    column owner            => references RT::Model::User;
    column subject          => max_length is 200, type is 'varchar(200)', default is '';

    column initial_priority => max_length is 11,  type is 'int',          default is '0';
    column final_priority   => max_length is 11,  type is 'int',          default is '0';
    column priority         => max_length is 11,  type is 'int',          default is '0';

    column time_estimated   => max_length is 11,  type is 'int',
           default is '0', label is _( 'time estimated( in minutes )' );
    column time_worked      => max_length is 11,  type is 'int',
           default is '0', label is _( 'time worked( in minutes )' );
    column time_left        => max_length is 11,  type is 'int',
           default is '0', label is _('time left( in minutes )');

    column status           => max_length is 10,  type is 'varchar(10)',
           default is '', render_as 'Select';

    column told             => type is 'timestamp',
        filters are qw( Jifty::Filter::DateTime Jifty::DBI::Filter::DateTime),
        render_as 'DateTime',
        label is _('Last Contact');
    column starts           => type is 'timestamp',
        filters are qw( Jifty::Filter::DateTime Jifty::DBI::Filter::DateTime),
        render_as 'DateTime',
        label is _('Starts');
    column started          => type is 'timestamp',
        filters are qw( Jifty::Filter::DateTime Jifty::DBI::Filter::DateTime),
        render_as 'DateTime',
        label is _('Started');
    column due              => type is 'timestamp',
        filters are qw( Jifty::Filter::DateTime Jifty::DBI::Filter::DateTime),
        render_as 'DateTime',
        label is _('Due');
    column resolved         => type is 'timestamp',
        filters are qw( Jifty::Filter::DateTime Jifty::DBI::Filter::DateTime),
        render_as 'DateTime',
<<<<<<< HEAD
        label is _('Closed');

=======
        label is _('Resolved');
>>>>>>> a455b7b8
    column disabled         => max_length is 6,   type is 'smallint',     default is '0';
};
use Jifty::Plugin::ActorMetadata::Mixin::Model::ActorMetadata map => {
    created_by => 'creator',
    created_on => 'created',
    updated_by => 'last_updated_by',
    updated_on => 'last_updated'
};


# A helper table for links mapping to make it easier
# to build and parse links between tickets

our %LINKTYPEMAP = (
    MemberOf => {
        type => 'MemberOf',
        mode => 'target',
    },
    Parents => {
        type => 'MemberOf',
        mode => 'target',
    },
    Members => {
        type => 'MemberOf',
        mode => 'base',
    },
    Children => {
        type => 'MemberOf',
        mode => 'base',
    },
    HasMember => {
        type => 'MemberOf',
        mode => 'base',
    },
    RefersTo => {
        type => 'RefersTo',
        mode => 'target',
    },
    ReferredToBy => {
        type => 'RefersTo',
        mode => 'base',
    },
    DependsOn => {
        type => 'DependsOn',
        mode => 'target',
    },
    DependedOnBy => {
        type => 'DependsOn',
        mode => 'base',
    },
    MergedInto => {
        type => 'MergedInto',
        mode => 'target',
    },

);


# A helper table for links mapping to make it easier
# to build and parse links between tickets

our %LINKDIRMAP = (
    MemberOf => {
        base   => 'MemberOf',
        target => 'HasMember',
    },
    RefersTo => {
        base   => 'RefersTo',
        target => 'ReferredToBy',
    },
    DependsOn => {
        base   => 'DependsOn',
        target => 'DependedOnBy',
    },
    MergedInto => {
        base   => 'MergedInto',
        target => 'MergedInto',
    },

);


sub LINKTYPEMAP { return \%LINKTYPEMAP }
sub LINKDIRMAP  { return \%LINKDIRMAP }


=head2 load

Takes a single argument. This can be a ticket id, ticket alias or 
local ticket uri.  If the ticket can't be loaded, returns undef.
Otherwise, returns the ticket id.

=cut

sub load {
    my $self = shift;
    my $id = shift || '';

    #TODO modify this routine to look at effective_id and do the recursive load
    # thing. be careful to cache all the interim tickets we try so we don't loop forever.

    # FIXME: there is no ticket_base_uri option in config
    my $base_uri = RT->config->get('TicketBaseUri') || '';

    #If it's a local URI, turn it into a ticket id
    if ( $base_uri && $id =~ /^$base_uri(\d+)$/ ) {
        $id = $1;
    }

    #If it's a remote URI, we're going to punt for now
    elsif ( $id =~ '://' ) {
        return (undef);
    }

    #If we have an integer URI, load the ticket
    if ( defined $id && $id =~ /^\d+$/ ) {
        my ( $ticketid, $msg ) = $self->load_by_id($id);

        unless ( $self->id ) {
            Jifty->log->debug("$self tried to load a bogus ticket: $id");
            return (undef);
        }
    }

    #It's not a URI. It's not a numerical ticket ID. Punt!
    else {
        Jifty->log->debug("Tried to load a bogus ticket id: '$id'");
        return (undef);
    }

    #If we're merged, resolve the merge.
    if ( ( $self->effective_id ) and ( $self->effective_id != $self->id ) ) {
        Jifty->log->debug( "We found a merged ticket." . $self->id . "/" . $self->effective_id );
        return ( $self->load( $self->effective_id ) );
    }

    #Ok. we're loaded. lets get outa here.
    return ( $self->id );

}




=head2 create (ARGS)

Arguments: ARGS is a hash of named parameters.  Valid parameters are:

  id 
  queue  - Either a queue object or a queue name
  requestor -  A reference to a list of  email addresses or RT user names
  cc  - A reference to a list of  email addresses or names
  admin_cc  - A reference to a  list of  email addresses or names
  type -- The ticket\'s type. ignore this for now
  owner -- This ticket\'s owner. either an RT::Model::User object or this user\'s id
  subject -- A string describing the subject of the ticket
  priority -- an integer from 0 to 99
  initial_priority -- an integer from 0 to 99
  final_priority -- an integer from 0 to 99
  status -- any valid status (Defined in RT::Model::Queue)
  time_estimated -- an integer. estimated time for this task in minutes
  time_worked -- an integer. time worked so far in minutes
  time_left -- an integer. time remaining in minutes
  starts -- an ISO date describing the ticket\'s start date and time in GMT
  due -- an ISO date describing the ticket\'s due date and time in GMT
  mime_obj -- a MIME::Entity object with the content of the initial ticket request.
  custom_field-<n> -- a scalar or array of values for the customfield with the id <n>

Ticket links can be set up during create by passing the link type as a hask key and
the ticket id to be linked to as a value (or a URI when linking to other objects).
Multiple links of the same type can be created by passing an array ref. For example:

  Parent => 45,
  DependsOn => [ 15, 22 ],
  RefersTo => 'http://www.bestpractical.com',

Supported link types are C<MemberOf>, C<has_member>, C<RefersTo>, C<ReferredToBy>,
C<DependsOn> and C<DependedOnBy>. Also, C<Parents> is alias for C<MemberOf> and
C<Members> and C<Children> are aliases for C<has_member>.

Returns: TICKETID, Transaction object, Error Message


=cut

sub create {
    my $self = shift;

    my %args = (
        id                  => undef,
        effective_id        => undef,
        queue               => undef,
        requestor           => undef,
        cc                  => undef,
        admin_cc            => undef,
        type                => 'ticket',
        owner               => undef,
        subject             => '',
        initial_priority    => undef,
        final_priority      => undef,
        priority            => undef,
        status              => 'new',
        time_worked         => "0",
        time_left           => 0,
        time_estimated      => 0,
        due                 => undef,
        starts              => undef,
        started             => undef,
        resolved            => undef,
        mime_obj            => undef,
        _record_transaction => 1,
        dry_run             => 0,
        @_
    );

    my ( $ErrStr, @non_fatal_errors );

    my $queue_obj = RT::Model::Queue->new( current_user => RT->system_user );
    if ( ref $args{'queue'} && $args{'queue'}->isa('RT::Model::Queue') ) {
        $queue_obj->load( $args{'queue'}->id );
    } elsif ( $args{'queue'} ) {
        $queue_obj->load( $args{'queue'} );
    } else {
        Jifty->log->debug( $args{'queue'} . " not a recognised queue object." );
    }

    #Can't create a ticket without a queue.
    unless ( $queue_obj->id ) {
        Jifty->log->debug("$self No valid queue given for ticket creation.");
        return ( 0, 0, _('Could not create ticket. queue not set') );
    }

    if ( $queue_obj->disabled ) {
        Jifty->log->debug( "$self Disabled queue '"
              . $queue_obj->name
              . "' given for ticket creation." );
        return (
            0, 0,
            _(
                'Could not create ticket in disabled queue "%1"',
                $queue_obj->name
            )
        );
    }

    #Now that we have a queue, Check the ACLS
            die caller unless $self->current_user->id;
    unless (
        $self->current_user->has_right(
            right  => 'CreateTicket',
            object => $queue_obj
        )
        )
    {
        return ( 0, 0, _( "No permission to create tickets in the queue '%1'", $queue_obj->name ) );
    }

    unless ( $queue_obj->status_schema->is_valid( $args{'status'} ) ) {
        return ( 0, 0, _('Invalid value for status') );
    }

    #Since we have a queue, we can set queue defaults

    #Initial priority
    # If there's no queue default initial priority and it's not set, set it to 0
    $args{'initial_priority'} = $queue_obj->initial_priority || 0
        unless defined $args{'initial_priority'};

    #Final priority
    # If there's no queue default final priority and it's not set, set it to 0
    $args{'final_priority'} = $queue_obj->final_priority || 0
        unless defined $args{'final_priority'};

    # priority may have changed from initial_priority, for the case
    # where we're importing tickets (eg, from an older RT version.)
    $args{'priority'} = $args{'initial_priority'}
        unless defined $args{'priority'};

    # {{{ Dates
    #TODO we should see what sort of due date we're getting, rather +
    # than assuming it's in ISO format.

    #Set the due date. if we didn't get fed one, use the queue default due in
    my $due = RT::Date->new();
    if ( defined $args{'due'} ) {
        $due->set( format => 'ISO', value => $args{'due'} );
    } elsif ( my $due_in = $queue_obj->default_due_in ) {
        $due->set_to_now;
        $due->add_days($due_in);
    }

    my $starts = RT::Date->new();
    if ( defined $args{'starts'} ) {
        $starts->set( format => 'ISO', value => $args{'starts'} );
    }

    my $started = RT::Date->new();
    if ( defined $args{'started'} ) {
        $started->set( format => 'ISO', value => $args{'started'} );
    } elsif ( !$queue_obj->status_schema->is_initial( $args{'status'} ) ) {
        $started->set_to_now;
    }

    my $Resolved = RT::Date->new();
    if ( defined $args{'resolved'} ) {
        $Resolved->set( format => 'ISO', value => $args{'resolved'} );
    }

    #If the status is an inactive status, set the resolved date
    elsif ( $queue_obj->status_schema->is_inactive( $args{'status'} ) ) {
        Jifty->log->debug( "Got a " . $args{'status'} . "(inactive) ticket with undefined resolved date. Setting to now." );
        $Resolved->set_to_now;
    }

    # }}}

    # {{{ Dealing with time fields

    $args{'time_estimated'} = 0 unless defined $args{'time_estimated'};
    $args{'time_worked'}    = 0 unless defined $args{'time_worked'};
    $args{'time_left'}      = 0 unless defined $args{'time_left'};

    # }}}

    # {{{ Deal with setting the owner

    my $owner;
    if ( ref( $args{'owner'} ) && $args{'owner'}->isa('RT::Model::User') ) {
        if ( $args{'owner'}->id ) {
            $owner = $args{'owner'};
        } else {
            Jifty->log->error('passed not loaded owner object');
            push @non_fatal_errors, _("Invalid owner object");
            $owner = undef;
        }
    }

    #If we've been handed something else, try to load the user.
    elsif ( $args{'owner'} ) {
        $owner = RT::Model::User->new( current_user => $self->current_user );
        $owner->load( $args{'owner'} );
        unless ( $owner->id ) {
            push @non_fatal_errors, _("Owner could not be set.") . " " . _( "User '%1' could not be found.", $args{'owner'} );
            $owner = undef;
        }
    }

    #If we have a proposed owner and they don't have the right
    #to own a ticket, scream about it and make them not the owner

    my $defer_owner;
    if (   $owner
        && $owner->id != RT->nobody->id
        && !$owner->has_right( object => $queue_obj, right => 'OwnTicket' ) )
    {
        $defer_owner = $owner;
        $owner       = undef;
        Jifty->log->debug('going to defer setting owner');

    }

    #If we haven't been handed a valid owner, make it nobody.
    unless ( defined($owner) && $owner->id ) {
        $owner = RT::Model::User->new( current_user => $self->current_user );
        $owner->load( RT->nobody->id );
    }

    # }}}

    # We attempt to load or create each of the people who might have a role for this ticket
    # _outside_ the transaction, so we don't get into ticket creation races
    foreach my $type ( $self->roles ) {

        $args{$type} = [ $args{$type} ] unless ref $args{$type};
        foreach my $watcher ( grep $_, splice @{ $args{$type} } ) {
            if ( $watcher =~ /^\d+$/ ) {
                push @{ $args{$type} }, $watcher;
            } else {
                my @addresses = RT::EmailParser->parse_email_address($watcher);
                foreach my $address (@addresses) {
                    my $user = RT::Model::User->new( current_user => RT->system_user );
                    my ( $uid, $msg ) = $user->load_or_create_by_email($address);
                    unless ($uid) {
                        push @non_fatal_errors, _( "Couldn't load or create user: %1", $msg );
                    } else {
                        push @{ $args{$type} }, $user->id;
                    }
                }
            }
        }
    }

    Jifty->handle->begin_transaction();

    my %params = (
        queue            => $queue_obj->id,
        owner            => $owner->id,
        subject          => $args{'subject'},
        initial_priority => $args{'initial_priority'},
        final_priority   => $args{'final_priority'},
        priority         => $args{'priority'},
        status           => $args{'status'},
        time_worked      => $args{'time_worked'},
        time_estimated   => $args{'time_estimated'},
        time_left        => $args{'time_left'},
        type             => $args{'type'},
        starts           => $starts->iso,
        started          => $started->iso,
        resolved         => $Resolved->iso,
        due              => $due->iso
    );

    # Parameters passed in during an import that we probably don't want to touch, otherwise
    foreach my $attr qw(id creator created last_updated last_updated_by) {
        $params{$attr} = $args{$attr} if $args{$attr};
    }

    # Delete null integer parameters
    foreach my $attr qw(time_worked time_left time_estimated initial_priority final_priority) {
        delete $params{$attr}
            unless ( exists $params{$attr} && $params{$attr} );
    }

    # Delete the time worked if we're counting it in the transaction
    delete $params{'time_worked'} if $args{'_record_transaction'};

    my ( $id, $ticket_message ) = $self->SUPER::create(%params);
    unless ($id) {
        Jifty->log->fatal( "Couldn't create a ticket: " . $ticket_message );
        Jifty->handle->rollback();
        return ( 0, 0, _("Ticket could not be created due to an internal error") );
    }

    #Set the ticket's effective ID now that we've created it.
    my ( $val, $msg ) = $self->__set(
        column => 'effective_id',
        value  => ( $args{'effective_id'} || $id )
    );
    unless ($val) {
        Jifty->log->fatal("Couldn't set effective_id: $msg");
        Jifty->handle->rollback;
        return ( 0, 0, _("Ticket could not be created due to an internal error") );
    }

    ((my $owner_group), $msg) = $self->create_role_group('owner');
    unless ( $owner_group ) {
        Jifty->log->fatal( "Aborting ticket creation because of above error." );
        Jifty->handle->rollback();
        return ( 0, 0, _("Ticket could not be created due to an internal error") );
    }

    # Set the owner in the Groups table
    # We denormalize it into the Ticket table too because doing otherwise would
    # kill performance, bigtime. It gets kept in lockstep thanks to the magic of transactionalization
    ( $val, $msg ) = $owner_group->_add_member(
        principal_id => $owner->principal_id,
    ) unless $defer_owner;

    # {{{ Deal with setting up watchers

    foreach my $type ( $self->roles ) {

        # we know it's an array ref
        foreach my $watcher ( @{ $args{$type} } ) {

            # Note that we're using add_watcher, rather than _add_watcher, as we
            # actually _want_ that ACL check. Otherwise, random ticket creators
            # could make themselves adminccs and maybe get ticket rights. that would
            # be poor
            my $method = $type eq 'admin_cc' ? 'add_watcher' : '_add_watcher';

            my ( $val, $msg ) = $self->$method(
                type         => $type,
                principal_id => $watcher,
                silent       => 1,
            );
            push @non_fatal_errors, _( "Couldn't set %1 watcher: %2", $type, $msg )
                unless $val;
        }
    }

    # }}}

    # {{{ Add all the custom fields

    foreach my $arg ( keys %args ) {
        next unless $arg =~ /^custom_field-(\d+)$/i;
        my $cfid = $1;

        foreach my $value (
            UNIVERSAL::isa( $args{$arg} => 'ARRAY' )
            ? @{ $args{$arg} }
            : ( $args{$arg} )
            )
        {
            next unless defined $value && length $value;

            # Allow passing in uploaded large_content etc by hash reference
            my ( $status, $msg ) = $self->add_custom_field_value(
                (   UNIVERSAL::isa( $value => 'HASH' )
                    ? %$value
                    : ( value => $value )
                ),
                field              => $cfid,
                record_transaction => 0,
            );
            push @non_fatal_errors, $msg unless $status;
        }
    }

    # }}}

    # {{{ Deal with setting up links

    # TODO: Adding link may fire scrips on other end and those scrips
    # could create transactions on this ticket before 'create' transaction.
    #
    # We should implement different schema: record 'create' transaction,
    # create links and only then fire create transaction's scrips.
    #
    # Ideal variant: add all links without firing scrips, record create
    # transaction and only then fire scrips on the other ends of links.
    #
    # //RUZ

    foreach my $type ( keys %LINKTYPEMAP ) {
        next unless ( defined $args{$type} );
        foreach my $link ( ref( $args{$type} ) ? @{ $args{$type} } : ( $args{$type} ) ) {

            # Check rights on the other end of the link if we must
            # then run _add_link that doesn't check for ACLs
            if ( RT->config->get('StrictLinkACL') ) {
                my ( $val, $msg, $obj ) = $self->_get_ticket_from_uri( URI => $link );
                unless ($val) {
                    push @non_fatal_errors, $msg;
                    next;
                }

                if ( $obj && !$obj->current_user_has_right('ModifyTicket') ) {
                    push @non_fatal_errors, _('Linking. Permission denied');
                    next;
                }
            }

            my ( $wval, $wmsg ) = $self->_add_link(
                type                          => $LINKTYPEMAP{$type}->{'type'},
                $LINKTYPEMAP{$type}->{'mode'} => $link,
                silent                        => !$args{'_record_transaction'},
                'silent_' . ( $LINKTYPEMAP{$type}->{'mode'} eq 'base' ? 'target' : 'base' ) => 1,
            );

            push @non_fatal_errors, $wmsg unless ($wval);
        }
    }

    # }}}
    # Now that we've created the ticket and set up its metadata, we can actually go and check OwnTicket on the ticket itself.
    # This might be different than before in cases where extensions like RTIR are doing clever things with RT's ACL system
    if ($defer_owner) {
        if ( !$defer_owner->has_right( object => $self, right => 'OwnTicket' ) ) {

            Jifty->log->warn( "User "
                  . $defer_owner->name . "("
                  . $defer_owner->id
                  . ") was proposed as a ticket owner but has no rights to own "
                  . "tickets in "
                  . $queue_obj->name );
            push @non_fatal_errors,
              _( "Owner '%1' does not have rights to own this ticket.",
                $defer_owner->name );

        } else {
            $owner = $defer_owner;
            $self->__set( column => 'owner', value => $owner->id );

        }
        $owner_group->_add_member(
            principal_id       => $owner->principal_id,
        );
    }

    if ( $args{'_record_transaction'} ) {

        # {{{ Add a transaction for the create
        my ( $Trans, $Msg, $TransObj ) = $self->_new_transaction(
            type          => "create",
            time_taken    => $args{'time_worked'},
            mime_obj      => $args{'mime_obj'},
            commit_scrips => !$args{'dry_run'},
        );
        if ( $self->id && $Trans ) {

            $TransObj->update_custom_fields( args_ref => \%args );

            Jifty->log->info( "Ticket " . $self->id . " created in queue '" . $queue_obj->name . "' by " . $self->current_user->name );
            $ErrStr = _( "Ticket %1 created in queue '%2'", $self->id, $queue_obj->name );
            $ErrStr = join( "\n", $ErrStr, @non_fatal_errors );
        } else {
            Jifty->handle->rollback();

            $ErrStr = join( "\n", $ErrStr, @non_fatal_errors );
            Jifty->log->error("Ticket couldn't be created: $ErrStr");
            return ( 0, 0, _("Ticket could not be created due to an internal error") );
        }
        if ( $args{'dry_run'} ) {
            Jifty->handle->rollback();
            return ( $self->id, $TransObj, $ErrStr );
        }

        Jifty->handle->commit();
        return ( $self->id, $TransObj->id, $ErrStr );

        # }}}
    } else {

        # Not going to record a transaction
        Jifty->handle->commit();
        $ErrStr = _( "Ticket %1 created in queue '%2'", $self->id, $queue_obj->name );
        $ErrStr = join( "\n", $ErrStr, @non_fatal_errors );
        return ( $self->id, 0, $ErrStr );

    }
}




sub roles { return ( "cc", "admin_cc", "requestor" ); }

=head2 squelch_mail_to [EMAIL]

Takes an optional email address to never email about updates to this ticket.


Returns an array of the RT::Model::Attribute objects for this ticket's 'SquelchMailTo' attributes.


=cut

sub squelch_mail_to {
    my $self = shift;
    if (@_) {
        unless ( $self->current_user_has_right('ModifyTicket') ) {
            return undef;
        }
        my $attr = shift;
        $self->add_attribute( name => 'SquelchMailTo', content => $attr )
            unless grep { $_->content eq $attr } $self->attributes->named('SquelchMailTo');

    }
    unless ( $self->current_user_has_right('ShowTicket') ) {
        return undef;
    }
    my @attributes = $self->attributes->named('SquelchMailTo');
    return (@attributes);
}

=head2 unsquelch_mail_to ADDRESS

Takes an address and removes it from this ticket's "SquelchMailTo" list. If an address appears multiple times, each instance is removed.

Returns a tuple of (status, message)

=cut

sub unsquelch_mail_to {
    my $self = shift;

    my $address = shift;
    unless ( $self->current_user_has_right('ModifyTicket') ) {
        return ( 0, _("Permission Denied") );
    }

    my ( $val, $msg ) = $self->attributes->delete_entry(
        name    => 'SquelchMailTo',
        content => $address
    );
    return ( $val, $msg );
}

=head2 transaction_addresses

Returns a composite hashref of the results of L<RT::Model::Transaction/Addresses> for all this ticket's Create, comment or correspond transactions.
The keys are C<To>, C<cc> and C<Bcc>. The values are lists of C<Email::Address> objects.

NOTE: For performance reasons, this method might want to skip transactions and go straight for attachments. But to make that work right, we're going to need to go and walk around the access control in Attachment.pm's sub _value.

=cut

sub transaction_addresses {
    my $self = shift;
    my $txns = $self->transactions;

    my %addresses = ();
    foreach my $type (qw(Create comment correspond)) {
        $txns->limit(
            column           => 'type',
            operator         => '=',
            value            => $type,
            entry_aggregator => 'OR',
            case_sensitive   => 1
        );
    }

    while ( my $txn = $txns->next ) {
        my $txnaddrs = $txn->addresses;
        foreach my $addrlist ( values %$txnaddrs ) {
            foreach my $addr (@$addrlist) {

                # Skip addresses without a phrase (things that are just raw addresses) if we have a phrase
                next
                    if ( $addresses{ $addr->address }
                    && $addresses{ $addr->address }->phrase
                    && not $addr->phrase );

                # skips "comment-only" addresses
                next unless ( $addr->address );
                $addresses{ $addr->address } = $addr;
            }
        }
    }

    return \%addresses;

}



sub validate_queue {
    my $self  = shift;
    my $value = shift;

    if ( !$value ) {
        Jifty->log->warn( " RT:::Queue::validate_Queue called with a null value. this isn't ok." );
        return (1);
    }

    my $queue_obj = RT::Model::Queue->new( current_user => $self->current_user );
    my $id        = $queue_obj->load($value);

    if ($id) {
        return (1);
    } else {
        return (undef);
    }
}



sub set_queue {
    my $self     = shift;
    my $NewQueue = shift;

    #Redundant. ACL gets checked in _set;
    unless ( $self->current_user_has_right('ModifyTicket') ) {
        return ( 0, _("Permission Denied") );
    }

    my $Newqueue_obj = RT::Model::Queue->new( current_user => $self->current_user );
    $Newqueue_obj->load($NewQueue);

    unless ( $Newqueue_obj->id() ) {
        return ( 0, _("That queue does not exist") );
    }

    if ( $Newqueue_obj->id == $self->queue->id ) {
        return ( 0, _('That is the same value') );
    }
    unless (
        $self->current_user->has_right(
            right  => 'CreateTicket',
            object => $Newqueue_obj
        )
        )
    {
        return ( 0, _("You may not create requests in that queue.") );
    }

    my $new_status;
    my $schema = $self->queue->status_schema;
    if ( $schema->name ne $Newqueue_obj->status_schema->name ) {
        unless ( $schema->has_map( $Newqueue_obj->status_schema ) ) {
            return ( 0, _("There is no mapping for statuses between these queues. Contact your system administrator.") );
        }
        $new_status = $schema->map( $Newqueue_obj )->{ $self->status };
        return ( 0, _("Mapping between queues' status schemas is incomplete. Contact your system administrator.") )
            unless $new_status;
    }

    unless (
        $self->owner->has_right(
            right  => 'OwnTicket',
            object => $Newqueue_obj
        )
        )
    {
        my $clone = RT::Model::Ticket->new( current_user => RT->system_user );
        $clone->load( $self->id );
        unless ( $clone->id ) {
            return ( 0, _( "Couldn't load copy of ticket #%1.", $self->id ) );
        }
        my ( $status, $msg ) = $clone->set_owner( RT->nobody->id, 'Force' );
        Jifty->log->error("Couldn't set owner on queue change: $msg")
            unless $status;
    }

    my ( $status, $msg ) =
      $self->_set( column => 'queue', value => $Newqueue_obj->id() );

    if ($status) {

        # On queue change, change queue for reminders too
        my $reminder_collection = $self->reminders->collection;
        while ( my $reminder = $reminder_collection->next ) {
            my ( $status, $msg ) = $reminder->set_queue($NewQueue);
            Jifty->log->error( 'Queue change failed for reminder #'
                  . $reminder->id . ': '
                  . $msg )
              unless $status;
        }
        if ( $new_status ) {
            my ($status, $msg) = $self->set_status( status => $new_status, force => 1 );
            Jifty->log->error( 'Status change failed on queue change: ' . $msg )
                unless $status;
        }
    }

    return ( $status, $msg );
}



=head2 set_started

Takes a date in ISO format or undef
Returns a transaction id and a message
The client calls "Start" to note that the project was started on the date in $date.
A null date means "now"

=cut

sub set_started {
    my $self = shift;
    my $time = shift || 0;

    unless ( $self->current_user_has_right('ModifyTicket') ) {
        return ( 0, _("Permission Denied") );
    }

    #We create a date object to catch date weirdness
    my $time_obj = RT::Date->new( current_user => $self->current_user() );
    if ($time) {
        $time_obj->set( format => 'ISO', value => $time );
    } else {
        $time_obj->set_to_now();
    }

    #Now that we're starting, open this ticket
    #TODO do we really want to force this as policy? it should be a scrip

    #We need $TicketAsSystem, in case the current user doesn't have
    #ShowTicket
    #
    my $TicketAsSystem = RT::Model::Ticket->new( current_user => RT->system_user );
    $TicketAsSystem->load( $self->id );
    if ( $TicketAsSystem->status eq 'new' ) {
        $TicketAsSystem->set_status('open');
    }

    return ( $self->_set( column => 'started', value => $time_obj->iso ) );

}

=head2 time_worked_as_string

Returns the amount of time worked on this ticket as a Text String

=cut

sub time_worked_as_string {
    my $self = shift;
    return "0" unless $self->time_worked;

    #This is not really a date object, but if we diff a number of seconds
    #vs the epoch, we'll get a nice description of time worked.

    my $worked = RT::Date->new();

    #return the  #of minutes worked turned into seconds and written as
    # a simple text string

    return ( $worked->duration_as_string( $self->time_worked * 60 ) );
}





=head2 comment

comment on this ticket.
Takes a hashref with the following attributes:
If mime_obj is undefined, content will be used to build a MIME::Entity for this
commentl

mime_obj, time_taken, cc_message_to, bcc_message_to, Content, dry_run

If dry_run is defined, this update WILL NOT BE RECORDED. Scrips will not be committed.
They will, however, be prepared and you'll be able to access them through the transaction_obj

Returns: Transaction id, Error Message, Transaction object
(note the different order from Create()!)

=cut

sub comment {
    my $self = shift;

    my %args = (
        cc_message_to  => undef,
        bcc_message_to => undef,
        mime_obj       => undef,
        content        => undef,
        time_taken     => 0,
        dry_run        => 0,
        @_
    );

    unless ( ( $self->current_user_has_right('CommentOnTicket') )
        or ( $self->current_user_has_right('ModifyTicket') ) )
    {
        return ( 0, _("Permission Denied"), undef );
    }
    $args{'note_type'} = 'comment';

    if ( $args{'dry_run'} ) {
        Jifty->handle->begin_transaction();
        $args{'commit_scrips'} = 0;
    }

    my @results = $self->_record_note(%args);
    if ( $args{'dry_run'} ) {
        Jifty->handle->rollback();
    }

    return (@results);
}


=head2 correspond

Correspond on this ticket.
Takes a hashref with the following attributes:


mime_obj, time_taken, cc_message_to, bcc_message_to, Content, dry_run

if there's no mime_obj, content is used to build a MIME::Entity object

If dry_run is defined, this update WILL NOT BE RECORDED. Scrips will not be committed.
They will, however, be prepared and you'll be able to access them through the transaction_obj

Returns: Transaction id, Error Message, Transaction object
(note the different order from Create()!)


=cut

sub correspond {
    my $self = shift;
    my %args = (
        cc_message_to  => undef,
        bcc_message_to => undef,
        mime_obj       => undef,
        content        => undef,
        time_taken     => 0,
        @_
    );

    unless ( ( $self->current_user_has_right('ReplyToTicket') )
        or ( $self->current_user_has_right('ModifyTicket') ) )
    {
        return ( 0, _("Permission Denied"), undef );
    }

    $args{'note_type'} = 'correspond';
    if ( $args{'dry_run'} ) {
        Jifty->handle->begin_transaction();
        $args{'commit_scrips'} = 0;
    }

    my @results = $self->_record_note(%args);

    #Set the last told date to now if this isn't mail from the requestor.
    #TODO: Note that this will wrongly ack mail from any non-requestor as a "told"
    $self->set_told
      unless $self->is_watcher(
              type         => 'requestor',
              principal_id => $self->current_user->id,
      );

    if ( $args{'dry_run'} ) {
        Jifty->handle->rollback();
    }

    return (@results);

}



=head2 _record_note

the meat of both comment and correspond. 

Performs no access control checks. hence, dangerous.

=cut

sub _record_note {
    my $self = shift;
    my %args = (
        cc_message_to  => undef,
        bcc_message_to => undef,
        encrypt        => undef,
        sign           => undef,
        mime_obj       => undef,
        content        => undef,
        note_type      => 'correspond',
        time_taken     => 0,
        commit_scrips  => 1,
        @_
    );

    unless ( $args{'mime_obj'} || $args{'content'} ) {
        return ( 0, _("No message attached"), undef );
    }

    unless ( $args{'mime_obj'} ) {
        $args{'mime_obj'} = MIME::Entity->build( Data => ( ref $args{'content'} ? $args{'content'} : [ $args{'content'} ] ) );
    }

    # convert text parts into utf-8
    RT::I18N::set_mime_entity_to_utf8( $args{'mime_obj'} );

    # If we've been passed in cc_message_to and bcc_message_to fields,
    # add them to the mime object for passing on to the transaction handler
    # The "NotifyOtherRecipients" scripAction will look for RT-Send-cc: and
    # RT-Send-Bcc: headers

    foreach my $type (qw/cc bcc/) {
        next unless defined $args{ $type . '_message_to' };

        my $addresses = join ', ', ( map {
                RT::Model::User->canonicalize_email( $_->address ) } Email::Address->parse( $args{ $type . '_message_to' } ) );
        $args{'mime_obj'}->head->add( 'RT-Send-' . $type, $addresses );
    }

    foreach my $argument (qw(encrypt sign)) {
        $args{'mime_obj'}->head->add( "X-RT-$argument" => $args{$argument} )
            if defined $args{$argument};
    }

    # If this is from an external source, we need to come up with its
    # internal Message-ID now, so all emails sent because of this
    # message have a common Message-ID
    my $org   = RT->config->get('Organization');
    my $msgid = $args{'mime_obj'}->head->get('Message-ID');
    unless ( defined $msgid
        && $msgid =~ /<(rt-.*?-\d+-\d+)\.(\d+-0-0)\@\Q$org\E>/ )
    {
        $args{'mime_obj'}->head->set( 'RT-Message-ID' => RT::Interface::Email::gen_message_id( Ticket => $self ) );
    }

    #Record the correspondence (write the transaction)
    my ( $Trans, $msg, $TransObj ) = $self->_new_transaction(
        type          => $args{'note_type'},
        data          => ( $args{'mime_obj'}->head->get('subject') || 'No subject' ),
        time_taken    => $args{'time_taken'},
        mime_obj      => $args{'mime_obj'},
        commit_scrips => $args{'commit_scrips'},
    );

    unless ($Trans) {
        Jifty->log->err("$self couldn't init a transaction $msg");
        return ( $Trans, _("Message could not be recorded"), undef );
    }

    return ( $Trans, _("Message recorded"), $TransObj );
}




sub _links {
    my $self = shift;

    #TODO: Field isn't the right thing here. but I ahave no idea what mnemonic ---
    #tobias meant by $f
    my $field = shift;
    my $type = shift || "";

    unless ( $self->{"$field$type"} ) {
        $self->{"$field$type"} = RT::Model::LinkCollection->new( current_user => $self->current_user );
        if ( $self->current_user_has_right('ShowTicket') ) {

            # Maybe this ticket is a merged ticket
            my $Tickets = RT::Model::TicketCollection->new( current_user => $self->current_user );

            # at least to myself
            $self->{"$field$type"}->limit(
                column           => $field,
                value            => $self->uri,
                entry_aggregator => 'OR'
            );
            $Tickets->limit(
                column => 'effective_id',
                value  => $self->effective_id
            );
            while ( my $Ticket = $Tickets->next ) {
                $self->{"$field$type"}->limit(
                    column           => $field,
                    value            => $Ticket->uri,
                    entry_aggregator => 'OR'
                );
            }
            $self->{"$field$type"}->limit(
                column => 'type',
                value  => $type
            ) if ($type);
        }
    }
    return ( $self->{"$field$type"} );
}



=head2 delete_link

Delete a link. takes a paramhash of base, target, type, silent,
silent_base and silent_target. Either base or target must be null.
The null value will be replaced with this ticket\'s id.

If silent is true then no transaction would be recorded, in other
case you can control creation of transactions on both base and
target with silent_base and silent_target respectively. By default
both transactions are created.

=cut 

sub delete_link {
    my $self = shift;
    my %args = (
        base          => undef,
        target        => undef,
        type          => undef,
        silent        => undef,
        silent_base   => undef,
        silent_target => undef,
        @_
    );

    unless ( $args{'target'} || $args{'base'} ) {
        Jifty->log->error("base or target must be specified");
        return ( 0, _('Either base or target must be specified') );
    }

    #check acls
    my $right = 0;
    $right++ if $self->current_user_has_right('ModifyTicket');
    if ( !$right && RT->config->get('StrictLinkACL') ) {
        return ( 0, _("Permission Denied") );
    }

    # If the other URI is an RT::Model::Ticket, we want to make sure the user
    # can modify it too...
    my ( $status, $msg, $other_ticket )
        = $self->_get_ticket_from_uri( URI => $args{'target'} || $args{'base'} );
    return ( 0, $msg ) unless $status;
    if (  !$other_ticket
        || $other_ticket->current_user_has_right('ModifyTicket') )
    {
        $right++;
    }
    if (   ( !RT->config->get('StrictLinkACL') && $right == 0 )
        || ( RT->config->get('StrictLinkACL') && $right < 2 ) )
    {
        return ( 0, _("Permission Denied") );
    }

    my ( $val, $Msg ) = $self->SUPER::_delete_link(%args);
    return ( 0, $Msg ) unless $val;

    return ( $val, $Msg ) if $args{'silent'};

    my ( $direction, $remote_link );

    if ( $args{'base'} ) {
        $remote_link = $args{'base'};
        $direction   = 'target';
    } elsif ( $args{'target'} ) {
        $remote_link = $args{'target'};
        $direction   = 'base';
    }

    my $remote_uri = RT::URI->new;
    $remote_uri->from_uri($remote_link);

    unless ( $args{ 'silent_' . $direction } ) {
        my ( $Trans, $Msg, $TransObj ) = $self->_new_transaction(
            type       => 'delete_link',
            field      => $LINKDIRMAP{ $args{'type'} }->{$direction},
            old_value  => $remote_uri->uri || $remote_link,
            time_taken => 0
        );
        Jifty->log->error("Couldn't create transaction: $Msg") unless $Trans;
    }

    if (  !$args{ 'silent_' . ( $direction eq 'target' ? 'base' : 'target' ) }
        && $remote_uri->is_local )
    {
        my $OtherObj = $remote_uri->object;
        my ( $val, $Msg ) = $OtherObj->_new_transaction(
            type  => 'delete_link',
            field => $direction eq 'target'
            ? $LINKDIRMAP{ $args{'type'} }->{base}
            : $LINKDIRMAP{ $args{'type'} }->{target},
            old_value       => $self->uri,
            activate_scrips => !RT->config->get('LinkTransactionsRun1Scrip'),
            time_taken      => 0,
        );
        Jifty->log->error("Couldn't create transaction: $Msg") unless $val;
    }

    return ( $val, $Msg );
}



=head2 add_link

Takes a paramhash of type and one of base or target. Adds that link to this ticket.

If silent is true then no transaction would be recorded, in other
case you can control creation of transactions on both base and
target with silent_base and silent_target respectively. By default
both transactions are created.

=cut

sub add_link {
    my $self = shift;
    my %args = (
        target        => '',
        base          => '',
        type          => '',
        silent        => undef,
        silent_base   => undef,
        silent_target => undef,
        @_
    );

    unless ( $args{'target'} || $args{'base'} ) {
        Jifty->log->error("base or target must be specified");
        return ( 0, _('Either base or target must be specified') );
    }

    my $right = 0;
    $right++ if $self->current_user_has_right('ModifyTicket');
    if ( !$right && RT->config->get('StrictLinkACL') ) {
        return ( 0, _("Permission Denied") );
    }

    # If the other URI is an RT::Model::Ticket, we want to make sure the user
    # can modify it too...
    my ( $status, $msg, $other_ticket )
        = $self->_get_ticket_from_uri( URI => $args{'target'} || $args{'base'} );
    return ( 0, $msg ) unless $status;
    if (  !$other_ticket
        || $other_ticket->current_user_has_right('ModifyTicket') )
    {
        $right++;
    }
    if (   ( !RT->config->get('StrictLinkACL') && $right == 0 )
        || ( RT->config->get('StrictLinkACL') && $right < 2 ) )
    {
        return ( 0, _("Permission Denied") );
    }

    return $self->_add_link(%args);
}

sub _get_ticket_from_uri {
    my $self = shift;
    my %args = ( URI => '', @_ );

    # If the other URI is an RT::Model::Ticket, we want to make sure the user
    # can modify it too...
    my $uri_obj = RT::URI->new;
    $uri_obj->from_uri( $args{'URI'} );

    unless ( $uri_obj->resolver && $uri_obj->scheme ) {
        my $msg = _( "Couldn't resolve '%1' into a URI.", $args{'URI'} );
        Jifty->log->warn($msg);
        return ( 0, $msg );
    }
    my $obj = $uri_obj->resolver->object;
    unless ( UNIVERSAL::isa( $obj, 'RT::Model::Ticket' ) && $obj->id ) {
        return ( 1, 'Found not a ticket', undef );
    }
    return ( 1, 'Found ticket', $obj );
}

=head2 _add_link  

Private non-acled variant of add_link so that links can be added during create.

=cut

sub _add_link {
    my $self = shift;
    my %args = (
        target        => '',
        base          => '',
        type          => '',
        silent        => undef,
        silent_base   => undef,
        silent_target => undef,
        @_
    );

    my ( $val, $msg, $exist ) = $self->SUPER::_add_link(%args);
    return ( $val, $msg ) if !$val || $exist;
    return ( $val, $msg ) if $args{'silent'};

    my ( $direction, $remote_link );
    if ( $args{'target'} ) {
        $remote_link = $args{'target'};
        $direction   = 'base';
    } elsif ( $args{'base'} ) {
        $remote_link = $args{'base'};
        $direction   = 'target';
    }

    my $remote_uri = RT::URI->new;
    $remote_uri->from_uri($remote_link);

    unless ( $args{ 'silent_' . $direction } ) {
        my ( $Trans, $Msg, $TransObj ) = $self->_new_transaction(
            type       => 'add_link',
            field      => $LINKDIRMAP{ $args{'type'} }->{$direction},
            new_value  => $remote_uri->uri || $remote_link,
            time_taken => 0
        );
        Jifty->log->error("Couldn't create transaction: $Msg") unless $Trans;
    }

    if (  !$args{ 'silent_' . ( $direction eq 'target' ? 'base' : 'target' ) }
        && $remote_uri->is_local )
    {
        my $OtherObj = $remote_uri->object;
        my ( $val, $msg ) = $OtherObj->_new_transaction(
            type  => 'add_link',
            field => $direction eq 'target'
            ? $LINKDIRMAP{ $args{'type'} }->{base}
            : $LINKDIRMAP{ $args{'type'} }->{target},
            new_value       => $self->uri,
            activate_scrips => !RT->config->get('LinkTransactionsRun1Scrip'),
            time_taken      => 0,
        );
        Jifty->log->error("Couldn't create transaction: $msg") unless $val;
    }

    return ( $val, $msg );
}



=head2 merge_into

merge_into take the id of the ticket to merge this ticket into.



=cut

sub merge_into {
    my $self      = shift;
    my $ticket_id = shift;

    unless ( $self->current_user_has_right('ModifyTicket') ) {
        return ( 0, _("Permission Denied") );
    }

    # Load up the new ticket.
    my $MergeInto = RT::Model::Ticket->new( current_user => RT->system_user );
    $MergeInto->load($ticket_id);

    # make sure it exists.
    unless ( $MergeInto->id ) {
        return ( 0, _("New ticket doesn't exist") );
    }

    # Make sure the current user can modify the new ticket.
    unless ( $MergeInto->current_user_has_right('ModifyTicket') ) {
        return ( 0, _("Permission Denied") );
    }

    Jifty->handle->begin_transaction();

    # We use effective_id here even though it duplicates information from
    # the links table becasue of the massive performance hit we'd take
    # by trying to do a separate database query for merge info everytime
    # loaded a ticket.

    #update this ticket's effective id to the new ticket's id.
    my ( $id_val, $id_msg ) = $self->__set(
        column => 'effective_id',
        value  => $MergeInto->id()
    );

    unless ($id_val) {
        Jifty->handle->rollback();
        return ( 0, _("Merge failed. Couldn't set effective_id") );
    }

    if ( $self->__value('status') ne 'resolved' ) {

        my ( $status_val, $status_msg ) = $self->__set( column => 'status', value => 'resolved' );

        unless ($status_val) {
            Jifty->handle->rollback();
            Jifty->log->error( _( "%1 couldn't set status to resolved. RT's Database may be inconsistent.", $self ) );
            return ( 0, _("Merge failed. Couldn't set status") );
        }
    }

    # update all the links that point to that old ticket
    my $old_links_to = RT::Model::LinkCollection->new( current_user => $self->current_user );
    $old_links_to->limit( column => 'target', value => $self->uri );

    my %old_seen;
    while ( my $link = $old_links_to->next ) {
        if ( exists $old_seen{ $link->base . "-" . $link->type } ) {
            $link->delete;
        } elsif ( $link->base eq $MergeInto->uri ) {
            $link->delete;
        } else {

            # First, make sure the link doesn't already exist. then move it over.
            my $tmp = RT::Model::Link->new( current_user => RT->system_user );
            $tmp->load_by_cols(
                base         => $link->base,
                type         => $link->type,
                local_target => $MergeInto->id
            );
            if ( $tmp->id ) {
                $link->delete;
            } else {
                $link->set_target( $MergeInto->uri );
                $link->set_local_target( $MergeInto->id );
            }
            $old_seen{ $link->base . "-" . $link->type } = 1;
        }

    }

    my $old_links_from = RT::Model::LinkCollection->new( current_user => $self->current_user );
    $old_links_from->limit( column => 'base', value => $self->uri );

    while ( my $link = $old_links_from->next ) {
        if ( exists $old_seen{ $link->type . "-" . $link->target } ) {
            $link->delete;
        }
        if ( $link->target eq $MergeInto->uri ) {
            $link->delete;
        } else {

            # First, make sure the link doesn't already exist. then move it over.
            my $tmp = RT::Model::Link->new( current_user => RT->system_user );
            $tmp->load_by_cols(
                target     => $link->target,
                type       => $link->type,
                local_base => $MergeInto->id
            );
            if ( $tmp->id ) {
                $link->delete;
            } else {
                $link->set_base( $MergeInto->uri );
                $link->set_local_base( $MergeInto->id );
                $old_seen{ $link->type . "-" . $link->target } = 1;
            }
        }

    }

    # Update time fields
    foreach my $type qw(time_estimated time_worked time_left) {

        my $mutator = "set_$type";
        $MergeInto->$mutator( ( $MergeInto->$type() || 0 ) + ( $self->$type() || 0 ) );

    }

    #add all of this ticket's watchers to that ticket.
    foreach my $watcher_type ( $self->roles ) {

        my $group = $self->role_group($watcher_type);
        if ( $group->id ) {
            my $people = $group->members;

            while ( my $watcher = $people->next ) {

                my ( $val, $msg ) = $MergeInto->_add_watcher(
                    type         => $watcher_type,
                    silent       => 1,
                    principal_id => $watcher->member_id
                );
                Jifty->log->warn($msg) unless ($val);
            }
        }

    }

    #find all of the tickets that were merged into this ticket.
    my $old_mergees = RT::Model::TicketCollection->new( current_user => $self->current_user );
    $old_mergees->limit(
        column   => 'effective_id',
        operator => '=',
        value    => $self->id
    );

    #   update their effective_id fields to the new ticket's id
    while ( my $ticket = $old_mergees->next() ) {
        my ( $val, $msg ) = $ticket->__set(
            column => 'effective_id',
            value  => $MergeInto->id()
        );
    }

    #make a new link: this ticket is merged into that other ticket.
    $self->add_link( type => 'MergedInto', target => $MergeInto->id() );

    $MergeInto->set_last_updated;

    Jifty->handle->commit();
    return ( 1, _("Merge Successful") );
}

=head2 merged

Returns list of tickets' ids that's been merged into this ticket.

=cut

sub merged {
    my $self = shift;

    my $mergees = RT::Model::TicketCollection->new( current_user => $self->current_user );
    $mergees->limit(
        column    => 'effective_id',
        operator => '=',
        value    => $self->id,
    );
    $mergees->limit(
        column    => 'id',
        operator => '!=',
        value    => $self->id,
    );
    return map $_->id, @{ $mergees->items_array_ref || [] };
}



=head2 owner_obj

Takes nothing and returns an RT::Model::User object of 
this ticket's owner

=cut

sub owner_obj {
    my $self = shift;

    #If this gets ACLed, we lose on a rights check in User.pm and
    #get deep recursion. if we need ACLs here, we need
    #an equiv without ACLs

    my $owner = RT::Model::User->new( current_user => $self->current_user );
    $owner->load( $self->__value('owner') );

    #Return the owner object
    return ($owner);
}



=head2 owner_as_string

Returns the owner's email address

=cut

sub owner_as_string {
    my $self = shift;
    return ( $self->owner->email );

}



=head2 set_owner

Takes two arguments:
     the id or name of the owner 
and  (optionally) the type of the SetOwner Transaction. It defaults
to 'give'.  'steal' is also a valid option.


=cut

sub set_owner {
    my $self     = shift;
    my $NewOwner = shift;
    my $Type     = shift || "give";

    Jifty->handle->begin_transaction();

    $self->set_last_updated();    # lock the ticket
    $self->load( $self->id );     # in case $self changed while waiting for lock

    my $old_owner_obj = $self->owner;

    my $new_owner_obj = RT::Model::User->new( current_user => $self->current_user );
    $new_owner_obj->load($NewOwner);
    unless ( $new_owner_obj->id ) {
        Jifty->handle->rollback();
        return ( 0, _("That user does not exist") );
    }

    # must have ModifyTicket rights
    # or TakeTicket/StealTicket and $NewOwner is self
    # see if it's a take
    if ( $old_owner_obj->id == RT->nobody->id ) {
        unless ( $self->current_user_has_right('ModifyTicket')
            || $self->current_user_has_right('TakeTicket') )
        {
            Jifty->handle->rollback();
            return ( 0, _("Permission Denied") );
        }
    }

    # see if it's a steal
    elsif ($old_owner_obj->id != RT->nobody->id
        && $old_owner_obj->id != $self->current_user->id )
    {

        unless ( $self->current_user_has_right('ModifyTicket')
            || $self->current_user_has_right('StealTicket') )
        {
            Jifty->handle->rollback();
            return ( 0, _("Permission Denied") );
        }
    } else {
        unless ( $self->current_user_has_right('ModifyTicket') ) {
            Jifty->handle->rollback();
            return ( 0, _("Permission Denied") );
        }
    }

    # If we're not stealing and the ticket has an owner and it's not
    # the current user
    if (    $Type ne 'steal'
        and $Type ne 'force'
        and $old_owner_obj->id != RT->nobody->id
        and $old_owner_obj->id != $self->current_user->id )
    {
        Jifty->handle->rollback();
        return ( 0, _("You can only take tickets that are unowned") )
            if $new_owner_obj->id == $self->current_user->id;
        return ( 0, _( "You can only reassign tickets that you own or that are unowned" ) );
    }

    #If we've specified a new owner and that user can't modify the ticket
    elsif ( !$new_owner_obj->has_right( right => 'OwnTicket', object => $self ) ) {
        Jifty->handle->rollback();
        return ( 0, _("That user may not own tickets in that queue") );
    }

    # If the ticket has an owner and it's the new owner, we don't need
    # To do anything
    elsif ( $new_owner_obj->id == $old_owner_obj->id ) {
        Jifty->handle->rollback();
        return ( 0, _("That user already owns that ticket") );
    }

    # Delete the owner in the owner group, then add a new one
    # TODO: is this safe? it's not how we really want the API to work
    # for most things, but it's fast.
    my ( $del_id, $del_msg ) = $self->role_group("owner")->members->first->delete();
    unless ($del_id) {
        Jifty->handle->rollback();
        return ( 0, _("Could not change owner. %1", $del_msg ));
    }
    my ( $add_id, $add_msg ) = $self->role_group("owner")->_add_member(
        principal_id       => $new_owner_obj->principal_id,
    );
    unless ($add_id) {
        Jifty->handle->rollback();
        return ( 0, _( "Could not change owner: %1", $add_msg ) );
    }

    # We call set twice with slightly different arguments, so
    # as to not have an SQL transaction span two RT transactions

    my ($return, $msg) = $self->_set(
        column             => 'owner',
        value              => $new_owner_obj->id,
        record_transaction => 0,
        time_taken         => 0,
        transaction_type   => $Type,
        check_acl          => 0,                    # don't check acl
    );

    if ( ref($return) and !$return ) {
        Jifty->handle->rollback;
        return ( 0, _("Could not change owner: %1", $msg ) );
    }

    ( my $val, $msg ) = $self->_new_transaction(
        type       => $Type,
        field      => 'owner',
        new_value  => $new_owner_obj->id,
        old_value  => $old_owner_obj->id,
        time_taken => 0,
    );

    if ($val) {
        $msg = _( "Owner changed from %1 to %2", $old_owner_obj->name, $new_owner_obj->name );
    } else {
        Jifty->handle->rollback();
        return ( 0, $msg );
    }

    Jifty->handle->commit();

    return ( $val, $msg );
}



=head2 take

A convenince method to set the ticket's owner to the current user

=cut

sub take {
    my $self = shift;
    return ( $self->set_owner( $self->current_user->id, 'take' ) );
}



=head2 untake

Convenience method to set the owner to 'nobody' if the current user is the owner.

=cut

sub untake {
    my $self = shift;
    return ( $self->set_owner( RT->nobody->user_object->id, 'untake' ) );
}

=head2 steal

A convenience method to change the owner of the current ticket to the
current user. Even if it's owned by another user.

=cut

sub steal {
    my $self = shift;

    if ( $self->owner->id == $self->current_user->id ) {
        return ( 0, _("You already own this ticket") );
    } else {
        return ( $self->set_owner( $self->current_user->id, 'steal' ) );

    }

}

=head2 validate_status STATUS

Takes a string. Returns true if that status is a valid status for this ticket.
Returns false otherwise.

=cut

# XXX, FIXME: disable this for a while, as it conflicts with status schemas
#sub validate_status {
#    my $self   = shift;
#    my $status = shift;
#
#    #Make sure the status passed in is valid
#    unless ( $self->queue->status_schema->is_valid($status) ) {
#        return (undef);
#    }
#
#    return (1);
#
#}



=head2 set_status STATUS

Set this ticket's status.

Alternatively, you can pass in a list of named parameters
(status => STATUS, force => FORCE).  If FORCE is true,
ignore unresolved dependencies and force a status change.

=cut

sub set_status {
    my $self = shift;
    my %args;

    if ( @_ == 1 ) {
        $args{status} = shift;
    } else {
        %args = (@_);
    }

    #Check ACL
    if ( $args{status} eq 'deleted' ) {
        unless ( $self->current_user_has_right('DeleteTicket') ) {
            return ( 0, _('Permission Denied') );
        }
    } else {
        unless ( $self->current_user_has_right('ModifyTicket') ) {
            return ( 0, _('Permission Denied') );
        }
    }

    my $schema = $self->queue->status_schema;
    unless ( $schema->is_valid( $args{'status'} ) ) {
        return ( 0, _( "'%1' is an invalid value for status", $args{'status'} ) );
    }

    if (   !$args{force}
        && $schema->is_inactive( $args{'status'} )
        && $self->has_unresolved_dependencies )
    {
        return ( 0, _('That ticket has unresolved dependencies') );
    }

    my $now = RT::Date->new;
    $now->set_to_now();

    #If we're changing the status from intial to non-initial, record that we've started
    if ( $schema->is_initial( $self->status ) && !$schema->is_initial( $args{status} ) )  {
        $self->_set(
            column             => 'started',
            value              => $now->iso,
            record_transaction => 0
        );
    }

    #When we close a ticket, set the 'resolved' attribute to now.
    # It's misnamed, but that's just historical.
    if ( $schema->is_inactive( $args{status} ) ) {
        $self->_set(
            column             => 'resolved',
            value              => $now->iso,
            record_transaction => 0
        );
    }

    #Actually update the status
    my ( $val, $msg ) = $self->_set(
        column           => 'status',
        value            => $args{status},
        time_taken       => 0,
        check_acl        => 0,
        transaction_type => 'status'
    );

    return ( $val, $msg );
}

=head2 set_told ISO  [TIMETAKEN]

Updates the told and records a transaction

=cut

sub set_told {
    my $self = shift;
    my $told;
    $told = shift if (@_);
    my $timetaken = shift || 0;

    unless ( $self->current_user_has_right('ModifyTicket') ) {
        return ( 0, _("Permission Denied") );
    }

    my $datetold = RT::Date->new();
    if ($told) {
        $datetold->set(
            format => 'iso',
            value  => $told
        );
    } else {
        $datetold->set_to_now();
    }

    return (
        $self->_set(
            column           => 'told',
            value            => $datetold->iso,
            time_taken       => $timetaken,
            transaction_type => 'told'
        )
    );
}

=head2 _set_told

Updates the told without a transaction or acl check. Useful when we're sending replies.

=cut

sub _set_told {
    my $self = shift;

    my $now = RT::Date->new();
    $now->set_to_now();

    #use __set to get no ACLs ;)
    return (
        $self->__set(
            column => 'told',
            value  => $now->iso
        )
    );
}

=head2 seen_up_to


=cut

sub seen_up_to {
    my $self = shift;
    my $uid  = $self->current_user->id;
    my $attr = $self->first_attribute( "User-" . $uid . "-SeenUpTo" );
    return if $attr && $attr->content gt $self->last_updated;

    my $txns = $self->transactions;
    $txns->limit( column => 'type',    value    => 'comment' );
    $txns->limit( column => 'type',    value    => 'correspond' );
    $txns->limit( column => 'creator', operator => '!=', value => $uid );
    $txns->limit(
        column   => 'created',
        operator => '>',
        value    => $attr->content
    ) if $attr;
    $txns->rows_per_page(1);
    return $txns->first;
}


=head2 transaction_batch

  Returns an array reference of all transactions created on this ticket during
  this ticket object's lifetime, or undef if there were none.

  Only works when the C<use_transaction_batch> config option is set to true.

=cut

sub transaction_batch {
    my $self = shift;
    return $self->{_transaction_batch};
}

sub DESTROY {
    my $self = shift;

    # DESTROY methods need to localize $@, or it may unset it.  This
    # causes $m->abort to not bubble all of the way up.  See perlbug
    # http://rt.perl.org/rt3/Ticket/Display.html?id=17650
    local $@;

    # The following line eliminates reentrancy.
    # It protects against the fact that perl doesn't deal gracefully
    # when an object's refcount is changed in its destructor.
    return if $self->{_Destroyed}++;

    my $batch = $self->transaction_batch or return;
    return unless @$batch;

    require RT::Model::ScripCollection;
    RT::Model::ScripCollection->new( current_user => RT->system_user )->apply(
        stage           => 'transaction_batch',
        ticket_obj      => $self,
        transaction_obj => $batch->[0],
        type            => join( ',', map $_->type, grep defined, @{$batch} )
    );

    # Entry point of the rule system
    my $rules = RT::Ruleset->find_all_rules(
        stage           => 'transaction_batch',
        ticket_obj      => $self,
        transaction_obj => $batch->[0],
        type            => join( ',', map $_->type, grep defined, @{$batch} )
    );
    RT::Ruleset->commit_rules($rules);
}



sub _set {
    my $self = shift;

    my %args = (
        column             => undef,
        value              => undef,
        time_taken         => 0,
        record_transaction => 1,
        update_ticket      => 1,
        check_acl          => 1,
        transaction_type   => 'set',
        @_
    );

    if ( $args{'check_acl'} ) {
        unless ( $self->current_user_has_right('ModifyTicket') ) {
            return ( 0, _("Permission Denied") );
        }
    }

    unless ( $args{'update_ticket'} || $args{'record_transaction'} ) {
        Jifty->log->error( "Ticket->_set called without a mandate to record an update or update the ticket" );
        return ( 0, _("Internal Error") );
    }

    #if the user is trying to modify the record

    #Take care of the old value we really don't want to get in an ACL loop.
    # so ask the super::_value
    my $Old = $self->SUPER::_value( $args{'column'} );

    if ( $Old && $args{'value'} && $Old eq $args{'value'} ) {

        return ( 0, _("That is already the current value") );
    }
    my ($return);
    if ( $args{'update_ticket'} ) {

        #Set the new value
        $return = $self->SUPER::_set(
            column => $args{'column'},
            value  => $args{'value'}
        );

        #If we can't actually set the field to the value, don't record
        # a transaction. instead, get out of here.
        if ( $return->errno ) {
            return ($return);
        }
    }
    if ( $args{'record_transaction'} == 1 ) {

        my ( $Trans, $Msg, $TransObj ) = $self->_new_transaction(
            type       => $args{'transaction_type'},
            field      => $args{'column'},
            new_value  => $args{'value'},
            old_value  => $Old,
            time_taken => $args{'time_taken'},
        );
        return ( $Trans, scalar $TransObj->brief_description );
    } else {
        return ($return);
    }
}



=head2 _value

Takes the name of a table column.
Returns its value as a string, if the user passes an ACL check

=cut

sub _value {

    my $self   = shift;
    my $column = shift;

    #if the column is public, return it.
    if (1) {    # $self->_accessible( $column, 'public' ) ) {

        #Jifty->log->debug("Skipping ACL check for $column");
        return ( $self->SUPER::_value($column) );

    }

    #If the current user doesn't have ACLs, don't let em at it.

    unless ( $self->current_user_has_right('ShowTicket') ) {
        return (undef);
    }
    return ( $self->SUPER::_value($column) );

}



=head2 _update_time_taken

This routine will increment the time_worked counter. it should
only be called from _new_transaction 

=cut

sub _update_time_taken {
    my $self    = shift;
    my $Minutes = shift;
    my ($Total);

    $Total = $self->SUPER::_value("time_worked");
    $Total = ( $Total || 0 ) + ( $Minutes || 0 );
    $self->SUPER::_set(
        column => "time_worked",
        value  => $Total
    );

    return ($Total);
}





=head2 current_user_has_right

  Takes the textual name of a Ticket scoped right (from RT::Model::ACE) and returns
1 if the user has that right. It returns 0 if the user doesn't have that right.

=cut

sub current_user_has_right {
    my $self  = shift;
    my $right = shift;

    return $self->current_user->principal->has_right(
        object => $self,
        right  => $right,
    );

}



=head2 has_right

 Takes a paramhash with the attributes 'right' and 'principal'
  'right' is a ticket-scoped textual right from RT::Model::ACE 
  'principal' is an RT::Model::User object

  Returns 1 if the principal has the right. Returns undef if not.

=cut

sub has_right {
    my $self = shift;
    my %args = (
        right     => undef,
        principal => undef,
        @_
    );

    unless (( defined $args{'principal'} )
        and ( ref( $args{'principal'} ) ) )
    {
        Carp::cluck("Principal attrib undefined for Ticket::has_right");
        Jifty->log->fatal("Principal attrib undefined for Ticket::has_right");
        return (undef);
    }

    return (
        $args{'principal'}->has_right(
            object => $self,
            right  => $args{'right'}
        )
    );
}

sub current_user_can_modify_watchers {
    my $self = shift;
    my %args = (
        action       => 'add',
        type         => undef,
        principal_id => undef,
        email        => undef,
        @_
    );

    # ModifyTicket works in any case
    return 1 if $self->current_user_has_right('ModifyTicket');

    # if it's a new user in the system then user must have ModifyTicket
    return 0 unless $args{'principal_id'};
    # If the watcher isn't the current user then the current user has no right
    return 0 unless $self->current_user->id == $args{'principal_id'};

    #  If it's an admin_cc and they don't have 'WatchAsadmin_cc', bail
    if ( $args{'type'} eq 'admin_cc' ) {
        return 0 unless $self->current_user_has_right('WatchAsadmin_cc');
    }

    #  otherwise check 'Watch'
    else {
        return 0 unless $self->current_user_has_right('Watch');
    }
    return 1;
}



=head2 reminders

Return the Reminders object for this ticket. (It's an RT::Reminders object.)
It isn't acutally a searchbuilder collection itself.

=cut

sub reminders {
    my $self = shift;

    unless ( $self->{'__reminders'} ) {
        $self->{'__reminders'} = RT::Reminders->new;
        $self->{'__reminders'}->ticket( $self->id );
    }
    return $self->{'__reminders'};

}


=head2 transactions

  Returns an RT::Model::TransactionCollection object of all transactions on this ticket

=cut

sub transactions {
    my $self = shift;

    my $transactions = RT::Model::TransactionCollection->new( current_user => $self->current_user );

    #If the user has no rights, return an empty object
    if ( $self->current_user_has_right('ShowTicket') ) {
        $transactions->limit_to_ticket( $self->id );

        # if the user may not see comments do not return them
        unless ( $self->current_user_has_right('ShowTicketcomments') ) {
            $transactions->limit(
                subclause => 'acl',
                column    => 'type',
                operator  => '!=',
                value     => "comment"
            );
            $transactions->limit(
                subclause        => 'acl',
                column           => 'type',
                operator         => '!=',
                value            => "comment_email_record",
                entry_aggregator => 'AND'
            );

        }
    }

    return ($transactions);
}



=head2 transaction_custom_fields

    Returns the custom fields that transactions on tickets will have.

=cut

sub transaction_custom_fields {
    my $self = shift;
    return $self->queue->ticket_transaction_custom_fields;
}



=head2 custom_field_values

# Do name => id mapping (if needed) before falling back to
# RT::Record's custom_field_values

See L<RT::Record>

=cut

sub custom_field_values {
    my $self  = shift;
    my $field = shift;
    return $self->SUPER::custom_field_values($field)
      if !$field || $field =~ /^\d+$/;

    my $cf = RT::Model::CustomField->new( current_user => $self->current_user );
    $cf->load_by_name_and_queue( name => $field, queue => $self->queue );
    unless ( $cf->id ) {
        $cf->load_by_name_and_queue( name => $field, queue => 0 );
    }

    # If we didn't find a valid cfid, give up.
    return RT::Model::ObjectCustomFieldValueCollection->new( current_user => $self->current_user )
      unless $cf->id;

    return $self->SUPER::custom_field_values( $cf->id );
}



=head2 custom_field_lookup_type

Returns the RT::Model::Ticket lookup type, which can be passed to 
RT::Model::CustomField->create() via the 'lookup_type' hash key.

=cut


sub custom_field_lookup_type {
    "RT::Model::Queue-RT::Model::Ticket";
}

=head2 aclequivalenceobjects

This method returns a list of objects for which a user's rights also apply
to this ticket. Generally, this is only the ticket's queue, but some RT 
extensions may make other objects availalbe too.

This method is called from L<RT::Model::Principal/has_right>.

=cut

sub acl_equivalence_objects {
    my $self = shift;
    return $self->queue;

}

1;

=head1 AUTHOR

Jesse Vincent, jesse@bestpractical.com

=head1 SEE ALSO

RT

=cut
<|MERGE_RESOLUTION|>--- conflicted
+++ resolved
@@ -126,12 +126,7 @@
     column resolved         => type is 'timestamp',
         filters are qw( Jifty::Filter::DateTime Jifty::DBI::Filter::DateTime),
         render_as 'DateTime',
-<<<<<<< HEAD
-        label is _('Closed');
-
-=======
         label is _('Resolved');
->>>>>>> a455b7b8
     column disabled         => max_length is 6,   type is 'smallint',     default is '0';
 };
 use Jifty::Plugin::ActorMetadata::Mixin::Model::ActorMetadata map => {
