--- conflicted
+++ resolved
@@ -172,17 +172,6 @@
     my $type = "RT::Condition::" . $1;
 
     eval "require $type" || die "Require of $type failed.\n$@\n";
-<<<<<<< HEAD
-
-    $self->{'Condition'}  = $type->new ( 'ScripConditionObj' => $self, 
-					 'TicketObj' => $args{'TicketObj'},
-					 'ScripObj' => $args{'ScripObj'},
-					 'TransactionObj' => $args{'TransactionObj'},
-					 'Argument' => $self->Argument,
-				     'ApplicableTransTypes' => $self->ApplicableTransTypes,
-                     CurrentUser => $self->CurrentUser 
-				       );
-=======
     
     return $self->{'Condition'} = $type->new(
         'ScripConditionObj'    => $self,
@@ -193,7 +182,6 @@
         'ApplicableTransTypes' => $self->ApplicableTransTypes,
         CurrentUser            => $self->CurrentUser
     );
->>>>>>> 94479bf6
 }
 # }}}
 
