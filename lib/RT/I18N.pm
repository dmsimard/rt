# BEGIN BPS TAGGED BLOCK {{{
#
# COPYRIGHT:
#
# This software is Copyright (c) 1996-2011 Best Practical Solutions, LLC
#                                          <sales@bestpractical.com>
#
# (Except where explicitly superseded by other copyright notices)
#
#
# LICENSE:
#
# This work is made available to you under the terms of Version 2 of
# the GNU General Public License. A copy of that license should have
# been provided with this software, but in any event can be snarfed
# from www.gnu.org.
#
# This work is distributed in the hope that it will be useful, but
# WITHOUT ANY WARRANTY; without even the implied warranty of
# MERCHANTABILITY or FITNESS FOR A PARTICULAR PURPOSE.  See the GNU
# General Public License for more details.
#
# You should have received a copy of the GNU General Public License
# along with this program; if not, write to the Free Software
# Foundation, Inc., 51 Franklin Street, Fifth Floor, Boston, MA
# 02110-1301 or visit their web page on the internet at
# http://www.gnu.org/licenses/old-licenses/gpl-2.0.html.
#
#
# CONTRIBUTION SUBMISSION POLICY:
#
# (The following paragraph is not intended to limit the rights granted
# to you to modify and distribute this software under the terms of
# the GNU General Public License and is only of importance to you if
# you choose to contribute your changes and enhancements to the
# community by submitting them to Best Practical Solutions, LLC.)
#
# By intentionally submitting any modifications, corrections or
# derivatives to this work, or any other work intended for use with
# Request Tracker, to Best Practical Solutions, LLC, you confirm that
# you are the copyright holder for those contributions and you grant
# Best Practical Solutions,  LLC a nonexclusive, worldwide, irrevocable,
# royalty-free, perpetual, license to use, copy, create derivative
# works based on those contributions, and sublicense and distribute
# those contributions and any derivatives thereof.
#
# END BPS TAGGED BLOCK }}}

=head1 NAME

RT::I18N - a base class for localization of RT

=cut

package RT::I18N;

use strict;
use warnings;


use Locale::Maketext 1.04;
use Locale::Maketext::Lexicon 0.25;
use base 'Locale::Maketext::Fuzzy';

use Encode;
use MIME::Entity;
use MIME::Head;
use File::Glob;

# I decree that this project's first language is English.

our %Lexicon = (
   'TEST_STRING' => 'Concrete Mixer',

    '__Content-Type' => 'text/plain; charset=utf-8',

  '_AUTO' => 1,
  # That means that lookup failures can't happen -- if we get as far
  #  as looking for something in this lexicon, and we don't find it,
  #  then automagically set $Lexicon{$key} = $key, before possibly
  #  compiling it.
  
  # The exception is keys that start with "_" -- they aren't auto-makeable.

);
# End of lexicon.

=head2 Init

Initializes the lexicons used for localization.


=cut

sub Init {

    my @lang = RT->Config->Get('LexiconLanguages');
    @lang = ('*') unless @lang;

    # load default functions
    require substr(__FILE__, 0, -3) . '/i_default.pm';

    # Load language-specific functions
    foreach my $file ( File::Glob::bsd_glob(substr(__FILE__, 0, -3) . "/*.pm") ) {
        unless ( $file =~ /^([-\w\s\.\/\\~:]+)$/ ) {
            warn("$file is tainted. not loading");
            next;
        }
        $file = $1;

        my ($lang) = ($file =~ /([^\\\/]+?)\.pm$/);
        next unless grep $_ eq '*' || $_ eq $lang, @lang;
        require $file;
    }

    my %import;
    foreach my $l ( @lang ) {
        $import{$l} = [
            Gettext => $RT::LexiconPath."/$l.po",
        ];
        push @{ $import{$l} }, map {(Gettext => "$_/$l.po")} RT->PluginDirs('po');
        push @{ $import{$l} }, (Gettext => $RT::LocalLexiconPath."/*/$l.po",
                                Gettext => $RT::LocalLexiconPath."/$l.po");
    }

    # Acquire all .po files and iterate them into lexicons
    Locale::Maketext::Lexicon->import({ _decode => 1, %import });

    return 1;
}

sub LoadLexicons {

    no strict 'refs';
    foreach my $k (keys %{RT::I18N::} ) {
        next if $k eq 'main::';
        next unless index($k, '::', -2) >= 0;
        next unless exists ${ 'RT::I18N::'. $k }{'Lexicon'};

        my $lex = *{ ${'RT::I18N::'. $k }{'Lexicon'} }{HASH};
        # run fetch to force load
        my $tmp = $lex->{'foo'};
        # XXX: untie may fail with "untie attempted
        # while 1 inner references still exist"
        # TODO: untie that has to lower fetch impact
        # untie %$lex if tied %$lex;
    }
}

=head2 encoding

Returns the encoding of the current lexicon, as yanked out of __ContentType's "charset" field.
If it can't find anything, it returns 'ISO-8859-1'



=cut


sub encoding { 'utf-8' }


=head2 SetMIMEEntityToUTF8 $entity

An utility function which will try to convert entity body into utf8.
It's now a wrap-up of SetMIMEEntityToEncoding($entity, 'utf-8').

=cut

sub SetMIMEEntityToUTF8 {
    RT::I18N::SetMIMEEntityToEncoding(shift, 'utf-8');
}



=head2 IsTextualContentType $type

An utility function that determines whether $type is I<textual>, meaning
that it can sensibly be converted to Unicode text.

Currently, it returns true iff $type matches this regular expression
(case-insensitively):

    ^(?:text/(?:plain|html)|message/rfc822)\b


=cut

sub IsTextualContentType {
    my $type = shift;
    ($type =~ m{^(?:text/(?:plain|html)|message/rfc822)\b}i) ? 1 : 0;
}


=head2 SetMIMEEntityToEncoding $entity, $encoding

An utility function which will try to convert entity body into specified
charset encoding (encoded as octets, *not* unicode-strings).  It will
iterate all the entities in $entity, and try to convert each one into
specified charset if whose Content-Type is 'text/plain'.

This function doesn't return anything meaningful.

=cut

sub SetMIMEEntityToEncoding {
    my ( $entity, $enc, $preserve_words ) = ( shift, shift, shift );

    # do the same for parts first of all
    SetMIMEEntityToEncoding( $_, $enc, $preserve_words ) foreach $entity->parts;

    my $charset = _FindOrGuessCharset($entity) or return;

    SetMIMEHeadToEncoding(
	$entity->head,
	_FindOrGuessCharset($entity, 1) => $enc,
	$preserve_words
    );

    my $head = $entity->head;

    # convert at least MIME word encoded attachment filename
    foreach my $attr (qw(content-type.name content-disposition.filename)) {
	if ( my $name = $head->mime_attr($attr) and !$preserve_words ) {
	    $head->mime_attr( $attr => DecodeMIMEWordsToUTF8($name) );
	}
    }

    # If this is a textual entity, we'd need to preserve its original encoding
    $head->replace( "X-RT-Original-Encoding" => $charset )
	if $head->mime_attr('content-type.charset') or IsTextualContentType($head->mime_type);

    return unless IsTextualContentType($head->mime_type);

    my $body = $entity->bodyhandle;

    if ( $enc ne $charset && $body ) {
        my $string = $body->as_string or return;

<<<<<<< HEAD
        # Convert the body
        eval {
            $RT::Logger->debug( "Converting '$charset' to '$enc' for "
                  . $head->mime_type . " - "
                  . ( $head->get('subject') || 'Subjectless message' ) );
            Encode::from_to( $string, $charset => $enc, Encode::FB_CROAK );
        };

        if ($@) {
            $RT::Logger->error( "Encoding error: " 
                  . $@
                  . " falling back to iso-8859-1 => $enc" );
            $string = $orig_string;
            eval {
                Encode::from_to(
                    $string,
                    'iso-8859-1' => $enc,
                    Encode::FB_CROAK
                );
            };
            if ($@) {
                $RT::Logger->error( "Encoding error: " 
                      . $@
                      . " forcing conversion to $charset => $enc" );
                $string = $orig_string;
                Encode::from_to( $string, $charset => $enc );
            }
        }
=======
        # {{{ Convert the body
        $RT::Logger->debug( "Converting '$charset' to '$enc' for " . $head->mime_type . " - " . ( $head->get('subject') || 'Subjectless message' ) );

        # NOTE:: see the comments at the end of the sub.
        Encode::_utf8_off( $string);
        Encode::from_to( $string, $charset => $enc );
>>>>>>> 1fa76238

        # }}}

        my $new_body = MIME::Body::InCore->new( $string);

        # set up the new entity
        $head->mime_attr( "content-type" => 'text/plain' )
            unless ( $head->mime_attr("content-type") );
        $head->mime_attr( "content-type.charset" => $enc );
        $entity->bodyhandle($new_body);
    }
}

# NOTES:  Why Encode::_utf8_off before Encode::from_to
#
# All the strings in RT are utf-8 now.  Quotes from Encode POD:
#
# [$length =] from_to($octets, FROM_ENC, TO_ENC [, CHECK])
# ... The data in $octets must be encoded as octets and not as
# characters in Perl's internal format. ...
#
# Not turning off the UTF-8 flag in the string will prevent the string
# from conversion.



=head2 DecodeMIMEWordsToUTF8 $raw

An utility method which mimics MIME::Words::decode_mimewords, but only
limited functionality.  This function returns an utf-8 string.

It returns the decoded string, or the original string if it's not
encoded.  Since the subroutine converts specified string into utf-8
charset, it should not alter a subject written in English.

Why not use MIME::Words directly?  Because it fails in RT when I
tried.  Maybe it's ok now.

=cut

sub DecodeMIMEWordsToUTF8 {
    my $str = shift;
    return DecodeMIMEWordsToEncoding($str, 'utf-8', @_);
}

sub DecodeMIMEWordsToEncoding {
    my $str = shift;
    my $to_charset = shift;
    my $field = shift || '';

    my @list = $str =~ m/(.*?)=\?([^?]+)\?([QqBb])\?([^?]+)\?=([^=]*)/gcs;

    if ( @list ) {
    # add everything that hasn't matched to the end of the latest
    # string in array this happen when we have 'key="=?encoded?="; key="plain"'
    $list[-1] .= substr($str, pos $str);

    $str = "";
    while (@list) {
	my ($prefix, $charset, $encoding, $enc_str, $trailing) =
            splice @list, 0, 5;
        $encoding = lc $encoding;

        $trailing =~ s/\s?\t?$//;               # Observed from Outlook Express

	if ( $encoding eq 'q' ) {
	    use MIME::QuotedPrint;
	    $enc_str =~ tr/_/ /;		# Observed from Outlook Express
	    $enc_str = decode_qp($enc_str);
	} elsif ( $encoding eq 'b' ) {
	    use MIME::Base64;
	    $enc_str = decode_base64($enc_str);
	} else {
	    $RT::Logger->warning("Incorrect encoding '$encoding' in '$str', "
            ."only Q(uoted-printable) and B(ase64) are supported");
	}

        # now we have got a decoded subject, try to convert into the encoding
        unless ( $charset eq $to_charset ) {
            Encode::from_to( $enc_str, $charset, $to_charset );
        }

        # XXX TODO: RT doesn't currently do the right thing with mime-encoded headers
        # We _should_ be preserving them encoded until after parsing is completed and
        # THEN undo the mime-encoding.
        #
        # This routine should be translating the existing mimeencoding to utf8 but leaving
        # things encoded.
        #
        # It's legal for headers to contain mime-encoded commas and semicolons which
        # should not be treated as address separators. (Encoding == quoting here)
        #
        # until this is fixed, we must escape any string containing a comma or semicolon
        # this is only a bandaid

        # Some _other_ MUAs encode quotes _already_, and double quotes
        # confuse us a lot, so only quote it if it isn't quoted
        # already.
        $enc_str = qq{"$enc_str"}
            if $enc_str =~ /[,;]/
            and $enc_str !~ /^".*"$/
            and (!$field || $field =~ /^(?:To$|From$|B?Cc$|Content-)/i);

	$str .= $prefix . $enc_str . $trailing;
    }
    }

# handle filename*=ISO-8859-1''%74%E9%73%74%2E%74%78%74, see also rfc 2231
    @list = $str =~ m/(.*?\*=)([^']*?)'([^']*?)'(\S+)(.*?)(?=(?:\*=|$))/gcs;
    if (@list) {
        $str = '';
        while (@list) {
            my ( $prefix, $charset, $language, $enc_str, $trailing ) =
              splice @list, 0, 5;
            $prefix =~ s/\*=$/=/; # remove the *
            $enc_str =~ s/%(\w{2})/chr hex $1/eg;
            unless ( $charset eq $to_charset ) {
                my $orig_str = $enc_str;
                local $@;
                eval {
                    Encode::from_to( $enc_str, $charset, $to_charset,
                        Encode::FB_CROAK );
                };
                if ($@) {
                    $enc_str = $orig_str;
                    $charset = _GuessCharset($enc_str);
                    Encode::from_to( $enc_str, $charset, $to_charset );
                }
            }
            $enc_str = qq{"$enc_str"}
              if $enc_str =~ /[,;]/
              and $enc_str !~ /^".*"$/
              and (!$field || $field =~ /^(?:To$|From$|B?Cc$|Content-)/i);
            $str .= $prefix . $enc_str . $trailing;
        }
     }

    # We might have \n without trailing whitespace, which will result in
    # invalid headers.
    $str =~ s/\n//g;

    return ($str)
}



=head2 _FindOrGuessCharset MIME::Entity, $head_only

When handed a MIME::Entity will first attempt to read what charset the message is encoded in. Failing that, will use Encode::Guess to try to figure it out

If $head_only is true, only guesses charset for head parts.  This is because header's encoding (e.g. filename="...") may be different from that of body's.

=cut

sub _FindOrGuessCharset {
    my $entity = shift;
    my $head_only = shift;
    my $head = $entity->head;

    if ( my $charset = $head->mime_attr("content-type.charset") ) {
        return _CanonicalizeCharset($charset);
    }

    if ( !$head_only and $head->mime_type =~ m{^text/} ) {
        my $body = $entity->bodyhandle or return;
        return _GuessCharset( $body->as_string );
    }
    else {

        # potentially binary data -- don't guess the body
        return _GuessCharset( $head->as_string );
    }
}



=head2 _GuessCharset STRING

use Encode::Guess to try to figure it out the string's encoding.

=cut

use constant HAS_ENCODE_GUESS => do { local $@; eval { require Encode::Guess; 1 } };
use constant HAS_ENCODE_DETECT => do { local $@; eval { require Encode::Detect::Detector; 1 } };

sub _GuessCharset {
    my $fallback = _CanonicalizeCharset('iso-8859-1');

    # if $_[0] is null/empty, we don't guess its encoding
    return $fallback
        unless defined $_[0] && length $_[0];

    my @encodings = RT->Config->Get('EmailInputEncodings');
    unless ( @encodings ) {
        $RT::Logger->warning("No EmailInputEncodings set, fallback to $fallback");
        return $fallback;
    }

    if ( $encodings[0] eq '*' ) {
        shift @encodings;
        if ( HAS_ENCODE_DETECT ) {
            my $charset = Encode::Detect::Detector::detect( $_[0] );
            if ( $charset ) {
                $RT::Logger->debug("Encode::Detect::Detector guessed encoding: $charset");
                return _CanonicalizeCharset( Encode::resolve_alias( $charset ) );
            }
            else {
                $RT::Logger->debug("Encode::Detect::Detector failed to guess encoding");
            }
        }
        else {
	    $RT::Logger->error(
                "You requested to guess encoding, but we couldn't"
                ." load Encode::Detect::Detector module"
            );
        }
    }

    unless ( @encodings ) {
        $RT::Logger->warning("No EmailInputEncodings set except '*', fallback to $fallback");
        return $fallback;
    }

    unless ( HAS_ENCODE_GUESS ) {
        $RT::Logger->error("We couldn't load Encode::Guess module, fallback to $fallback");
        return $fallback;
    }

    Encode::Guess->set_suspects( @encodings );
    my $decoder = Encode::Guess->guess( $_[0] );
    unless ( defined $decoder ) {
        $RT::Logger->warning("Encode::Guess failed: decoder is undefined; fallback to $fallback");
        return $fallback;
    }

    if ( ref $decoder ) {
        my $charset = $decoder->name;
        $RT::Logger->debug("Encode::Guess guessed encoding: $charset");
        return _CanonicalizeCharset( $charset );
    }
    elsif ($decoder =~ /(\S+ or .+)/) {
        my %matched = map { $_ => 1 } split(/ or /, $1);
        return 'utf-8' if $matched{'utf8'}; # one and only normalization

        foreach my $suspect (RT->Config->Get('EmailInputEncodings')) {
            next unless $matched{$suspect};
            $RT::Logger->debug("Encode::Guess ambiguous ($decoder); using $suspect");
            return _CanonicalizeCharset( $suspect );
        }
    }
    else {
        $RT::Logger->warning("Encode::Guess failed: $decoder; fallback to $fallback");
    }

    return $fallback;
}

=head2 _CanonicalizeCharset NAME

canonicalize charset, return lowercase version.
special cases are: gb2312 => gbk, utf8 => utf-8

=cut

sub _CanonicalizeCharset {
    my $charset = lc shift;
    return $charset unless $charset;

    if ( $charset eq 'utf8' || $charset eq 'utf-8-strict' ) {
        return 'utf-8';
    }
    elsif ( $charset eq 'gb2312' ) {
        # gbk is superset of gb2312 so it's safe
        return 'gbk';
    }
    else {
        return $charset;
    }
}


=head2 SetMIMEHeadToEncoding HEAD OLD_CHARSET NEW_CHARSET

Converts a MIME Head from one encoding to another. This totally violates the RFC.
We should never need this. But, Surprise!, MUAs are badly broken and do this kind of stuff
all the time


=cut

sub SetMIMEHeadToEncoding {
    my ( $head, $charset, $enc, $preserve_words ) = ( shift, shift, shift, shift );

    $charset = _CanonicalizeCharset($charset);
    $enc     = _CanonicalizeCharset($enc);

    return if $charset eq $enc and $preserve_words;

    foreach my $tag ( $head->tags ) {
        next unless $tag; # seen in wild: headers with no name
        my @values = $head->get_all($tag);
        $head->delete($tag);
        foreach my $value (@values) {
            if ( $charset ne $enc ) {

                Encode::_utf8_off($value);
                Encode::from_to( $value, $charset => $enc );
            }
            $value = DecodeMIMEWordsToEncoding( $value, $enc, $tag )
                unless $preserve_words;
            $head->add( $tag, $value );
        }
    }

}

RT::Base->_ImportOverlays();

1;  # End of module.
<|MERGE_RESOLUTION|>--- conflicted
+++ resolved
@@ -237,51 +237,19 @@
     if ( $enc ne $charset && $body ) {
         my $string = $body->as_string or return;
 
-<<<<<<< HEAD
-        # Convert the body
-        eval {
-            $RT::Logger->debug( "Converting '$charset' to '$enc' for "
-                  . $head->mime_type . " - "
-                  . ( $head->get('subject') || 'Subjectless message' ) );
-            Encode::from_to( $string, $charset => $enc, Encode::FB_CROAK );
-        };
-
-        if ($@) {
-            $RT::Logger->error( "Encoding error: " 
-                  . $@
-                  . " falling back to iso-8859-1 => $enc" );
-            $string = $orig_string;
-            eval {
-                Encode::from_to(
-                    $string,
-                    'iso-8859-1' => $enc,
-                    Encode::FB_CROAK
-                );
-            };
-            if ($@) {
-                $RT::Logger->error( "Encoding error: " 
-                      . $@
-                      . " forcing conversion to $charset => $enc" );
-                $string = $orig_string;
-                Encode::from_to( $string, $charset => $enc );
-            }
-        }
-=======
-        # {{{ Convert the body
-        $RT::Logger->debug( "Converting '$charset' to '$enc' for " . $head->mime_type . " - " . ( $head->get('subject') || 'Subjectless message' ) );
+        $RT::Logger->debug( "Converting '$charset' to '$enc' for "
+              . $head->mime_type . " - "
+              . ( $head->get('subject') || 'Subjectless message' ) );
 
         # NOTE:: see the comments at the end of the sub.
-        Encode::_utf8_off( $string);
+        Encode::_utf8_off($string);
         Encode::from_to( $string, $charset => $enc );
->>>>>>> 1fa76238
-
-        # }}}
-
-        my $new_body = MIME::Body::InCore->new( $string);
+
+        my $new_body = MIME::Body::InCore->new($string);
 
         # set up the new entity
         $head->mime_attr( "content-type" => 'text/plain' )
-            unless ( $head->mime_attr("content-type") );
+          unless ( $head->mime_attr("content-type") );
         $head->mime_attr( "content-type.charset" => $enc );
         $entity->bodyhandle($new_body);
     }
@@ -391,17 +359,7 @@
             $prefix =~ s/\*=$/=/; # remove the *
             $enc_str =~ s/%(\w{2})/chr hex $1/eg;
             unless ( $charset eq $to_charset ) {
-                my $orig_str = $enc_str;
-                local $@;
-                eval {
-                    Encode::from_to( $enc_str, $charset, $to_charset,
-                        Encode::FB_CROAK );
-                };
-                if ($@) {
-                    $enc_str = $orig_str;
-                    $charset = _GuessCharset($enc_str);
-                    Encode::from_to( $enc_str, $charset, $to_charset );
-                }
+                Encode::from_to( $enc_str, $charset, $to_charset );
             }
             $enc_str = qq{"$enc_str"}
               if $enc_str =~ /[,;]/
@@ -578,7 +536,6 @@
         $head->delete($tag);
         foreach my $value (@values) {
             if ( $charset ne $enc ) {
-
                 Encode::_utf8_off($value);
                 Encode::from_to( $value, $charset => $enc );
             }
