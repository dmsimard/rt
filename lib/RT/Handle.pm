--- conflicted
+++ resolved
@@ -69,27 +69,15 @@
 
 use strict;
 use warnings;
-<<<<<<< HEAD
-=======
-
-use vars qw/@ISA/;
->>>>>>> a102059e
 
 use vars qw/@ISA/;
 eval "use DBIx::SearchBuilder::Handle::". RT->Config->Get('DatabaseType') .";
 \@ISA= qw(DBIx::SearchBuilder::Handle::". RT->Config->Get('DatabaseType') .");";
 
 if ($@) {
-<<<<<<< HEAD
-    die "Unable to load DBIx::SearchBuilder database handle for '". RT->Config->Get('DatabaseType') ."'.".
-        "\n".
-        "Perhaps you've picked an invalid database type or spelled it incorrectly.".
-        "\n". $@;
-=======
-    die "Unable to load DBIx::SearchBuilder database handle for '$RT::DatabaseType'.\n".
+    die "Unable to load DBIx::SearchBuilder database handle for '". RT->Config->Get('DatabaseType') ."'.\n".
         "Perhaps you've picked an invalid database type or spelled it incorrectly.\n".
         $@;
->>>>>>> a102059e
 }
 
 =head1 METHODS
@@ -104,29 +92,17 @@
 sub Connect {
     my $self = shift;
 
-<<<<<<< HEAD
     if ( RT->Config->Get('DatabaseType') eq 'Oracle' ) {
-=======
-    if ( $RT::DatabaseType eq 'Oracle' ) {
->>>>>>> a102059e
         $ENV{'NLS_LANG'} = "AMERICAN_AMERICA.AL32UTF8";
         $ENV{'NLS_NCHAR'} = "AL32UTF8";
     }
 
     $self->SUPER::Connect(
-<<<<<<< HEAD
 	    User => RT->Config->Get('DatabaseUser'),
         Password => RT->Config->Get('DatabasePassword'),
 	);
 
     $self->dbh->{'LongReadLen'} = RT->Config->Get('MaxAttachmentSize');
-=======
-        User => $RT::DatabaseUser,
-        Password => $RT::DatabasePassword,
-    );
-
-    $self->dbh->{'LongReadLen'} = $RT::MaxAttachmentSize;
->>>>>>> a102059e
 }
 
 =head2 BuildDSN
@@ -140,8 +116,7 @@
 
 sub BuildDSN {
     my $self = shift;
-<<<<<<< HEAD
-# Unless the database port is a positive integer, we really don't want to pass it.
+    # Unless the database port is a positive integer, we really don't want to pass it.
     my $db_port = RT->Config->Get('DatabasePort');
     $db_port = undef unless (defined $db_port && $db_port =~ /^(\d+)$/);
     my $db_host = RT->Config->Get('DatabaseHost');
@@ -160,28 +135,7 @@
                             DisconnectHandleOnDestroy => 1,
                           );
    
-=======
-    # Unless the database port is a positive integer, we really don't want to pass it.
-    $RT::DatabasePort = undef unless defined $RT::DatabasePort
-                                     && $RT::DatabasePort =~ /^(\d+)$/;
-    $RT::DatabaseHost = undef unless defined $RT::DatabaseHost
-                                     && $RT::DatabaseHost ne '';
-
-    if ( $RT::DatabaseType eq 'SQLite'
-         && !File::Spec->file_name_is_absolute( $RT::DatabaseName ) )
-    {
-        $RT::DatabaseName = File::Spec->catfile($RT::VarPath, $RT::DatabaseName);
-    }
->>>>>>> a102059e
-
-    $self->SUPER::BuildDSN(
-        Host => $RT::DatabaseHost,
-        Database => $RT::DatabaseName,
-        Port => $RT::DatabasePort,
-        Driver => $RT::DatabaseType,
-        RequireSSL => $RT::DatabaseRequireSSL,
-        DisconnectHandleOnDestroy => 1,
-    );
+
 }
 
 =head2 DSN
