use strict;
use warnings;

package RT::DateTime;
use base 'Jifty::DateTime';

use RT::DateTime::Duration;

use constant duration_class => 'RT::DateTime::Duration';

sub _stringify { shift->config_format }

sub age {
    my $self  = shift;
    my $until = shift || RT::DateTime->now;

    return $until - $self;
}

sub _canonicalize_time_zone {
    my $self    = shift;
    my $tz      = shift;
    my $default = shift || 'UTC';

    if (lc($tz) eq 'user') {
        $tz = $self->current_user->user_object->time_zone;
    }

    # if the "user" time zone is requested and the user has none, use the
    # "server" time zone
    if (!$tz || lc($tz) eq 'server' || lc($tz) eq 'system') {
        $tz = RT->config->get('time_zone');
    }

    return $tz || $default;
}

sub new {
    my $self = shift;
    my %args = @_;

    return $self->new_unset if @_ == 0;

    $args{time_zone} = $self->_canonicalize_time_zone($args{time_zone})
        if defined $args{time_zone};

    return $self->SUPER::new(%args);
}

sub set_time_zone {
    my $self = shift;
    my $tz   = shift;

    return $self->SUPER::set_time_zone($self->_canonicalize_time_zone($tz));
}

sub new_from_string {
    my $class  = shift;
    my $string = shift;
    my %args = (
        time_zone => undef,
        @_,
    );

    if ($args{time_zone}) {
        $args{time_zone} = $class->_canonicalize_time_zone($args{time_zone});
    }

    my $dt = $class->SUPER::new_from_string($string, %args);

    # always return a valid RT::DateTime object
    if (!defined($dt)) {
        return RT::DateTime->new_unset;
    }

    return $dt;
}

sub strftime {
    my $self = shift;

    return 'unset' if $self->is_unset;
    return $self->SUPER::strftime(@_);
}

sub _canonicalize_self {
    my $self = shift;
    my %args = (
        time_zone => undef,
        @_,
    );

    my $clone;
    if ($args{time_zone}) {
        $clone = $self->clone;
        $clone->set_time_zone($args{time_zone});
        return $clone;
    }

    return $self;
}

sub rfc2822 {
    my $self = _canonicalize_self(@_);

    return $self->strftime('%a, %d %b %Y %H:%M:%S %z');
}

sub rfc2616 {
    my $self = _canonicalize_self(@_);

    # Always in UTC!
    my $in_utc = $self->clone;
    $in_utc->set_time_zone('UTC');

    return $in_utc->strftime('%a, %d %b %Y %H:%M:%S GMT');
}

sub iso {
    my $self = _canonicalize_self(@_);

    return $self->strftime('%Y-%m-%d %H:%M:%S');
}

sub iCal {
    my $self = _canonicalize_self(@_);

    # Always in UTC!
    my $in_utc = $self->clone;
    $in_utc->set_time_zone('UTC');

    return $in_utc->strftime('%Y%m%dT%H%M%SZ');
}

sub config_format {
    my $self = _canonicalize_self(@_);

<<<<<<< HEAD
    return $self->strftime(RT->config->get('date_time_format'));
=======
    my $format = RT->config->get('DateTimeFormat');
    return $self->$format;
>>>>>>> c215780a
}

sub date {
    my $self = _canonicalize_self(@_);

    return $self->ymd('-'); # XXX: should figure something out from config
}

sub is_unset { shift->epoch == 0 }

sub new_unset { RT::DateTime->from_epoch(epoch => 0) }

1;
<|MERGE_RESOLUTION|>--- conflicted
+++ resolved
@@ -135,12 +135,8 @@
 sub config_format {
     my $self = _canonicalize_self(@_);
 
-<<<<<<< HEAD
-    return $self->strftime(RT->config->get('date_time_format'));
-=======
     my $format = RT->config->get('DateTimeFormat');
     return $self->$format;
->>>>>>> c215780a
 }
 
 sub date {
