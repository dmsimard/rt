# BEGIN BPS TAGGED BLOCK {{{
#
# COPYRIGHT:
#
# This software is Copyright (c) 1996-2011 Best Practical Solutions, LLC
#                                          <sales@bestpractical.com>
#
# (Except where explicitly superseded by other copyright notices)
#
#
# LICENSE:
#
# This work is made available to you under the terms of Version 2 of
# the GNU General Public License. A copy of that license should have
# been provided with this software, but in any event can be snarfed
# from www.gnu.org.
#
# This work is distributed in the hope that it will be useful, but
# WITHOUT ANY WARRANTY; without even the implied warranty of
# MERCHANTABILITY or FITNESS FOR A PARTICULAR PURPOSE.  See the GNU
# General Public License for more details.
#
# You should have received a copy of the GNU General Public License
# along with this program; if not, write to the Free Software
# Foundation, Inc., 51 Franklin Street, Fifth Floor, Boston, MA
# 02110-1301 or visit their web page on the internet at
# http://www.gnu.org/licenses/old-licenses/gpl-2.0.html.
#
#
# CONTRIBUTION SUBMISSION POLICY:
#
# (The following paragraph is not intended to limit the rights granted
# to you to modify and distribute this software under the terms of
# the GNU General Public License and is only of importance to you if
# you choose to contribute your changes and enhancements to the
# community by submitting them to Best Practical Solutions, LLC.)
#
# By intentionally submitting any modifications, corrections or
# derivatives to this work, or any other work intended for use with
# Request Tracker, to Best Practical Solutions, LLC, you confirm that
# you are the copyright holder for those contributions and you grant
# Best Practical Solutions,  LLC a nonexclusive, worldwide, irrevocable,
# royalty-free, perpetual, license to use, copy, create derivative
# works based on those contributions, and sublicense and distribute
# those contributions and any derivatives thereof.
#
# END BPS TAGGED BLOCK }}}

=head1 SYNOPSIS

  use RT::Ticket;
  my $ticket = RT::Ticket->new($CurrentUser);
  $ticket->Load($ticket_id);

=head1 DESCRIPTION

This module lets you manipulate RT\'s ticket object.


=head1 METHODS


=cut


package RT::Ticket;

use strict;
use warnings;


use RT::Queue;
use RT::User;
use RT::Record;
use RT::Links;
use RT::Date;
use RT::CustomFields;
use RT::Tickets;
use RT::Transactions;
use RT::Reminders;
use RT::URI::fsck_com_rt;
use RT::URI;
use MIME::Entity;
use Devel::GlobalDestruction;


# A helper table for links mapping to make it easier
# to build and parse links between tickets

our %LINKTYPEMAP = (
    MemberOf => { Type => 'MemberOf',
                  Mode => 'Target', },
    Parents => { Type => 'MemberOf',
         Mode => 'Target', },
    Members => { Type => 'MemberOf',
                 Mode => 'Base', },
    Children => { Type => 'MemberOf',
          Mode => 'Base', },
    HasMember => { Type => 'MemberOf',
                   Mode => 'Base', },
    RefersTo => { Type => 'RefersTo',
                  Mode => 'Target', },
    ReferredToBy => { Type => 'RefersTo',
                      Mode => 'Base', },
    DependsOn => { Type => 'DependsOn',
                   Mode => 'Target', },
    DependedOnBy => { Type => 'DependsOn',
                      Mode => 'Base', },
    MergedInto => { Type => 'MergedInto',
                   Mode => 'Target', },

);


# A helper table for links mapping to make it easier
# to build and parse links between tickets

our %LINKDIRMAP = (
    MemberOf => { Base => 'MemberOf',
                  Target => 'HasMember', },
    RefersTo => { Base => 'RefersTo',
                Target => 'ReferredToBy', },
    DependsOn => { Base => 'DependsOn',
                   Target => 'DependedOnBy', },
    MergedInto => { Base => 'MergedInto',
                   Target => 'MergedInto', },

);


sub LINKTYPEMAP   { return \%LINKTYPEMAP   }
sub LINKDIRMAP   { return \%LINKDIRMAP   }

our %MERGE_CACHE = (
    effective => {},
    merged => {},
);


=head2 Load

Takes a single argument. This can be a ticket id, ticket alias or 
local ticket uri.  If the ticket can't be loaded, returns undef.
Otherwise, returns the ticket id.

=cut

sub Load {
    my $self = shift;
    my $id   = shift;
    $id = '' unless defined $id;

    # TODO: modify this routine to look at EffectiveId and
    # do the recursive load thing. be careful to cache all
    # the interim tickets we try so we don't loop forever.

    unless ( $id =~ /^\d+$/ ) {
        $RT::Logger->debug("Tried to load a bogus ticket id: '$id'");
        return (undef);
    }

    $id = $MERGE_CACHE{'effective'}{ $id }
        if $MERGE_CACHE{'effective'}{ $id };

    my ($ticketid, $msg) = $self->LoadById( $id );
    unless ( $self->Id ) {
        $RT::Logger->debug("$self tried to load a bogus ticket: $id");
        return (undef);
    }

    #If we're merged, resolve the merge.
    if ( $self->EffectiveId && $self->EffectiveId != $self->Id ) {
        $RT::Logger->debug(
            "We found a merged ticket. "
            . $self->id ."/". $self->EffectiveId
        );
        my $real_id = $self->Load( $self->EffectiveId );
        $MERGE_CACHE{'effective'}{ $id } = $real_id;
        return $real_id;
    }

    #Ok. we're loaded. lets get outa here.
    return $self->Id;
}



=head2 Create (ARGS)

Arguments: ARGS is a hash of named parameters.  Valid parameters are:

  id 
  Queue  - Either a Queue object or a Queue Name
  Requestor -  A reference to a list of  email addresses or RT user Names
  Cc  - A reference to a list of  email addresses or Names
  AdminCc  - A reference to a  list of  email addresses or Names
  SquelchMailTo - A reference to a list of email addresses - 
                  who should this ticket not mail
  Type -- The ticket\'s type. ignore this for now
  Owner -- This ticket\'s owner. either an RT::User object or this user\'s id
  Subject -- A string describing the subject of the ticket
  Priority -- an integer from 0 to 99
  InitialPriority -- an integer from 0 to 99
  FinalPriority -- an integer from 0 to 99
  Status -- any valid status (Defined in RT::Queue)
  TimeEstimated -- an integer. estimated time for this task in minutes
  TimeWorked -- an integer. time worked so far in minutes
  TimeLeft -- an integer. time remaining in minutes
  Starts -- an ISO date describing the ticket\'s start date and time in GMT
  Due -- an ISO date describing the ticket\'s due date and time in GMT
  MIMEObj -- a MIME::Entity object with the content of the initial ticket request.
  CustomField-<n> -- a scalar or array of values for the customfield with the id <n>

Ticket links can be set up during create by passing the link type as a hask key and
the ticket id to be linked to as a value (or a URI when linking to other objects).
Multiple links of the same type can be created by passing an array ref. For example:

  Parents => 45,
  DependsOn => [ 15, 22 ],
  RefersTo => 'http://www.bestpractical.com',

Supported link types are C<MemberOf>, C<HasMember>, C<RefersTo>, C<ReferredToBy>,
C<DependsOn> and C<DependedOnBy>. Also, C<Parents> is alias for C<MemberOf> and
C<Members> and C<Children> are aliases for C<HasMember>.

Returns: TICKETID, Transaction Object, Error Message


=cut

sub Create {
    my $self = shift;

    my %args = (
        id                 => undef,
        EffectiveId        => undef,
        Queue              => undef,
        Requestor          => undef,
        Cc                 => undef,
        AdminCc            => undef,
        SquelchMailTo      => undef,
        TransSquelchMailTo => undef,
        Type               => 'ticket',
        Owner              => undef,
        Subject            => '',
        InitialPriority    => undef,
        FinalPriority      => undef,
        Priority           => undef,
        Status             => undef,
        TimeWorked         => "0",
        TimeLeft           => 0,
        TimeEstimated      => 0,
        Due                => undef,
        Starts             => undef,
        Started            => undef,
        Resolved           => undef,
        MIMEObj            => undef,
        _RecordTransaction => 1,
        DryRun             => 0,
        @_
    );

    my ($ErrStr, @non_fatal_errors);

    my $QueueObj = RT::Queue->new( RT->SystemUser );
    if ( ref $args{'Queue'} eq 'RT::Queue' ) {
        $QueueObj->Load( $args{'Queue'}->Id );
    }
    elsif ( $args{'Queue'} ) {
        $QueueObj->Load( $args{'Queue'} );
    }
    else {
        $RT::Logger->debug("'". ( $args{'Queue'} ||''). "' not a recognised queue object." );
    }

    #Can't create a ticket without a queue.
    unless ( $QueueObj->Id ) {
        $RT::Logger->debug("$self No queue given for ticket creation.");
        return ( 0, 0, $self->loc('Could not create ticket. Queue not set') );
    }


    #Now that we have a queue, Check the ACLS
    unless (
        $self->CurrentUser->HasRight(
            Right  => 'CreateTicket',
            Object => $QueueObj
        )
      )
    {
        return (
            0, 0,
            $self->loc( "No permission to create tickets in the queue '[_1]'", $QueueObj->Name));
    }

    my $cycle = $QueueObj->Lifecycle;
    unless ( defined $args{'Status'} && length $args{'Status'} ) {
        $args{'Status'} = $cycle->DefaultOnCreate;
    }

    unless ( $cycle->IsValid( $args{'Status'} ) ) {
        return ( 0, 0,
            $self->loc("Status '[_1]' isn't a valid status for tickets in this queue.",
                $self->loc($args{'Status'}))
        );
    }

    unless ( $cycle->IsTransition( '' => $args{'Status'} ) ) {
        return ( 0, 0,
            $self->loc("New tickets can not have status '[_1]' in this queue.",
                $self->loc($args{'Status'}))
        );
    }



    #Since we have a queue, we can set queue defaults

    #Initial Priority
    # If there's no queue default initial priority and it's not set, set it to 0
    $args{'InitialPriority'} = $QueueObj->InitialPriority || 0
        unless defined $args{'InitialPriority'};

    #Final priority
    # If there's no queue default final priority and it's not set, set it to 0
    $args{'FinalPriority'} = $QueueObj->FinalPriority || 0
        unless defined $args{'FinalPriority'};

    # Priority may have changed from InitialPriority, for the case
    # where we're importing tickets (eg, from an older RT version.)
    $args{'Priority'} = $args{'InitialPriority'}
        unless defined $args{'Priority'};

    # Dates
    #TODO we should see what sort of due date we're getting, rather +
    # than assuming it's in ISO format.

    #Set the due date. if we didn't get fed one, use the queue default due in
    my $Due = RT::Date->new( $self->CurrentUser );
    if ( defined $args{'Due'} ) {
        $Due->Set( Format => 'ISO', Value => $args{'Due'} );
    }
    elsif ( my $due_in = $QueueObj->DefaultDueIn ) {
        $Due->SetToNow;
        $Due->AddDays( $due_in );
    }

    my $Starts = RT::Date->new( $self->CurrentUser );
    if ( defined $args{'Starts'} ) {
        $Starts->Set( Format => 'ISO', Value => $args{'Starts'} );
    }

    my $Started = RT::Date->new( $self->CurrentUser );
    if ( defined $args{'Started'} ) {
        $Started->Set( Format => 'ISO', Value => $args{'Started'} );
    }

    # If the status is not an initial status, set the started date
    elsif ( !$cycle->IsInitial($args{'Status'}) ) {
        $Started->SetToNow;
    }

    my $Resolved = RT::Date->new( $self->CurrentUser );
    if ( defined $args{'Resolved'} ) {
        $Resolved->Set( Format => 'ISO', Value => $args{'Resolved'} );
    }

    #If the status is an inactive status, set the resolved date
    elsif ( $cycle->IsInactive( $args{'Status'} ) )
    {
        $RT::Logger->debug( "Got a ". $args{'Status'}
            ."(inactive) ticket with undefined resolved date. Setting to now."
        );
        $Resolved->SetToNow;
    }

    # }}}

    # Dealing with time fields

    $args{'TimeEstimated'} = 0 unless defined $args{'TimeEstimated'};
    $args{'TimeWorked'}    = 0 unless defined $args{'TimeWorked'};
    $args{'TimeLeft'}      = 0 unless defined $args{'TimeLeft'};

    # }}}

    # Deal with setting the owner

    my $Owner;
    if ( ref( $args{'Owner'} ) eq 'RT::User' ) {
        if ( $args{'Owner'}->id ) {
            $Owner = $args{'Owner'};
        } else {
            $RT::Logger->error('Passed an empty RT::User for owner');
            push @non_fatal_errors,
                $self->loc("Owner could not be set.") . " ".
            $self->loc("Invalid value for [_1]",loc('owner'));
            $Owner = undef;
        }
    }

    #If we've been handed something else, try to load the user.
    elsif ( $args{'Owner'} ) {
        $Owner = RT::User->new( $self->CurrentUser );
        $Owner->Load( $args{'Owner'} );
        if (!$Owner->id) {
            $Owner->LoadByEmail( $args{'Owner'} )
        }
        unless ( $Owner->Id ) {
            push @non_fatal_errors,
                $self->loc("Owner could not be set.") . " "
              . $self->loc( "User '[_1]' could not be found.", $args{'Owner'} );
            $Owner = undef;
        }
    }

    #If we have a proposed owner and they don't have the right
    #to own a ticket, scream about it and make them not the owner
   
    my $DeferOwner;  
    if ( $Owner && $Owner->Id != RT->Nobody->Id 
        && !$Owner->HasRight( Object => $QueueObj, Right  => 'OwnTicket' ) )
    {
        $DeferOwner = $Owner;
        $Owner = undef;
        $RT::Logger->debug('going to deffer setting owner');

    }

    #If we haven't been handed a valid owner, make it nobody.
    unless ( defined($Owner) && $Owner->Id ) {
        $Owner = RT::User->new( $self->CurrentUser );
        $Owner->Load( RT->Nobody->Id );
    }

    # }}}

# We attempt to load or create each of the people who might have a role for this ticket
# _outside_ the transaction, so we don't get into ticket creation races
    foreach my $type ( "Cc", "AdminCc", "Requestor" ) {
        $args{ $type } = [ $args{ $type } ] unless ref $args{ $type };
        foreach my $watcher ( splice @{ $args{$type} } ) {
            next unless $watcher;
            if ( $watcher =~ /^\d+$/ ) {
                push @{ $args{$type} }, $watcher;
            } else {
                my @addresses = RT::EmailParser->ParseEmailAddress( $watcher );
                foreach my $address( @addresses ) {
                    my $user = RT::User->new( RT->SystemUser );
                    my ($uid, $msg) = $user->LoadOrCreateByEmail( $address );
                    unless ( $uid ) {
                        push @non_fatal_errors,
                            $self->loc("Couldn't load or create user: [_1]", $msg);
                    } else {
                        push @{ $args{$type} }, $user->id;
                    }
                }
            }
        }
    }

    $RT::Handle->BeginTransaction();

    my %params = (
        Queue           => $QueueObj->Id,
        Owner           => $Owner->Id,
        Subject         => $args{'Subject'},
        InitialPriority => $args{'InitialPriority'},
        FinalPriority   => $args{'FinalPriority'},
        Priority        => $args{'Priority'},
        Status          => $args{'Status'},
        TimeWorked      => $args{'TimeWorked'},
        TimeEstimated   => $args{'TimeEstimated'},
        TimeLeft        => $args{'TimeLeft'},
        Type            => $args{'Type'},
        Starts          => $Starts->ISO,
        Started         => $Started->ISO,
        Resolved        => $Resolved->ISO,
        Due             => $Due->ISO
    );

# Parameters passed in during an import that we probably don't want to touch, otherwise
    foreach my $attr (qw(id Creator Created LastUpdated LastUpdatedBy)) {
        $params{$attr} = $args{$attr} if $args{$attr};
    }

    # Delete null integer parameters
    foreach my $attr
        (qw(TimeWorked TimeLeft TimeEstimated InitialPriority FinalPriority))
    {
        delete $params{$attr}
          unless ( exists $params{$attr} && $params{$attr} );
    }

    # Delete the time worked if we're counting it in the transaction
    delete $params{'TimeWorked'} if $args{'_RecordTransaction'};

    my ($id,$ticket_message) = $self->SUPER::Create( %params );
    unless ($id) {
        $RT::Logger->crit( "Couldn't create a ticket: " . $ticket_message );
        $RT::Handle->Rollback();
        return ( 0, 0,
            $self->loc("Ticket could not be created due to an internal error")
        );
    }

    #Set the ticket's effective ID now that we've created it.
    my ( $val, $msg ) = $self->__Set(
        Field => 'EffectiveId',
        Value => ( $args{'EffectiveId'} || $id )
    );
    unless ( $val ) {
        $RT::Logger->crit("Couldn't set EffectiveId: $msg");
        $RT::Handle->Rollback;
        return ( 0, 0,
            $self->loc("Ticket could not be created due to an internal error")
        );
    }

    my $create_groups_ret = $self->_CreateTicketGroups();
    unless ($create_groups_ret) {
        $RT::Logger->crit( "Couldn't create ticket groups for ticket "
              . $self->Id
              . ". aborting Ticket creation." );
        $RT::Handle->Rollback();
        return ( 0, 0,
            $self->loc("Ticket could not be created due to an internal error")
        );
    }

    # Set the owner in the Groups table
    # We denormalize it into the Ticket table too because doing otherwise would
    # kill performance, bigtime. It gets kept in lockstep thanks to the magic of transactionalization
    $self->OwnerGroup->_AddMember(
        PrincipalId       => $Owner->PrincipalId,
        InsideTransaction => 1
    ) unless $DeferOwner;



    # Deal with setting up watchers

    foreach my $type ( "Cc", "AdminCc", "Requestor" ) {
        # we know it's an array ref
        foreach my $watcher ( @{ $args{$type} } ) {

            # Note that we're using AddWatcher, rather than _AddWatcher, as we
            # actually _want_ that ACL check. Otherwise, random ticket creators
            # could make themselves adminccs and maybe get ticket rights. that would
            # be poor
            my $method = $type eq 'AdminCc'? 'AddWatcher': '_AddWatcher';

            my ($val, $msg) = $self->$method(
                Type   => $type,
                PrincipalId => $watcher,
                Silent => 1,
            );
            push @non_fatal_errors, $self->loc("Couldn't set [_1] watcher: [_2]", $type, $msg)
                unless $val;
        }
    } 

    if ($args{'SquelchMailTo'}) {
       my @squelch = ref( $args{'SquelchMailTo'} ) ? @{ $args{'SquelchMailTo'} }
        : $args{'SquelchMailTo'};
        $self->_SquelchMailTo( @squelch );
    }


    # }}}

    # Add all the custom fields

    foreach my $arg ( keys %args ) {
        next unless $arg =~ /^CustomField-(\d+)$/i;
        my $cfid = $1;

        foreach my $value (
            UNIVERSAL::isa( $args{$arg} => 'ARRAY' ) ? @{ $args{$arg} } : ( $args{$arg} ) )
        {
            next unless defined $value && length $value;

            # Allow passing in uploaded LargeContent etc by hash reference
            my ($status, $msg) = $self->_AddCustomFieldValue(
                (UNIVERSAL::isa( $value => 'HASH' )
                    ? %$value
                    : (Value => $value)
                ),
                Field             => $cfid,
                RecordTransaction => 0,
            );
            push @non_fatal_errors, $msg unless $status;
        }
    }

    # }}}

    # Deal with setting up links

    # TODO: Adding link may fire scrips on other end and those scrips
    # could create transactions on this ticket before 'Create' transaction.
    #
    # We should implement different lifecycle: record 'Create' transaction,
    # create links and only then fire create transaction's scrips.
    #
    # Ideal variant: add all links without firing scrips, record create
    # transaction and only then fire scrips on the other ends of links.
    #
    # //RUZ

    foreach my $type ( keys %LINKTYPEMAP ) {
        next unless ( defined $args{$type} );
        foreach my $link (
            ref( $args{$type} ) ? @{ $args{$type} } : ( $args{$type} ) )
        {
            # Check rights on the other end of the link if we must
            # then run _AddLink that doesn't check for ACLs
            if ( RT->Config->Get( 'StrictLinkACL' ) ) {
                my ($val, $msg, $obj) = $self->__GetTicketFromURI( URI => $link );
                unless ( $val ) {
                    push @non_fatal_errors, $msg;
                    next;
                }
                if ( $obj && !$obj->CurrentUserHasRight('ModifyTicket') ) {
                    push @non_fatal_errors, $self->loc('Linking. Permission denied');
                    next;
                }
            }
            
            my ( $wval, $wmsg ) = $self->_AddLink(
                Type                          => $LINKTYPEMAP{$type}->{'Type'},
                $LINKTYPEMAP{$type}->{'Mode'} => $link,
                Silent                        => !$args{'_RecordTransaction'} || $self->Type eq 'reminder',
                'Silent'. ( $LINKTYPEMAP{$type}->{'Mode'} eq 'Base'? 'Target': 'Base' )
                                              => 1,
            );

            push @non_fatal_errors, $wmsg unless ($wval);
        }
    }

    # }}}
    # Now that we've created the ticket and set up its metadata, we can actually go and check OwnTicket on the ticket itself. 
    # This might be different than before in cases where extensions like RTIR are doing clever things with RT's ACL system
    if (  $DeferOwner ) { 
            if (!$DeferOwner->HasRight( Object => $self, Right  => 'OwnTicket')) {
    
            $RT::Logger->warning( "User " . $DeferOwner->Name . "(" . $DeferOwner->id 
                . ") was proposed as a ticket owner but has no rights to own "
                . "tickets in " . $QueueObj->Name );
            push @non_fatal_errors, $self->loc(
                "Owner '[_1]' does not have rights to own this ticket.",
                $DeferOwner->Name
            );
        } else {
            $Owner = $DeferOwner;
            $self->__Set(Field => 'Owner', Value => $Owner->id);

        }
        $self->OwnerGroup->_AddMember(
            PrincipalId       => $Owner->PrincipalId,
            InsideTransaction => 1
        );
    }

    if ( $args{'_RecordTransaction'} ) {

        # Add a transaction for the create
        my ( $Trans, $Msg, $TransObj ) = $self->_NewTransaction(
            Type         => "Create",
            TimeTaken    => $args{'TimeWorked'},
            MIMEObj      => $args{'MIMEObj'},
            CommitScrips => !$args{'DryRun'},
            SquelchMailTo => $args{'TransSquelchMailTo'},
        );

        if ( $self->Id && $Trans ) {

            $TransObj->UpdateCustomFields(ARGSRef => \%args);

            $RT::Logger->info( "Ticket " . $self->Id . " created in queue '" . $QueueObj->Name . "' by " . $self->CurrentUser->Name );
            $ErrStr = $self->loc( "Ticket [_1] created in queue '[_2]'", $self->Id, $QueueObj->Name );
            $ErrStr = join( "\n", $ErrStr, @non_fatal_errors );
        }
        else {
            $RT::Handle->Rollback();

            $ErrStr = join( "\n", $ErrStr, @non_fatal_errors );
            $RT::Logger->error("Ticket couldn't be created: $ErrStr");
            return ( 0, 0, $self->loc( "Ticket could not be created due to an internal error"));
        }

        if ( $args{'DryRun'} ) {
            $RT::Handle->Rollback();
            return ($self->id, $TransObj, $ErrStr);
        }
        $RT::Handle->Commit();
        return ( $self->Id, $TransObj->Id, $ErrStr );

        # }}}
    }
    else {

        # Not going to record a transaction
        $RT::Handle->Commit();
        $ErrStr = $self->loc( "Ticket [_1] created in queue '[_2]'", $self->Id, $QueueObj->Name );
        $ErrStr = join( "\n", $ErrStr, @non_fatal_errors );
        return ( $self->Id, 0, $ErrStr );

    }
}




=head2 _Parse822HeadersForAttributes Content

Takes an RFC822 style message and parses its attributes into a hash.

=cut

sub _Parse822HeadersForAttributes {
    my $self    = shift;
    my $content = shift;
    my %args;

    my @lines = ( split ( /\n/, $content ) );
    while ( defined( my $line = shift @lines ) ) {
        if ( $line =~ /^(.*?):(?:\s+(.*))?$/ ) {
            my $value = $2;
            my $tag   = lc($1);

            $tag =~ s/-//g;
            if ( defined( $args{$tag} ) )
            {    #if we're about to get a second value, make it an array
                $args{$tag} = [ $args{$tag} ];
            }
            if ( ref( $args{$tag} ) )
            {    #If it's an array, we want to push the value
                push @{ $args{$tag} }, $value;
            }
            else {    #if there's nothing there, just set the value
                $args{$tag} = $value;
            }
        } elsif ($line =~ /^$/) {

            #TODO: this won't work, since "" isn't of the form "foo:value"

                while ( defined( my $l = shift @lines ) ) {
                    push @{ $args{'content'} }, $l;
                }
            }
        
    }

    foreach my $date (qw(due starts started resolved)) {
        my $dateobj = RT::Date->new(RT->SystemUser);
        if ( defined ($args{$date}) and $args{$date} =~ /^\d+$/ ) {
            $dateobj->Set( Format => 'unix', Value => $args{$date} );
        }
        else {
            $dateobj->Set( Format => 'unknown', Value => $args{$date} );
        }
        $args{$date} = $dateobj->ISO;
    }
    $args{'mimeobj'} = MIME::Entity->new();
    $args{'mimeobj'}->build(
        Type => ( $args{'contenttype'} || 'text/plain' ),
        Data => ($args{'content'} || '')
    );

    return (%args);
}



=head2 Import PARAMHASH

Import a ticket. 
Doesn\'t create a transaction. 
Doesn\'t supply queue defaults, etc.

Returns: TICKETID

=cut

sub Import {
    my $self = shift;
    my ( $ErrStr, $QueueObj, $Owner );

    my %args = (
        id              => undef,
        EffectiveId     => undef,
        Queue           => undef,
        Requestor       => undef,
        Type            => 'ticket',
        Owner           => RT->Nobody->Id,
        Subject         => '[no subject]',
        InitialPriority => undef,
        FinalPriority   => undef,
        Status          => 'new',
        TimeWorked      => "0",
        Due             => undef,
        Created         => undef,
        Updated         => undef,
        Resolved        => undef,
        Told            => undef,
        @_
    );

    if ( ( defined( $args{'Queue'} ) ) && ( !ref( $args{'Queue'} ) ) ) {
        $QueueObj = RT::Queue->new(RT->SystemUser);
        $QueueObj->Load( $args{'Queue'} );

        #TODO error check this and return 0 if it\'s not loading properly +++
    }
    elsif ( ref( $args{'Queue'} ) eq 'RT::Queue' ) {
        $QueueObj = RT::Queue->new(RT->SystemUser);
        $QueueObj->Load( $args{'Queue'}->Id );
    }
    else {
        $RT::Logger->debug(
            "$self " . $args{'Queue'} . " not a recognised queue object." );
    }

    #Can't create a ticket without a queue.
    unless ( defined($QueueObj) and $QueueObj->Id ) {
        $RT::Logger->debug("$self No queue given for ticket creation.");
        return ( 0, $self->loc('Could not create ticket. Queue not set') );
    }

    #Now that we have a queue, Check the ACLS
    unless (
        $self->CurrentUser->HasRight(
            Right    => 'CreateTicket',
            Object => $QueueObj
        )
      )
    {
        return ( 0,
            $self->loc("No permission to create tickets in the queue '[_1]'"
              , $QueueObj->Name));
    }

    # Deal with setting the owner

    # Attempt to take user object, user name or user id.
    # Assign to nobody if lookup fails.
    if ( defined( $args{'Owner'} ) ) {
        if ( ref( $args{'Owner'} ) ) {
            $Owner = $args{'Owner'};
        }
        else {
            $Owner = RT::User->new( $self->CurrentUser );
            $Owner->Load( $args{'Owner'} );
            if ( !defined( $Owner->id ) ) {
                $Owner->Load( RT->Nobody->id );
            }
        }
    }

    #If we have a proposed owner and they don't have the right 
    #to own a ticket, scream about it and make them not the owner
    if (
        ( defined($Owner) )
        and ( $Owner->Id != RT->Nobody->Id )
        and (
            !$Owner->HasRight(
                Object => $QueueObj,
                Right    => 'OwnTicket'
            )
        )
      )
    {

        $RT::Logger->warning( "$self user "
              . $Owner->Name . "("
              . $Owner->id
              . ") was proposed "
              . "as a ticket owner but has no rights to own "
              . "tickets in '"
              . $QueueObj->Name . "'" );

        $Owner = undef;
    }

    #If we haven't been handed a valid owner, make it nobody.
    unless ( defined($Owner) ) {
        $Owner = RT::User->new( $self->CurrentUser );
        $Owner->Load( RT->Nobody->UserObj->Id );
    }

    # }}}

    unless ( $self->ValidateStatus( $args{'Status'} ) ) {
        return ( 0, $self->loc("'[_1]' is an invalid value for status", $args{'Status'}) );
    }

    $self->{'_AccessibleCache'}{Created}       = { 'read' => 1, 'write' => 1 };
    $self->{'_AccessibleCache'}{Creator}       = { 'read' => 1, 'auto'  => 1 };
    $self->{'_AccessibleCache'}{LastUpdated}   = { 'read' => 1, 'write' => 1 };
    $self->{'_AccessibleCache'}{LastUpdatedBy} = { 'read' => 1, 'auto'  => 1 };

    # If we're coming in with an id, set that now.
    my $EffectiveId = undef;
    if ( $args{'id'} ) {
        $EffectiveId = $args{'id'};

    }

    my $id = $self->SUPER::Create(
        id              => $args{'id'},
        EffectiveId     => $EffectiveId,
        Queue           => $QueueObj->Id,
        Owner           => $Owner->Id,
        Subject         => $args{'Subject'},        # loc
        InitialPriority => $args{'InitialPriority'},    # loc
        FinalPriority   => $args{'FinalPriority'},    # loc
        Priority        => $args{'InitialPriority'},    # loc
        Status          => $args{'Status'},        # loc
        TimeWorked      => $args{'TimeWorked'},        # loc
        Type            => $args{'Type'},        # loc
        Created         => $args{'Created'},        # loc
        Told            => $args{'Told'},        # loc
        LastUpdated     => $args{'Updated'},        # loc
        Resolved        => $args{'Resolved'},        # loc
        Due             => $args{'Due'},        # loc
    );

    # If the ticket didn't have an id
    # Set the ticket's effective ID now that we've created it.
    if ( $args{'id'} ) {
        $self->Load( $args{'id'} );
    }
    else {
        my ( $val, $msg ) =
          $self->__Set( Field => 'EffectiveId', Value => $id );

        unless ($val) {
            $RT::Logger->err(
                $self . "->Import couldn't set EffectiveId: $msg" );
        }
    }

    my $create_groups_ret = $self->_CreateTicketGroups();
    unless ($create_groups_ret) {
        $RT::Logger->crit(
            "Couldn't create ticket groups for ticket " . $self->Id );
    }

    $self->OwnerGroup->_AddMember( PrincipalId => $Owner->PrincipalId );

    my $watcher;
    foreach $watcher ( @{ $args{'Cc'} } ) {
        $self->_AddWatcher( Type => 'Cc', Email => $watcher, Silent => 1 );
    }
    foreach $watcher ( @{ $args{'AdminCc'} } ) {
        $self->_AddWatcher( Type => 'AdminCc', Email => $watcher,
            Silent => 1 );
    }
    foreach $watcher ( @{ $args{'Requestor'} } ) {
        $self->_AddWatcher( Type => 'Requestor', Email => $watcher,
            Silent => 1 );
    }

    return ( $self->Id, $ErrStr );
}




=head2 _CreateTicketGroups

Create the ticket groups and links for this ticket. 
This routine expects to be called from Ticket->Create _inside of a transaction_

It will create four groups for this ticket: Requestor, Cc, AdminCc and Owner.

It will return true on success and undef on failure.


=cut


sub _CreateTicketGroups {
    my $self = shift;
    
    my @types = (qw(Requestor Owner Cc AdminCc));

    foreach my $type (@types) {
        my $type_obj = RT::Group->new($self->CurrentUser);
        my ($id, $msg) = $type_obj->CreateRoleGroup(Domain => 'RT::Ticket-Role',
                                                       Instance => $self->Id, 
                                                       Type => $type);
        unless ($id) {
            $RT::Logger->error("Couldn't create a ticket group of type '$type' for ticket ".
                               $self->Id.": ".$msg);     
            return(undef);
        }
     }
    return(1);
    
}



=head2 OwnerGroup

A constructor which returns an RT::Group object containing the owner of this ticket.

=cut

sub OwnerGroup {
    my $self = shift;
    my $owner_obj = RT::Group->new($self->CurrentUser);
    $owner_obj->LoadTicketRoleGroup( Ticket => $self->Id,  Type => 'Owner');
    return ($owner_obj);
}




=head2 AddWatcher

AddWatcher takes a parameter hash. The keys are as follows:

Type        One of Requestor, Cc, AdminCc

PrincipalId The RT::Principal id of the user or group that's being added as a watcher

Email       The email address of the new watcher. If a user with this 
            email address can't be found, a new nonprivileged user will be created.

If the watcher you\'re trying to set has an RT account, set the PrincipalId paremeter to their User Id. Otherwise, set the Email parameter to their Email address.

=cut

sub AddWatcher {
    my $self = shift;
    my %args = (
        Type  => undef,
        PrincipalId => undef,
        Email => undef,
        @_
    );

    # ModifyTicket works in any case
    return $self->_AddWatcher( %args )
        if $self->CurrentUserHasRight('ModifyTicket');
    if ( $args{'Email'} ) {
        my ($addr) = RT::EmailParser->ParseEmailAddress( $args{'Email'} );
        return (0, $self->loc("Couldn't parse address from '[_1]' string", $args{'Email'} ))
            unless $addr;

        if ( lc $self->CurrentUser->UserObj->EmailAddress
            eq lc RT::User->CanonicalizeEmailAddress( $addr->address ) )
        {
            $args{'PrincipalId'} = $self->CurrentUser->id;
            delete $args{'Email'};
        }
    }

    # If the watcher isn't the current user then the current user has no right
    # bail
    unless ( $args{'PrincipalId'} && $self->CurrentUser->id == $args{'PrincipalId'} ) {
        return ( 0, $self->loc("Permission Denied") );
    }

    #  If it's an AdminCc and they don't have 'WatchAsAdminCc', bail
    if ( $args{'Type'} eq 'AdminCc' ) {
        unless ( $self->CurrentUserHasRight('WatchAsAdminCc') ) {
            return ( 0, $self->loc('Permission Denied') );
        }
    }

    #  If it's a Requestor or Cc and they don't have 'Watch', bail
    elsif ( $args{'Type'} eq 'Cc' || $args{'Type'} eq 'Requestor' ) {
        unless ( $self->CurrentUserHasRight('Watch') ) {
            return ( 0, $self->loc('Permission Denied') );
        }
    }
    else {
        $RT::Logger->warning( "AddWatcher got passed a bogus type");
        return ( 0, $self->loc('Error in parameters to Ticket->AddWatcher') );
    }

    return $self->_AddWatcher( %args );
}

#This contains the meat of AddWatcher. but can be called from a routine like
# Create, which doesn't need the additional acl check
sub _AddWatcher {
    my $self = shift;
    my %args = (
        Type   => undef,
        Silent => undef,
        PrincipalId => undef,
        Email => undef,
        @_
    );


    my $principal = RT::Principal->new($self->CurrentUser);
    if ($args{'Email'}) {
        if ( RT::EmailParser->IsRTAddress( $args{'Email'} ) ) {
            return (0, $self->loc("[_1] is an address RT receives mail at. Adding it as a '[_2]' would create a mail loop", $args{'Email'}, $self->loc($args{'Type'})));
        }
        my $user = RT::User->new(RT->SystemUser);
        my ($pid, $msg) = $user->LoadOrCreateByEmail( $args{'Email'} );
        $args{'PrincipalId'} = $pid if $pid; 
    }
    if ($args{'PrincipalId'}) {
        $principal->Load($args{'PrincipalId'});
        if ( $principal->id and $principal->IsUser and my $email = $principal->Object->EmailAddress ) {
            return (0, $self->loc("[_1] is an address RT receives mail at. Adding it as a '[_2]' would create a mail loop", $email, $self->loc($args{'Type'})))
                if RT::EmailParser->IsRTAddress( $email );

        }
    } 

 
    # If we can't find this watcher, we need to bail.
    unless ($principal->Id) {
            $RT::Logger->error("Could not load create a user with the email address '".$args{'Email'}. "' to add as a watcher for ticket ".$self->Id);
        return(0, $self->loc("Could not find or create that user"));
    }


    my $group = RT::Group->new($self->CurrentUser);
    $group->LoadTicketRoleGroup(Type => $args{'Type'}, Ticket => $self->Id);
    unless ($group->id) {
        return(0,$self->loc("Group not found"));
    }

    if ( $group->HasMember( $principal)) {

        return ( 0, $self->loc('That principal is already a [_1] for this ticket', $self->loc($args{'Type'})) );
    }


    my ( $m_id, $m_msg ) = $group->_AddMember( PrincipalId => $principal->Id,
                                               InsideTransaction => 1 );
    unless ($m_id) {
        $RT::Logger->error("Failed to add ".$principal->Id." as a member of group ".$group->Id.": ".$m_msg);

        return ( 0, $self->loc('Could not make that principal a [_1] for this ticket', $self->loc($args{'Type'})) );
    }

    unless ( $args{'Silent'} ) {
        $self->_NewTransaction(
            Type     => 'AddWatcher',
            NewValue => $principal->Id,
            Field    => $args{'Type'}
        );
    }

        return ( 1, $self->loc('Added principal as a [_1] for this ticket', $self->loc($args{'Type'})) );
}




=head2 DeleteWatcher { Type => TYPE, PrincipalId => PRINCIPAL_ID, Email => EMAIL_ADDRESS }


Deletes a Ticket watcher.  Takes two arguments:

Type  (one of Requestor,Cc,AdminCc)

and one of

PrincipalId (an RT::Principal Id of the watcher you want to remove)
    OR
Email (the email address of an existing wathcer)


=cut


sub DeleteWatcher {
    my $self = shift;

    my %args = ( Type        => undef,
                 PrincipalId => undef,
                 Email       => undef,
                 @_ );

    unless ( $args{'PrincipalId'} || $args{'Email'} ) {
        return ( 0, $self->loc("No principal specified") );
    }
    my $principal = RT::Principal->new( $self->CurrentUser );
    if ( $args{'PrincipalId'} ) {

        $principal->Load( $args{'PrincipalId'} );
    }
    else {
        my $user = RT::User->new( $self->CurrentUser );
        $user->LoadByEmail( $args{'Email'} );
        $principal->Load( $user->Id );
    }

    # If we can't find this watcher, we need to bail.
    unless ( $principal->Id ) {
        return ( 0, $self->loc("Could not find that principal") );
    }

    my $group = RT::Group->new( $self->CurrentUser );
    $group->LoadTicketRoleGroup( Type => $args{'Type'}, Ticket => $self->Id );
    unless ( $group->id ) {
        return ( 0, $self->loc("Group not found") );
    }

    # Check ACLS
    #If the watcher we're trying to add is for the current user
    if ( $self->CurrentUser->PrincipalId == $principal->id ) {

        #  If it's an AdminCc and they don't have
        #   'WatchAsAdminCc' or 'ModifyTicket', bail
        if ( $args{'Type'} eq 'AdminCc' ) {
            unless (    $self->CurrentUserHasRight('ModifyTicket')
                     or $self->CurrentUserHasRight('WatchAsAdminCc') ) {
                return ( 0, $self->loc('Permission Denied') );
            }
        }

        #  If it's a Requestor or Cc and they don't have
        #   'Watch' or 'ModifyTicket', bail
        elsif ( ( $args{'Type'} eq 'Cc' ) or ( $args{'Type'} eq 'Requestor' ) )
        {
            unless (    $self->CurrentUserHasRight('ModifyTicket')
                     or $self->CurrentUserHasRight('Watch') ) {
                return ( 0, $self->loc('Permission Denied') );
            }
        }
        else {
            $RT::Logger->warn("$self -> DeleteWatcher got passed a bogus type");
            return ( 0,
                     $self->loc('Error in parameters to Ticket->DeleteWatcher') );
        }
    }

    # If the watcher isn't the current user
    # and the current user  doesn't have 'ModifyTicket' bail
    else {
        unless ( $self->CurrentUserHasRight('ModifyTicket') ) {
            return ( 0, $self->loc("Permission Denied") );
        }
    }

    # }}}

    # see if this user is already a watcher.

    unless ( $group->HasMember($principal) ) {
        return ( 0,
                 $self->loc( 'That principal is not a [_1] for this ticket',
                             $args{'Type'} ) );
    }

    my ( $m_id, $m_msg ) = $group->_DeleteMember( $principal->Id );
    unless ($m_id) {
        $RT::Logger->error( "Failed to delete "
                            . $principal->Id
                            . " as a member of group "
                            . $group->Id . ": "
                            . $m_msg );

        return (0,
                $self->loc(
                    'Could not remove that principal as a [_1] for this ticket',
                    $args{'Type'} ) );
    }

    unless ( $args{'Silent'} ) {
        $self->_NewTransaction( Type     => 'DelWatcher',
                                OldValue => $principal->Id,
                                Field    => $args{'Type'} );
    }

    return ( 1,
             $self->loc( "[_1] is no longer a [_2] for this ticket.",
                         $principal->Object->Name,
                         $args{'Type'} ) );
}





=head2 SquelchMailTo [EMAIL]

Takes an optional email address to never email about updates to this ticket.


Returns an array of the RT::Attribute objects for this ticket's 'SquelchMailTo' attributes.


=cut

sub SquelchMailTo {
    my $self = shift;
    if (@_) {
        unless ( $self->CurrentUserHasRight('ModifyTicket') ) {
            return ();
        }
    } else {
        unless ( $self->CurrentUserHasRight('ShowTicket') ) {
            return ();
        }

    }
    return $self->_SquelchMailTo(@_);
}

sub _SquelchMailTo {
    my $self = shift;
    if (@_) {
        my $attr = shift;
        $self->AddAttribute( Name => 'SquelchMailTo', Content => $attr )
            unless grep { $_->Content eq $attr }
                $self->Attributes->Named('SquelchMailTo');
    }
    my @attributes = $self->Attributes->Named('SquelchMailTo');
    return (@attributes);
}


=head2 UnsquelchMailTo ADDRESS

Takes an address and removes it from this ticket's "SquelchMailTo" list. If an address appears multiple times, each instance is removed.

Returns a tuple of (status, message)

=cut

sub UnsquelchMailTo {
    my $self = shift;

    my $address = shift;
    unless ( $self->CurrentUserHasRight('ModifyTicket') ) {
        return ( 0, $self->loc("Permission Denied") );
    }

    my ($val, $msg) = $self->Attributes->DeleteEntry ( Name => 'SquelchMailTo', Content => $address);
    return ($val, $msg);
}



=head2 RequestorAddresses

 B<Returns> String: All Ticket Requestor email addresses as a string.

=cut

sub RequestorAddresses {
    my $self = shift;

    unless ( $self->CurrentUserHasRight('ShowTicket') ) {
        return undef;
    }

    return ( $self->Requestors->MemberEmailAddressesAsString );
}


=head2 AdminCcAddresses

returns String: All Ticket AdminCc email addresses as a string

=cut

sub AdminCcAddresses {
    my $self = shift;

    unless ( $self->CurrentUserHasRight('ShowTicket') ) {
        return undef;
    }

    return ( $self->AdminCc->MemberEmailAddressesAsString )

}

=head2 CcAddresses

returns String: All Ticket Ccs as a string of email addresses

=cut

sub CcAddresses {
    my $self = shift;

    unless ( $self->CurrentUserHasRight('ShowTicket') ) {
        return undef;
    }
    return ( $self->Cc->MemberEmailAddressesAsString);

}




=head2 Requestors

Takes nothing.
Returns this ticket's Requestors as an RT::Group object

=cut

sub Requestors {
    my $self = shift;

    my $group = RT::Group->new($self->CurrentUser);
    if ( $self->CurrentUserHasRight('ShowTicket') ) {
        $group->LoadTicketRoleGroup(Type => 'Requestor', Ticket => $self->Id);
    }
    return ($group);

}



=head2 Cc

Takes nothing.
Returns an RT::Group object which contains this ticket's Ccs.
If the user doesn't have "ShowTicket" permission, returns an empty group

=cut

sub Cc {
    my $self = shift;

    my $group = RT::Group->new($self->CurrentUser);
    if ( $self->CurrentUserHasRight('ShowTicket') ) {
        $group->LoadTicketRoleGroup(Type => 'Cc', Ticket => $self->Id);
    }
    return ($group);

}



=head2 AdminCc

Takes nothing.
Returns an RT::Group object which contains this ticket's AdminCcs.
If the user doesn't have "ShowTicket" permission, returns an empty group

=cut

sub AdminCc {
    my $self = shift;

    my $group = RT::Group->new($self->CurrentUser);
    if ( $self->CurrentUserHasRight('ShowTicket') ) {
        $group->LoadTicketRoleGroup(Type => 'AdminCc', Ticket => $self->Id);
    }
    return ($group);

}




# a generic routine to be called by IsRequestor, IsCc and IsAdminCc

=head2 IsWatcher { Type => TYPE, PrincipalId => PRINCIPAL_ID, Email => EMAIL }

Takes a param hash with the attributes Type and either PrincipalId or Email

Type is one of Requestor, Cc, AdminCc and Owner

PrincipalId is an RT::Principal id, and Email is an email address.

Returns true if the specified principal (or the one corresponding to the
specified address) is a member of the group Type for this ticket.

XX TODO: This should be Memoized. 

=cut

sub IsWatcher {
    my $self = shift;

    my %args = ( Type  => 'Requestor',
        PrincipalId    => undef,
        Email          => undef,
        @_
    );

    # Load the relevant group. 
    my $group = RT::Group->new($self->CurrentUser);
    $group->LoadTicketRoleGroup(Type => $args{'Type'}, Ticket => $self->id);

    # Find the relevant principal.
    if (!$args{PrincipalId} && $args{Email}) {
        # Look up the specified user.
        my $user = RT::User->new($self->CurrentUser);
        $user->LoadByEmail($args{Email});
        if ($user->Id) {
            $args{PrincipalId} = $user->PrincipalId;
        }
        else {
            # A non-existent user can't be a group member.
            return 0;
        }
    }

    # Ask if it has the member in question
    return $group->HasMember( $args{'PrincipalId'} );
}



=head2 IsRequestor PRINCIPAL_ID
  
Takes an L<RT::Principal> id.

Returns true if the principal is a requestor of the current ticket.

=cut

sub IsRequestor {
    my $self   = shift;
    my $person = shift;

    return ( $self->IsWatcher( Type => 'Requestor', PrincipalId => $person ) );

};



=head2 IsCc PRINCIPAL_ID

  Takes an RT::Principal id.
  Returns true if the principal is a Cc of the current ticket.


=cut

sub IsCc {
    my $self = shift;
    my $cc   = shift;

    return ( $self->IsWatcher( Type => 'Cc', PrincipalId => $cc ) );

}



=head2 IsAdminCc PRINCIPAL_ID

  Takes an RT::Principal id.
  Returns true if the principal is an AdminCc of the current ticket.

=cut

sub IsAdminCc {
    my $self   = shift;
    my $person = shift;

    return ( $self->IsWatcher( Type => 'AdminCc', PrincipalId => $person ) );

}



=head2 IsOwner

  Takes an RT::User object. Returns true if that user is this ticket's owner.
returns undef otherwise

=cut

sub IsOwner {
    my $self   = shift;
    my $person = shift;

    # no ACL check since this is used in acl decisions
    # unless ($self->CurrentUserHasRight('ShowTicket')) {
    #    return(undef);
    #   }    

    #Tickets won't yet have owners when they're being created.
    unless ( $self->OwnerObj->id ) {
        return (undef);
    }

    if ( $person->id == $self->OwnerObj->id ) {
        return (1);
    }
    else {
        return (undef);
    }
}





=head2 TransactionAddresses

Returns a composite hashref of the results of L<RT::Transaction/Addresses> for
all this ticket's Create, Comment or Correspond transactions. The keys are
stringified email addresses. Each value is an L<Email::Address> object.

NOTE: For performance reasons, this method might want to skip transactions and go straight for attachments. But to make that work right, we're going to need to go and walk around the access control in Attachment.pm's sub _Value.

=cut


sub TransactionAddresses {
    my $self = shift;
    my $txns = $self->Transactions;

    my %addresses = ();

    my $attachments = RT::Attachments->new( $self->CurrentUser );
    $attachments->LimitByTicket( $self->id );
    $attachments->Columns( qw( id Headers TransactionId));


    foreach my $type (qw(Create Comment Correspond)) {
        $attachments->Limit( ALIAS    => $attachments->TransactionAlias,
                             FIELD    => 'Type',
                             OPERATOR => '=',
                             VALUE    => $type,
                             ENTRYAGGREGATOR => 'OR',
                             CASESENSITIVE   => 1
                           );
    }

    while ( my $att = $attachments->Next ) {
        foreach my $addrlist ( values %{$att->Addresses } ) {
            foreach my $addr (@$addrlist) {

# Skip addresses without a phrase (things that are just raw addresses) if we have a phrase
                next
                    if (    $addresses{ $addr->address }
                         && $addresses{ $addr->address }->phrase
                         && not $addr->phrase );

                # skips "comment-only" addresses
                next unless ( $addr->address );
                $addresses{ $addr->address } = $addr;
            }
        }
    }

    return \%addresses;

}






sub ValidateQueue {
    my $self  = shift;
    my $Value = shift;

    if ( !$Value ) {
        $RT::Logger->warning( " RT:::Queue::ValidateQueue called with a null value. this isn't ok.");
        return (1);
    }

    my $QueueObj = RT::Queue->new( $self->CurrentUser );
    my $id       = $QueueObj->Load($Value);

    if ($id) {
        return (1);
    }
    else {
        return (undef);
    }
}



sub SetQueue {
    my $self     = shift;
    my $NewQueue = shift;

    #Redundant. ACL gets checked in _Set;
    unless ( $self->CurrentUserHasRight('ModifyTicket') ) {
        return ( 0, $self->loc("Permission Denied") );
    }

    my $NewQueueObj = RT::Queue->new( $self->CurrentUser );
    $NewQueueObj->Load($NewQueue);

    unless ( $NewQueueObj->Id() ) {
        return ( 0, $self->loc("That queue does not exist") );
    }

    if ( $NewQueueObj->Id == $self->QueueObj->Id ) {
        return ( 0, $self->loc('That is the same value') );
    }
    unless ( $self->CurrentUser->HasRight( Right    => 'CreateTicket', Object => $NewQueueObj)) {
        return ( 0, $self->loc("You may not create requests in that queue.") );
    }

    my $new_status;
    my $old_lifecycle = $self->QueueObj->Lifecycle;
    my $new_lifecycle = $NewQueueObj->Lifecycle;
    if ( $old_lifecycle->Name ne $new_lifecycle->Name ) {
        unless ( $old_lifecycle->HasMoveMap( $new_lifecycle ) ) {
            return ( 0, $self->loc("There is no mapping for statuses between these queues. Contact your system administrator.") );
        }
        $new_status = $old_lifecycle->MoveMap( $new_lifecycle )->{ $self->Status };
        return ( 0, $self->loc("Mapping between queues' lifecycles is incomplete. Contact your system administrator.") )
            unless $new_status;
    }

    if ( $new_status ) {
        my $clone = RT::Ticket->new( RT->SystemUser );
        $clone->Load( $self->Id );
        unless ( $clone->Id ) {
            return ( 0, $self->loc("Couldn't load copy of ticket #[_1].", $self->Id) );
        }

        my $now = RT::Date->new( $self->CurrentUser );
        $now->SetToNow;

        my $old_status = $clone->Status;

        #If we're changing the status from initial in old to not intial in new,
        # record that we've started
        if ( $old_lifecycle->IsInitial($old_status) && !$new_lifecycle->IsInitial($new_status)  && $clone->StartedObj->Unix == 0 ) {
            #Set the Started time to "now"
            $clone->_Set(
                Field             => 'Started',
                Value             => $now->ISO,
                RecordTransaction => 0
            );
        }

        #When we close a ticket, set the 'Resolved' attribute to now.
        # It's misnamed, but that's just historical.
        if ( $new_lifecycle->IsInactive($new_status) ) {
            $clone->_Set(
                Field             => 'Resolved',
                Value             => $now->ISO,
                RecordTransaction => 0,
            );
        }

        #Actually update the status
        my ($val, $msg)= $clone->_Set(
            Field             => 'Status',
            Value             => $new_status,
            RecordTransaction => 0,
        );
        $RT::Logger->error( 'Status change failed on queue change: '. $msg )
            unless $val;
    }

    my ($status, $msg) = $self->_Set( Field => 'Queue', Value => $NewQueueObj->Id() );

    if ( $status ) {
        # Clear the queue object cache;
        $self->{_queue_obj} = undef;

        # Untake the ticket if we have no permissions in the new queue
        unless ( $self->OwnerObj->HasRight( Right => 'OwnTicket', Object => $NewQueueObj ) ) {
            my $clone = RT::Ticket->new( RT->SystemUser );
            $clone->Load( $self->Id );
            unless ( $clone->Id ) {
                return ( 0, $self->loc("Couldn't load copy of ticket #[_1].", $self->Id) );
            }
            my ($status, $msg) = $clone->SetOwner( RT->Nobody->Id, 'Force' );
            $RT::Logger->error("Couldn't set owner on queue change: $msg") unless $status;
        }

        # On queue change, change queue for reminders too
        my $reminder_collection = $self->Reminders->Collection;
        while ( my $reminder = $reminder_collection->Next ) {
            my ($status, $msg) = $reminder->SetQueue($NewQueue);
            $RT::Logger->error('Queue change failed for reminder #' . $reminder->Id . ': ' . $msg) unless $status;
        }
    }

    return ($status, $msg);
}



=head2 QueueObj

Takes nothing. returns this ticket's queue object

=cut

sub QueueObj {
    my $self = shift;

    if(!$self->{_queue_obj} || ! $self->{_queue_obj}->id) {

        $self->{_queue_obj} = RT::Queue->new( $self->CurrentUser );

        #We call __Value so that we can avoid the ACL decision and some deep recursion
        my ($result) = $self->{_queue_obj}->Load( $self->__Value('Queue') );
    }
    return ($self->{_queue_obj});
}

=head2 SubjectTag

Takes nothing. Returns SubjectTag for this ticket. Includes
queue's subject tag or rtname if that is not set, ticket
id and braces, for example:

    [support.example.com #123456]

=cut

sub SubjectTag {
    my $self = shift;
    return
        '['
        . ($self->QueueObj->SubjectTag || RT->Config->Get('rtname'))
        .' #'. $self->id
        .']'
    ;
}


=head2 DueObj

  Returns an RT::Date object containing this ticket's due date

=cut

sub DueObj {
    my $self = shift;

    my $time = RT::Date->new( $self->CurrentUser );

    # -1 is RT::Date slang for never
    if ( my $due = $self->Due ) {
        $time->Set( Format => 'sql', Value => $due );
    }
    else {
        $time->Set( Format => 'unix', Value => -1 );
    }

    return $time;
}



=head2 DueAsString

Returns this ticket's due date as a human readable string

=cut

sub DueAsString {
    my $self = shift;
    return $self->DueObj->AsString();
}



=head2 ResolvedObj

  Returns an RT::Date object of this ticket's 'resolved' time.

=cut

sub ResolvedObj {
    my $self = shift;

    my $time = RT::Date->new( $self->CurrentUser );
    $time->Set( Format => 'sql', Value => $self->Resolved );
    return $time;
}


=head2 FirstActiveStatus

Returns the first active status that the ticket could transition to,
according to its current Queue's lifecycle.  May return undef if there
is no such possible status to transition to, or we are already in it.
This is used in L<RT::Action::AutoOpen>, for instance.

=cut

sub FirstActiveStatus {
    my $self = shift;

    my $lifecycle = $self->QueueObj->Lifecycle;
    my $status = $self->Status;
    my @active = $lifecycle->Active;
    # no change if no active statuses in the lifecycle
    return undef unless @active;

    # no change if the ticket is already has first status from the list of active
    return undef if lc $status eq lc $active[0];

    my ($next) = grep $lifecycle->IsActive($_), $lifecycle->Transitions($status);
    return $next;
}

=head2 SetStarted

Takes a date in ISO format or undef
Returns a transaction id and a message
The client calls "Start" to note that the project was started on the date in $date.
A null date means "now"

=cut

sub SetStarted {
    my $self = shift;
    my $time = shift || 0;

    unless ( $self->CurrentUserHasRight('ModifyTicket') ) {
        return ( 0, $self->loc("Permission Denied") );
    }

    #We create a date object to catch date weirdness
    my $time_obj = RT::Date->new( $self->CurrentUser() );
    if ( $time ) {
        $time_obj->Set( Format => 'ISO', Value => $time );
    }
    else {
        $time_obj->SetToNow();
    }

    # We need $TicketAsSystem, in case the current user doesn't have
    # ShowTicket
    my $TicketAsSystem = RT::Ticket->new(RT->SystemUser);
    $TicketAsSystem->Load( $self->Id );
    # Now that we're starting, open this ticket
    # TODO: do we really want to force this as policy? it should be a scrip
    my $next = $TicketAsSystem->FirstActiveStatus;

    $self->SetStatus( $next ) if defined $next;

    return ( $self->_Set( Field => 'Started', Value => $time_obj->ISO ) );

}



=head2 StartedObj

  Returns an RT::Date object which contains this ticket's 
'Started' time.

=cut

sub StartedObj {
    my $self = shift;

    my $time = RT::Date->new( $self->CurrentUser );
    $time->Set( Format => 'sql', Value => $self->Started );
    return $time;
}



=head2 StartsObj

  Returns an RT::Date object which contains this ticket's 
'Starts' time.

=cut

sub StartsObj {
    my $self = shift;

    my $time = RT::Date->new( $self->CurrentUser );
    $time->Set( Format => 'sql', Value => $self->Starts );
    return $time;
}



=head2 ToldObj

  Returns an RT::Date object which contains this ticket's 
'Told' time.

=cut

sub ToldObj {
    my $self = shift;

    my $time = RT::Date->new( $self->CurrentUser );
    $time->Set( Format => 'sql', Value => $self->Told );
    return $time;
}



=head2 ToldAsString

A convenience method that returns ToldObj->AsString

TODO: This should be deprecated

=cut

sub ToldAsString {
    my $self = shift;
    if ( $self->Told ) {
        return $self->ToldObj->AsString();
    }
    else {
        return ("Never");
    }
}



=head2 TimeWorkedAsString

Returns the amount of time worked on this ticket as a Text String

=cut

sub TimeWorkedAsString {
    my $self = shift;
    my $value = $self->TimeWorked;

    # return the # of minutes worked turned into seconds and written as
    # a simple text string, this is not really a date object, but if we
    # diff a number of seconds vs the epoch, we'll get a nice description
    # of time worked.
    return "" unless $value;
    return RT::Date->new( $self->CurrentUser )
        ->DurationAsString( $value * 60 );
}



=head2  TimeLeftAsString

Returns the amount of time left on this ticket as a Text String

=cut

sub TimeLeftAsString {
    my $self = shift;
    my $value = $self->TimeLeft;
    return "" unless $value;
    return RT::Date->new( $self->CurrentUser )
        ->DurationAsString( $value * 60 );
}




=head2 Comment

Comment on this ticket.
Takes a hash with the following attributes:
If MIMEObj is undefined, Content will be used to build a MIME::Entity for this
comment.

MIMEObj, TimeTaken, CcMessageTo, BccMessageTo, Content, DryRun

If DryRun is defined, this update WILL NOT BE RECORDED. Scrips will not be committed.
They will, however, be prepared and you'll be able to access them through the TransactionObj

Returns: Transaction id, Error Message, Transaction Object
(note the different order from Create()!)

=cut

sub Comment {
    my $self = shift;

    my %args = ( CcMessageTo  => undef,
                 BccMessageTo => undef,
                 MIMEObj      => undef,
                 Content      => undef,
                 TimeTaken => 0,
                 DryRun     => 0, 
                 @_ );

    unless (    ( $self->CurrentUserHasRight('CommentOnTicket') )
             or ( $self->CurrentUserHasRight('ModifyTicket') ) ) {
        return ( 0, $self->loc("Permission Denied"), undef );
    }
    $args{'NoteType'} = 'Comment';

    if ($args{'DryRun'}) {
        $RT::Handle->BeginTransaction();
        $args{'CommitScrips'} = 0;
    }

    my @results = $self->_RecordNote(%args);
    if ($args{'DryRun'}) {
        $RT::Handle->Rollback();
    }

    return(@results);
}


=head2 Correspond

Correspond on this ticket.
Takes a hashref with the following attributes:


MIMEObj, TimeTaken, CcMessageTo, BccMessageTo, Content, DryRun

if there's no MIMEObj, Content is used to build a MIME::Entity object

If DryRun is defined, this update WILL NOT BE RECORDED. Scrips will not be committed.
They will, however, be prepared and you'll be able to access them through the TransactionObj

Returns: Transaction id, Error Message, Transaction Object
(note the different order from Create()!)


=cut

sub Correspond {
    my $self = shift;
    my %args = ( CcMessageTo  => undef,
                 BccMessageTo => undef,
                 MIMEObj      => undef,
                 Content      => undef,
                 TimeTaken    => 0,
                 @_ );

    unless (    ( $self->CurrentUserHasRight('ReplyToTicket') )
             or ( $self->CurrentUserHasRight('ModifyTicket') ) ) {
        return ( 0, $self->loc("Permission Denied"), undef );
    }

    $args{'NoteType'} = 'Correspond'; 
    if ($args{'DryRun'}) {
        $RT::Handle->BeginTransaction();
        $args{'CommitScrips'} = 0;
    }

    my @results = $self->_RecordNote(%args);

    #Set the last told date to now if this isn't mail from the requestor.
    #TODO: Note that this will wrongly ack mail from any non-requestor as a "told"
    unless ( $self->IsRequestor($self->CurrentUser->id) ) {
        my %squelch;
        $squelch{$_}++ for map {$_->Content} $self->SquelchMailTo, $results[2]->SquelchMailTo;
        $self->_SetTold
            if grep {not $squelch{$_}} $self->Requestors->MemberEmailAddresses;
    }

    if ($args{'DryRun'}) {
        $RT::Handle->Rollback();
    }

    return (@results);

}



=head2 _RecordNote

the meat of both comment and correspond. 

Performs no access control checks. hence, dangerous.

=cut

sub _RecordNote {
    my $self = shift;
    my %args = ( 
        CcMessageTo  => undef,
        BccMessageTo => undef,
        Encrypt      => undef,
        Sign         => undef,
        MIMEObj      => undef,
        Content      => undef,
        NoteType     => 'Correspond',
        TimeTaken    => 0,
        CommitScrips => 1,
        SquelchMailTo => undef,
        @_
    );

    unless ( $args{'MIMEObj'} || $args{'Content'} ) {
        return ( 0, $self->loc("No message attached"), undef );
    }

    unless ( $args{'MIMEObj'} ) {
        $args{'MIMEObj'} = MIME::Entity->build(
            Data => ( ref $args{'Content'}? $args{'Content'}: [ $args{'Content'} ] )
        );
    }

    # convert text parts into utf-8
    RT::I18N::SetMIMEEntityToUTF8( $args{'MIMEObj'} );

    # If we've been passed in CcMessageTo and BccMessageTo fields,
    # add them to the mime object for passing on to the transaction handler
    # The "NotifyOtherRecipients" scripAction will look for RT-Send-Cc: and
    # RT-Send-Bcc: headers


    foreach my $type (qw/Cc Bcc/) {
        if ( defined $args{ $type . 'MessageTo' } ) {

            my $addresses = join ', ', (
                map { RT::User->CanonicalizeEmailAddress( $_->address ) }
                    Email::Address->parse( $args{ $type . 'MessageTo' } ) );
            $args{'MIMEObj'}->head->add( 'RT-Send-' . $type, Encode::encode_utf8( $addresses ) );
        }
    }

    foreach my $argument (qw(Encrypt Sign)) {
        $args{'MIMEObj'}->head->add(
            "X-RT-$argument" => Encode::encode_utf8( $args{ $argument } )
        ) if defined $args{ $argument };
    }

    # If this is from an external source, we need to come up with its
    # internal Message-ID now, so all emails sent because of this
    # message have a common Message-ID
    my $org = RT->Config->Get('Organization');
    my $msgid = $args{'MIMEObj'}->head->get('Message-ID');
    unless (defined $msgid && $msgid =~ /<(rt-.*?-\d+-\d+)\.(\d+-0-0)\@\Q$org\E>/) {
        $args{'MIMEObj'}->head->set(
            'RT-Message-ID' => RT::Interface::Email::GenMessageId( Ticket => $self )
        );
    }

    #Record the correspondence (write the transaction)
    my ( $Trans, $msg, $TransObj ) = $self->_NewTransaction(
             Type => $args{'NoteType'},
             Data => ( $args{'MIMEObj'}->head->get('subject') || 'No Subject' ),
             TimeTaken => $args{'TimeTaken'},
             MIMEObj   => $args{'MIMEObj'}, 
             CommitScrips => $args{'CommitScrips'},
             SquelchMailTo => $args{'SquelchMailTo'},
    );

    unless ($Trans) {
        $RT::Logger->err("$self couldn't init a transaction $msg");
        return ( $Trans, $self->loc("Message could not be recorded"), undef );
    }

    return ( $Trans, $self->loc("Message recorded"), $TransObj );
}


=head2 DryRun

Builds a MIME object from the given C<UpdateSubject> and
C<UpdateContent>, then calls L</Comment> or L</Correspond> with
C<< DryRun => 1 >>, and returns the transaction so produced.

=cut

sub DryRun {
    my $self = shift;
    my %args = @_;
    my $action;
    if ($args{'UpdateType'} || $args{Action} =~ /^respon(d|se)$/i ) {
        $action = 'Correspond';
    } else {
        $action = 'Comment';
    }

    my $Message = MIME::Entity->build(
        Type    => 'text/plain',
        Subject => defined $args{UpdateSubject} ? Encode::encode_utf8( $args{UpdateSubject} ) : "",
        Charset => 'UTF-8',
        Data    => $args{'UpdateContent'} || "",
    );

    my ( $Transaction, $Description, $Object ) = $self->$action(
        CcMessageTo  => $args{'UpdateCc'},
        BccMessageTo => $args{'UpdateBcc'},
        MIMEObj      => $Message,
        TimeTaken    => $args{'UpdateTimeWorked'},
        DryRun       => 1,
    );
    unless ( $Transaction ) {
        $RT::Logger->error("Couldn't fire '$action' action: $Description");
    }

    return $Object;
}

=head2 DryRunCreate

Prepares a MIME mesage with the given C<Subject>, C<Cc>, and
C<Content>, then calls L</Create> with C<< DryRun => 1 >> and returns
the resulting L<RT::Transaction>.

=cut

sub DryRunCreate {
    my $self = shift;
    my %args = @_;
    my $Message = MIME::Entity->build(
        Type    => 'text/plain',
        Subject => defined $args{Subject} ? Encode::encode_utf8( $args{'Subject'} ) : "",
        (defined $args{'Cc'} ?
             ( Cc => Encode::encode_utf8( $args{'Cc'} ) ) : ()),
        Charset => 'UTF-8',
        Data    => $args{'Content'} || "",
    );

    my ( $Transaction, $Object, $Description ) = $self->Create(
        Type            => $args{'Type'} || 'ticket',
        Queue           => $args{'Queue'},
        Owner           => $args{'Owner'},
        Requestor       => $args{'Requestors'},
        Cc              => $args{'Cc'},
        AdminCc         => $args{'AdminCc'},
        InitialPriority => $args{'InitialPriority'},
        FinalPriority   => $args{'FinalPriority'},
        TimeLeft        => $args{'TimeLeft'},
        TimeEstimated   => $args{'TimeEstimated'},
        TimeWorked      => $args{'TimeWorked'},
        Subject         => $args{'Subject'},
        Status          => $args{'Status'},
        MIMEObj         => $Message,
        DryRun          => 1,
    );
    unless ( $Transaction ) {
        $RT::Logger->error("Couldn't fire Create action: $Description");
    }

    return $Object;
}



sub _Links {
    my $self = shift;

    #TODO: Field isn't the right thing here. but I ahave no idea what mnemonic ---
    #tobias meant by $f
    my $field = shift;
    my $type  = shift || "";

    my $cache_key = "$field$type";
    return $self->{ $cache_key } if $self->{ $cache_key };

    my $links = $self->{ $cache_key }
              = RT::Links->new( $self->CurrentUser );
    unless ( $self->CurrentUserHasRight('ShowTicket') ) {
        $links->Limit( FIELD => 'id', VALUE => 0 );
        return $links;
    }

    # Maybe this ticket is a merge ticket
    my $limit_on = 'Local'. $field;
    # at least to myself
    $links->Limit(
        FIELD           => $limit_on,
        VALUE           => $self->id,
        ENTRYAGGREGATOR => 'OR',
    );
    $links->Limit(
        FIELD           => $limit_on,
        VALUE           => $_,
        ENTRYAGGREGATOR => 'OR',
    ) foreach $self->Merged;
    $links->Limit(
        FIELD => 'Type',
        VALUE => $type,
    ) if $type;

    return $links;
}



=head2 DeleteLink

Delete a link. takes a paramhash of Base, Target, Type, Silent,
SilentBase and SilentTarget. Either Base or Target must be null.
The null value will be replaced with this ticket\'s id.

If Silent is true then no transaction would be recorded, in other
case you can control creation of transactions on both base and
target with SilentBase and SilentTarget respectively. By default
both transactions are created.

=cut 

sub DeleteLink {
    my $self = shift;
    my %args = (
        Base   => undef,
        Target => undef,
        Type   => undef,
        Silent => undef,
        SilentBase   => undef,
        SilentTarget => undef,
        @_
    );

    unless ( $args{'Target'} || $args{'Base'} ) {
        $RT::Logger->error("Base or Target must be specified");
        return ( 0, $self->loc('Either base or target must be specified') );
    }

    #check acls
    my $right = 0;
    $right++ if $self->CurrentUserHasRight('ModifyTicket');
    if ( !$right && RT->Config->Get( 'StrictLinkACL' ) ) {
        return ( 0, $self->loc("Permission Denied") );
    }

    # If the other URI is an RT::Ticket, we want to make sure the user
    # can modify it too...
    my ($status, $msg, $other_ticket) = $self->__GetTicketFromURI( URI => $args{'Target'} || $args{'Base'} );
    return (0, $msg) unless $status;
    if ( !$other_ticket || $other_ticket->CurrentUserHasRight('ModifyTicket') ) {
        $right++;
    }
    if ( ( !RT->Config->Get( 'StrictLinkACL' ) && $right == 0 ) ||
         ( RT->Config->Get( 'StrictLinkACL' ) && $right < 2 ) )
    {
        return ( 0, $self->loc("Permission Denied") );
    }

    my ($val, $Msg) = $self->SUPER::_DeleteLink(%args);
    return ( 0, $Msg ) unless $val;

    return ( $val, $Msg ) if $args{'Silent'};

    my ($direction, $remote_link);

    if ( $args{'Base'} ) {
        $remote_link = $args{'Base'};
        $direction = 'Target';
    }
    elsif ( $args{'Target'} ) {
        $remote_link = $args{'Target'};
        $direction = 'Base';
    } 

    my $remote_uri = RT::URI->new( $self->CurrentUser );
    $remote_uri->FromURI( $remote_link );

    unless ( $args{ 'Silent'. $direction } ) {
        my ( $Trans, $Msg, $TransObj ) = $self->_NewTransaction(
            Type      => 'DeleteLink',
            Field     => $LINKDIRMAP{$args{'Type'}}->{$direction},
            OldValue  => $remote_uri->URI || $remote_link,
            TimeTaken => 0
        );
        $RT::Logger->error("Couldn't create transaction: $Msg") unless $Trans;
    }

    if ( !$args{ 'Silent'. ( $direction eq 'Target'? 'Base': 'Target' ) } && $remote_uri->IsLocal ) {
        my $OtherObj = $remote_uri->Object;
        my ( $val, $Msg ) = $OtherObj->_NewTransaction(
            Type           => 'DeleteLink',
            Field          => $direction eq 'Target' ? $LINKDIRMAP{$args{'Type'}}->{Base}
                                            : $LINKDIRMAP{$args{'Type'}}->{Target},
            OldValue       => $self->URI,
            ActivateScrips => !RT->Config->Get('LinkTransactionsRun1Scrip'),
            TimeTaken      => 0,
        );
        $RT::Logger->error("Couldn't create transaction: $Msg") unless $val;
    }

    return ( $val, $Msg );
}



=head2 AddLink

Takes a paramhash of Type and one of Base or Target. Adds that link to this ticket.

If Silent is true then no transaction would be recorded, in other
case you can control creation of transactions on both base and
target with SilentBase and SilentTarget respectively. By default
both transactions are created.

=cut

sub AddLink {
    my $self = shift;
    my %args = ( Target       => '',
                 Base         => '',
                 Type         => '',
                 Silent       => undef,
                 SilentBase   => undef,
                 SilentTarget => undef,
                 @_ );

    unless ( $args{'Target'} || $args{'Base'} ) {
        $RT::Logger->error("Base or Target must be specified");
        return ( 0, $self->loc('Either base or target must be specified') );
    }

    my $right = 0;
    $right++ if $self->CurrentUserHasRight('ModifyTicket');
    if ( !$right && RT->Config->Get( 'StrictLinkACL' ) ) {
        return ( 0, $self->loc("Permission Denied") );
    }

    # If the other URI is an RT::Ticket, we want to make sure the user
    # can modify it too...
    my ($status, $msg, $other_ticket) = $self->__GetTicketFromURI( URI => $args{'Target'} || $args{'Base'} );
    return (0, $msg) unless $status;
    if ( !$other_ticket || $other_ticket->CurrentUserHasRight('ModifyTicket') ) {
        $right++;
    }
    if ( ( !RT->Config->Get( 'StrictLinkACL' ) && $right == 0 ) ||
         ( RT->Config->Get( 'StrictLinkACL' ) && $right < 2 ) )
    {
        return ( 0, $self->loc("Permission Denied") );
    }

    return $self->_AddLink(%args);
}

sub __GetTicketFromURI {
    my $self = shift;
    my %args = ( URI => '', @_ );

    # If the other URI is an RT::Ticket, we want to make sure the user
    # can modify it too...
    my $uri_obj = RT::URI->new( $self->CurrentUser );
    $uri_obj->FromURI( $args{'URI'} );

    unless ( $uri_obj->Resolver && $uri_obj->Scheme ) {
        my $msg = $self->loc( "Couldn't resolve '[_1]' into a URI.", $args{'URI'} );
        $RT::Logger->warning( $msg );
        return( 0, $msg );
    }
    my $obj = $uri_obj->Resolver->Object;
    unless ( UNIVERSAL::isa($obj, 'RT::Ticket') && $obj->id ) {
        return (1, 'Found not a ticket', undef);
    }
    return (1, 'Found ticket', $obj);
}

=head2 _AddLink  

Private non-acled variant of AddLink so that links can be added during create.

=cut

sub _AddLink {
    my $self = shift;
    my %args = ( Target       => '',
                 Base         => '',
                 Type         => '',
                 Silent       => undef,
                 SilentBase   => undef,
                 SilentTarget => undef,
                 @_ );

    my ($val, $msg, $exist) = $self->SUPER::_AddLink(%args);
    return ($val, $msg) if !$val || $exist;
    return ($val, $msg) if $args{'Silent'};

    my ($direction, $remote_link);
    if ( $args{'Target'} ) {
        $remote_link  = $args{'Target'};
        $direction    = 'Base';
    } elsif ( $args{'Base'} ) {
        $remote_link  = $args{'Base'};
        $direction    = 'Target';
    }

    my $remote_uri = RT::URI->new( $self->CurrentUser );
    $remote_uri->FromURI( $remote_link );

    unless ( $args{ 'Silent'. $direction } ) {
        my ( $Trans, $Msg, $TransObj ) = $self->_NewTransaction(
            Type      => 'AddLink',
            Field     => $LINKDIRMAP{$args{'Type'}}->{$direction},
            NewValue  =>  $remote_uri->URI || $remote_link,
            TimeTaken => 0
        );
        $RT::Logger->error("Couldn't create transaction: $Msg") unless $Trans;
    }

    if ( !$args{ 'Silent'. ( $direction eq 'Target'? 'Base': 'Target' ) } && $remote_uri->IsLocal ) {
        my $OtherObj = $remote_uri->Object;
        my ( $val, $msg ) = $OtherObj->_NewTransaction(
            Type           => 'AddLink',
            Field          => $direction eq 'Target' ? $LINKDIRMAP{$args{'Type'}}->{Base}
                                            : $LINKDIRMAP{$args{'Type'}}->{Target},
            NewValue       => $self->URI,
            ActivateScrips => !RT->Config->Get('LinkTransactionsRun1Scrip'),
            TimeTaken      => 0,
        );
        $RT::Logger->error("Couldn't create transaction: $msg") unless $val;
    }

    return ( $val, $msg );
}




=head2 MergeInto

MergeInto take the id of the ticket to merge this ticket into.

=cut

sub MergeInto {
    my $self      = shift;
    my $ticket_id = shift;

    unless ( $self->CurrentUserHasRight('ModifyTicket') ) {
        return ( 0, $self->loc("Permission Denied") );
    }

    # Load up the new ticket.
    my $MergeInto = RT::Ticket->new($self->CurrentUser);
    $MergeInto->Load($ticket_id);

    # make sure it exists.
    unless ( $MergeInto->Id ) {
        return ( 0, $self->loc("New ticket doesn't exist") );
    }

    # Make sure the current user can modify the new ticket.
    unless ( $MergeInto->CurrentUserHasRight('ModifyTicket') ) {
        return ( 0, $self->loc("Permission Denied") );
    }

    delete $MERGE_CACHE{'effective'}{ $self->id };
    delete @{ $MERGE_CACHE{'merged'} }{
        $ticket_id, $MergeInto->id, $self->id
    };

    $RT::Handle->BeginTransaction();

    $self->_MergeInto( $MergeInto );

    $RT::Handle->Commit();

    return ( 1, $self->loc("Merge Successful") );
}

sub _MergeInto {
    my $self      = shift;
    my $MergeInto = shift;


    # We use EffectiveId here even though it duplicates information from
    # the links table becasue of the massive performance hit we'd take
    # by trying to do a separate database query for merge info everytime 
    # loaded a ticket. 

    #update this ticket's effective id to the new ticket's id.
    my ( $id_val, $id_msg ) = $self->__Set(
        Field => 'EffectiveId',
        Value => $MergeInto->Id()
    );

    unless ($id_val) {
        $RT::Handle->Rollback();
        return ( 0, $self->loc("Merge failed. Couldn't set EffectiveId") );
    }


    my $force_status = $self->QueueObj->Lifecycle->DefaultOnMerge;
    if ( $force_status && $force_status ne $self->__Value('Status') ) {
        my ( $status_val, $status_msg )
            = $self->__Set( Field => 'Status', Value => $force_status );

        unless ($status_val) {
            $RT::Handle->Rollback();
            $RT::Logger->error(
                "Couldn't set status to $force_status. RT's Database may be inconsistent."
            );
            return ( 0, $self->loc("Merge failed. Couldn't set Status") );
        }
    }

    # update all the links that point to that old ticket
    my $old_links_to = RT::Links->new($self->CurrentUser);
    $old_links_to->Limit(FIELD => 'Target', VALUE => $self->URI);

    my %old_seen;
    while (my $link = $old_links_to->Next) {
        if (exists $old_seen{$link->Base."-".$link->Type}) {
            $link->Delete;
        }   
        elsif ($link->Base eq $MergeInto->URI) {
            $link->Delete;
        } else {
            # First, make sure the link doesn't already exist. then move it over.
            my $tmp = RT::Link->new(RT->SystemUser);
            $tmp->LoadByCols(Base => $link->Base, Type => $link->Type, LocalTarget => $MergeInto->id);
            if ($tmp->id)   {
                    $link->Delete;
            } else { 
                $link->SetTarget($MergeInto->URI);
                $link->SetLocalTarget($MergeInto->id);
            }
            $old_seen{$link->Base."-".$link->Type} =1;
        }

    }

    my $old_links_from = RT::Links->new($self->CurrentUser);
    $old_links_from->Limit(FIELD => 'Base', VALUE => $self->URI);

    while (my $link = $old_links_from->Next) {
        if (exists $old_seen{$link->Type."-".$link->Target}) {
            $link->Delete;
        }   
        if ($link->Target eq $MergeInto->URI) {
            $link->Delete;
        } else {
            # First, make sure the link doesn't already exist. then move it over.
            my $tmp = RT::Link->new(RT->SystemUser);
            $tmp->LoadByCols(Target => $link->Target, Type => $link->Type, LocalBase => $MergeInto->id);
            if ($tmp->id)   {
                    $link->Delete;
            } else { 
                $link->SetBase($MergeInto->URI);
                $link->SetLocalBase($MergeInto->id);
                $old_seen{$link->Type."-".$link->Target} =1;
            }
        }

    }

    # Update time fields
    foreach my $type (qw(TimeEstimated TimeWorked TimeLeft)) {

        my $mutator = "Set$type";
        $MergeInto->$mutator(
            ( $MergeInto->$type() || 0 ) + ( $self->$type() || 0 ) );

    }
#add all of this ticket's watchers to that ticket.
    foreach my $watcher_type (qw(Requestors Cc AdminCc)) {

        my $people = $self->$watcher_type->MembersObj;
        my $addwatcher_type =  $watcher_type;
        $addwatcher_type  =~ s/s$//;

        while ( my $watcher = $people->Next ) {
            
           my ($val, $msg) =  $MergeInto->_AddWatcher(
                Type        => $addwatcher_type,
                Silent => 1,
                PrincipalId => $watcher->MemberId
            );
            unless ($val) {
                $RT::Logger->debug($msg);
            }
    }

    }

    #find all of the tickets that were merged into this ticket. 
    my $old_mergees = RT::Tickets->new( $self->CurrentUser );
    $old_mergees->Limit(
        FIELD    => 'EffectiveId',
        OPERATOR => '=',
        VALUE    => $self->Id
    );

    #   update their EffectiveId fields to the new ticket's id
    while ( my $ticket = $old_mergees->Next() ) {
        my ( $val, $msg ) = $ticket->__Set(
            Field => 'EffectiveId',
            Value => $MergeInto->Id()
        );
    }

    #make a new link: this ticket is merged into that other ticket.
    $self->AddLink( Type   => 'MergedInto', Target => $MergeInto->Id());

    $MergeInto->_SetLastUpdated;    
}

=head2 Merged

Returns list of tickets' ids that's been merged into this ticket.

=cut

sub Merged {
    my $self = shift;

    my $id = $self->id;
    return @{ $MERGE_CACHE{'merged'}{ $id } }
        if $MERGE_CACHE{'merged'}{ $id };

    my $mergees = RT::Tickets->new( $self->CurrentUser );
    $mergees->Limit(
        FIELD    => 'EffectiveId',
        VALUE    => $id,
    );
    $mergees->Limit(
        FIELD    => 'id',
        OPERATOR => '!=',
        VALUE    => $id,
    );
    return @{ $MERGE_CACHE{'merged'}{ $id } ||= [] }
        = map $_->id, @{ $mergees->ItemsArrayRef || [] };
}





=head2 OwnerObj

Takes nothing and returns an RT::User object of 
this ticket's owner

=cut

sub OwnerObj {
    my $self = shift;

    #If this gets ACLed, we lose on a rights check in User.pm and
    #get deep recursion. if we need ACLs here, we need
    #an equiv without ACLs

    my $owner = RT::User->new( $self->CurrentUser );
    $owner->Load( $self->__Value('Owner') );

    #Return the owner object
    return ($owner);
}



=head2 OwnerAsString

Returns the owner's email address

=cut

sub OwnerAsString {
    my $self = shift;
    return ( $self->OwnerObj->EmailAddress );

}



=head2 SetOwner

Takes two arguments:
     the Id or Name of the owner 
and  (optionally) the type of the SetOwner Transaction. It defaults
to 'Set'.  'Steal' is also a valid option.


=cut

sub SetOwner {
    my $self     = shift;
    my $NewOwner = shift;
    my $Type     = shift || "Set";

    $RT::Handle->BeginTransaction();

    $self->_SetLastUpdated(); # lock the ticket
    $self->Load( $self->id ); # in case $self changed while waiting for lock

    my $OldOwnerObj = $self->OwnerObj;

    my $NewOwnerObj = RT::User->new( $self->CurrentUser );
    $NewOwnerObj->Load( $NewOwner );
    unless ( $NewOwnerObj->Id ) {
        $RT::Handle->Rollback();
        return ( 0, $self->loc("That user does not exist") );
    }


    # must have ModifyTicket rights
    # or TakeTicket/StealTicket and $NewOwner is self
    # see if it's a take
    if ( $OldOwnerObj->Id == RT->Nobody->Id ) {
        unless (    $self->CurrentUserHasRight('ModifyTicket')
                 || $self->CurrentUserHasRight('TakeTicket') ) {
            $RT::Handle->Rollback();
            return ( 0, $self->loc("Permission Denied") );
        }
    }

    # see if it's a steal
    elsif (    $OldOwnerObj->Id != RT->Nobody->Id
            && $OldOwnerObj->Id != $self->CurrentUser->id ) {

        unless (    $self->CurrentUserHasRight('ModifyTicket')
                 || $self->CurrentUserHasRight('StealTicket') ) {
            $RT::Handle->Rollback();
            return ( 0, $self->loc("Permission Denied") );
        }
    }
    else {
        unless ( $self->CurrentUserHasRight('ModifyTicket') ) {
            $RT::Handle->Rollback();
            return ( 0, $self->loc("Permission Denied") );
        }
    }

    # If we're not stealing and the ticket has an owner and it's not
    # the current user
    if ( $Type ne 'Steal' and $Type ne 'Force'
         and $OldOwnerObj->Id != RT->Nobody->Id
         and $OldOwnerObj->Id != $self->CurrentUser->Id )
    {
        $RT::Handle->Rollback();
        return ( 0, $self->loc("You can only take tickets that are unowned") )
            if $NewOwnerObj->id == $self->CurrentUser->id;
        return (
            0,
            $self->loc("You can only reassign tickets that you own or that are unowned" )
        );
    }

    #If we've specified a new owner and that user can't modify the ticket
    elsif ( !$NewOwnerObj->HasRight( Right => 'OwnTicket', Object => $self ) ) {
        $RT::Handle->Rollback();
        return ( 0, $self->loc("That user may not own tickets in that queue") );
    }

    # If the ticket has an owner and it's the new owner, we don't need
    # To do anything
    elsif ( $NewOwnerObj->Id == $OldOwnerObj->Id ) {
        $RT::Handle->Rollback();
        return ( 0, $self->loc("That user already owns that ticket") );
    }

    # Delete the owner in the owner group, then add a new one
    # TODO: is this safe? it's not how we really want the API to work
    # for most things, but it's fast.
    my ( $del_id, $del_msg );
    for my $owner (@{$self->OwnerGroup->MembersObj->ItemsArrayRef}) {
        ($del_id, $del_msg) = $owner->Delete();
        last unless ($del_id);
    }

    unless ($del_id) {
        $RT::Handle->Rollback();
        return ( 0, $self->loc("Could not change owner: [_1]", $del_msg) );
    }

    my ( $add_id, $add_msg ) = $self->OwnerGroup->_AddMember(
                                       PrincipalId => $NewOwnerObj->PrincipalId,
                                       InsideTransaction => 1 );
    unless ($add_id) {
        $RT::Handle->Rollback();
        return ( 0, $self->loc("Could not change owner: [_1]", $add_msg ) );
    }

    # We call set twice with slightly different arguments, so
    # as to not have an SQL transaction span two RT transactions

    my ( $val, $msg ) = $self->_Set(
                      Field             => 'Owner',
                      RecordTransaction => 0,
                      Value             => $NewOwnerObj->Id,
                      TimeTaken         => 0,
                      TransactionType   => 'Set',
                      CheckACL          => 0,                  # don't check acl
    );

    unless ($val) {
        $RT::Handle->Rollback;
        return ( 0, $self->loc("Could not change owner: [_1]", $msg) );
    }

    ($val, $msg) = $self->_NewTransaction(
        Type      => 'Set',
        Field     => 'Owner',
        NewValue  => $NewOwnerObj->Id,
        OldValue  => $OldOwnerObj->Id,
        TimeTaken => 0,
    );

    if ( $val ) {
        $msg = $self->loc( "Owner changed from [_1] to [_2]",
                           $OldOwnerObj->Name, $NewOwnerObj->Name );
    }
    else {
        $RT::Handle->Rollback();
        return ( 0, $msg );
    }

    $RT::Handle->Commit();

    return ( $val, $msg );
}



=head2 Take

A convenince method to set the ticket's owner to the current user

=cut

sub Take {
    my $self = shift;
    return ( $self->SetOwner( $self->CurrentUser->Id, 'Take' ) );
}



=head2 Untake

Convenience method to set the owner to 'nobody' if the current user is the owner.

=cut

sub Untake {
    my $self = shift;
    return ( $self->SetOwner( RT->Nobody->UserObj->Id, 'Untake' ) );
}



=head2 Steal

A convenience method to change the owner of the current ticket to the
current user. Even if it's owned by another user.

=cut

sub Steal {
    my $self = shift;

    if ( $self->IsOwner( $self->CurrentUser ) ) {
        return ( 0, $self->loc("You already own this ticket") );
    }
    else {
        return ( $self->SetOwner( $self->CurrentUser->Id, 'Steal' ) );

    }

}





=head2 ValidateStatus STATUS

Takes a string. Returns true if that status is a valid status for this ticket.
Returns false otherwise.

=cut

sub ValidateStatus {
    my $self   = shift;
    my $status = shift;

    #Make sure the status passed in is valid
    return 1 if $self->QueueObj->IsValidStatus($status);

    my $i = 0;
    while ( my $caller = (caller($i++))[3] ) {
        return 1 if $caller eq 'RT::Ticket::SetQueue';
    }

    return 0;
}



=head2 SetStatus STATUS

Set this ticket\'s status. STATUS can be one of: new, open, stalled, resolved, rejected or deleted.

Alternatively, you can pass in a list of named parameters (Status => STATUS, Force => FORCE, SetStarted => SETSTARTED ).
If FORCE is true, ignore unresolved dependencies and force a status change.
if SETSTARTED is true( it's the default value), set Started to current datetime if Started 
is not set and the status is changed from initial to not initial. 

=cut

sub SetStatus {
    my $self = shift;
    my %args;
    if (@_ == 1) {
        $args{Status} = shift;
    }
    else {
        %args = (@_);
    }

    # this only allows us to SetStarted, not we must SetStarted.
    # this option was added for rtir initially
    $args{SetStarted} = 1 unless exists $args{SetStarted};


    my $lifecycle = $self->QueueObj->Lifecycle;

    my $new = $args{'Status'};
    unless ( $lifecycle->IsValid( $new ) ) {
        return (0, $self->loc("Status '[_1]' isn't a valid status for tickets in this queue.", $self->loc($new)));
    }

    my $old = $self->__Value('Status');
    unless ( $lifecycle->IsTransition( $old => $new ) ) {
        return (0, $self->loc("You can't change status from '[_1]' to '[_2]'.", $self->loc($old), $self->loc($new)));
    }

    my $check_right = $lifecycle->CheckRight( $old => $new );
    unless ( $self->CurrentUserHasRight( $check_right ) ) {
        return ( 0, $self->loc('Permission Denied') );
    }

    if ( !$args{Force} && $lifecycle->IsInactive( $new ) && $self->HasUnresolvedDependencies) {
        return (0, $self->loc('That ticket has unresolved dependencies'));
    }

    my $now = RT::Date->new( $self->CurrentUser );
    $now->SetToNow();

    my $raw_started = RT::Date->new(RT->SystemUser);
    $raw_started->Set(Format => 'ISO', Value => $self->__Value('Started'));

    #If we're changing the status from new, record that we've started
    if ( $args{SetStarted} && $lifecycle->IsInitial($old) && !$lifecycle->IsInitial($new) && !$raw_started->Unix) {
        #Set the Started time to "now"
        $self->_Set(
            Field             => 'Started',
            Value             => $now->ISO,
            RecordTransaction => 0
        );
    }

    #When we close a ticket, set the 'Resolved' attribute to now.
    # It's misnamed, but that's just historical.
    if ( $lifecycle->IsInactive($new) ) {
        $self->_Set(
            Field             => 'Resolved',
            Value             => $now->ISO,
            RecordTransaction => 0,
        );
    }

    #Actually update the status
    my ($val, $msg)= $self->_Set(
        Field           => 'Status',
        Value           => $args{Status},
        TimeTaken       => 0,
        CheckACL        => 0,
        TransactionType => 'Status',
    );
    return ($val, $msg);
}



=head2 Delete

Takes no arguments. Marks this ticket for garbage collection

=cut

sub Delete {
    my $self = shift;
    unless ( $self->QueueObj->Lifecycle->IsValid('deleted') ) {
        return (0, $self->loc('Delete operation is disabled by lifecycle configuration') ); #loc
    }
    return ( $self->SetStatus('deleted') );
}


=head2 SetTold ISO  [TIMETAKEN]

Updates the told and records a transaction

=cut

sub SetTold {
    my $self = shift;
    my $told;
    $told = shift if (@_);
    my $timetaken = shift || 0;

    unless ( $self->CurrentUserHasRight('ModifyTicket') ) {
        return ( 0, $self->loc("Permission Denied") );
    }

    my $datetold = RT::Date->new( $self->CurrentUser );
    if ($told) {
        $datetold->Set( Format => 'iso',
                        Value  => $told );
    }
    else {
        $datetold->SetToNow();
    }

    return ( $self->_Set( Field           => 'Told',
                          Value           => $datetold->ISO,
                          TimeTaken       => $timetaken,
                          TransactionType => 'Told' ) );
}

=head2 _SetTold

Updates the told without a transaction or acl check. Useful when we're sending replies.

=cut

sub _SetTold {
    my $self = shift;

    my $now = RT::Date->new( $self->CurrentUser );
    $now->SetToNow();

    #use __Set to get no ACLs ;)
    return ( $self->__Set( Field => 'Told',
                           Value => $now->ISO ) );
}

=head2 SeenUpTo


=cut

sub SeenUpTo {
    my $self = shift;
    my $uid = $self->CurrentUser->id;
    my $attr = $self->FirstAttribute( "User-". $uid ."-SeenUpTo" );
    return if $attr && $attr->Content gt $self->LastUpdated;

    my $txns = $self->Transactions;
    $txns->Limit( FIELD => 'Type', VALUE => 'Comment' );
    $txns->Limit( FIELD => 'Type', VALUE => 'Correspond' );
    $txns->Limit( FIELD => 'Creator', OPERATOR => '!=', VALUE => $uid );
    $txns->Limit(
        FIELD => 'Created',
        OPERATOR => '>',
        VALUE => $attr->Content
    ) if $attr;
    $txns->RowsPerPage(1);
    return $txns->First;
}


=head2 TransactionBatch

Returns an array reference of all transactions created on this ticket during
this ticket object's lifetime or since last application of a batch, or undef
if there were none.

Only works when the C<UseTransactionBatch> config option is set to true.

=cut

sub TransactionBatch {
    my $self = shift;
    return $self->{_TransactionBatch};
}

=head2 ApplyTransactionBatch

Applies scrips on the current batch of transactions and shinks it. Usually
batch is applied when object is destroyed, but in some cases it's too late.

=cut

sub ApplyTransactionBatch {
    my $self = shift;

    my $batch = $self->TransactionBatch;
    return unless $batch && @$batch;

    $self->_ApplyTransactionBatch;

    $self->{_TransactionBatch} = [];
}

sub _ApplyTransactionBatch {
    my $self = shift;
    my $batch = $self->TransactionBatch;

    my %seen;
    my $types = join ',', grep !$seen{$_}++, grep defined, map $_->__Value('Type'), grep defined, @{$batch};

    require RT::Scrips;
    RT::Scrips->new(RT->SystemUser)->Apply(
        Stage          => 'TransactionBatch',
        TicketObj      => $self,
        TransactionObj => $batch->[0],
        Type           => $types,
    );

    # Entry point of the rule system
    my $rules = RT::Ruleset->FindAllRules(
        Stage          => 'TransactionBatch',
        TicketObj      => $self,
        TransactionObj => $batch->[0],
        Type           => $types,
    );
    RT::Ruleset->CommitRules($rules);
}

sub DESTROY {
    my $self = shift;

    # DESTROY methods need to localize $@, or it may unset it.  This
    # causes $m->abort to not bubble all of the way up.  See perlbug
    # http://rt.perl.org/rt3/Ticket/Display.html?id=17650
    local $@;

    # The following line eliminates reentrancy.
    # It protects against the fact that perl doesn't deal gracefully
    # when an object's refcount is changed in its destructor.
    return if $self->{_Destroyed}++;

    if (in_global_destruction()) {
       unless ($ENV{'HARNESS_ACTIVE'}) {
            warn "Too late to safely run transaction-batch scrips!"
                ." This is typically caused by using ticket objects"
                ." at the top-level of a script which uses the RT API."
               ." Be sure to explicitly undef such ticket objects,"
                ." or put them inside of a lexical scope.";
        }
        return;
    }

    my $batch = $self->TransactionBatch;
    return unless $batch && @$batch;

    return $self->_ApplyTransactionBatch;
}




sub _OverlayAccessible {
    {
        EffectiveId       => { 'read' => 1,  'write' => 1,  'public' => 1 },
          Queue           => { 'read' => 1,  'write' => 1 },
          Requestors      => { 'read' => 1,  'write' => 1 },
          Owner           => { 'read' => 1,  'write' => 1 },
          Subject         => { 'read' => 1,  'write' => 1 },
          InitialPriority => { 'read' => 1,  'write' => 1 },
          FinalPriority   => { 'read' => 1,  'write' => 1 },
          Priority        => { 'read' => 1,  'write' => 1 },
          Status          => { 'read' => 1,  'write' => 1 },
          TimeEstimated      => { 'read' => 1,  'write' => 1 },
          TimeWorked      => { 'read' => 1,  'write' => 1 },
          TimeLeft        => { 'read' => 1,  'write' => 1 },
          Told            => { 'read' => 1,  'write' => 1 },
          Resolved        => { 'read' => 1 },
          Type            => { 'read' => 1 },
          Starts        => { 'read' => 1, 'write' => 1 },
          Started       => { 'read' => 1, 'write' => 1 },
          Due           => { 'read' => 1, 'write' => 1 },
          Creator       => { 'read' => 1, 'auto'  => 1 },
          Created       => { 'read' => 1, 'auto'  => 1 },
          LastUpdatedBy => { 'read' => 1, 'auto'  => 1 },
          LastUpdated   => { 'read' => 1, 'auto'  => 1 }
    };

}



sub _Set {
    my $self = shift;

    my %args = ( Field             => undef,
                 Value             => undef,
                 TimeTaken         => 0,
                 RecordTransaction => 1,
                 UpdateTicket      => 1,
                 CheckACL          => 1,
                 TransactionType   => 'Set',
                 @_ );

    if ($args{'CheckACL'}) {
      unless ( $self->CurrentUserHasRight('ModifyTicket')) {
          return ( 0, $self->loc("Permission Denied"));
      }
   }

    unless ($args{'UpdateTicket'} || $args{'RecordTransaction'}) {
        $RT::Logger->error("Ticket->_Set called without a mandate to record an update or update the ticket");
        return(0, $self->loc("Internal Error"));
    }

    #if the user is trying to modify the record

    #Take care of the old value we really don't want to get in an ACL loop.
    # so ask the super::_Value
    my $Old = $self->SUPER::_Value("$args{'Field'}");
    
    my ($ret, $msg);
    if ( $args{'UpdateTicket'}  ) {

        #Set the new value
        ( $ret, $msg ) = $self->SUPER::_Set( Field => $args{'Field'},
                                                Value => $args{'Value'} );
    
        #If we can't actually set the field to the value, don't record
        # a transaction. instead, get out of here.
        return ( 0, $msg ) unless $ret;
    }

    if ( $args{'RecordTransaction'} == 1 ) {

        my ( $Trans, $Msg, $TransObj ) = $self->_NewTransaction(
                                               Type => $args{'TransactionType'},
                                               Field     => $args{'Field'},
                                               NewValue  => $args{'Value'},
                                               OldValue  => $Old,
                                               TimeTaken => $args{'TimeTaken'},
        );
        return ( $Trans, scalar $TransObj->BriefDescription );
    }
    else {
        return ( $ret, $msg );
    }
}



=head2 _Value

Takes the name of a table column.
Returns its value as a string, if the user passes an ACL check

=cut

sub _Value {

    my $self  = shift;
    my $field = shift;

    #if the field is public, return it.
    if ( $self->_Accessible( $field, 'public' ) ) {

        #$RT::Logger->debug("Skipping ACL check for $field");
        return ( $self->SUPER::_Value($field) );

    }

    #If the current user doesn't have ACLs, don't let em at it.  

    unless ( $self->CurrentUserHasRight('ShowTicket') ) {
        return (undef);
    }
    return ( $self->SUPER::_Value($field) );

}



=head2 _UpdateTimeTaken

This routine will increment the timeworked counter. it should
only be called from _NewTransaction 

=cut

sub _UpdateTimeTaken {
    my $self    = shift;
    my $Minutes = shift;
    my ($Total);

    $Total = $self->SUPER::_Value("TimeWorked");
    $Total = ( $Total || 0 ) + ( $Minutes || 0 );
    $self->SUPER::_Set(
        Field => "TimeWorked",
        Value => $Total
    );

    return ($Total);
}





=head2 CurrentUserHasRight

  Takes the textual name of a Ticket scoped right (from RT::ACE) and returns
1 if the user has that right. It returns 0 if the user doesn't have that right.

=cut

sub CurrentUserHasRight {
    my $self  = shift;
    my $right = shift;

    return $self->CurrentUser->PrincipalObj->HasRight(
        Object => $self,
        Right  => $right,
    )
}



=head2 HasRight

 Takes a paramhash with the attributes 'Right' and 'Principal'
  'Right' is a ticket-scoped textual right from RT::ACE 
  'Principal' is an RT::User object

  Returns 1 if the principal has the right. Returns undef if not.

=cut

sub HasRight {
    my $self = shift;
    my %args = (
        Right     => undef,
        Principal => undef,
        @_
    );

    unless ( ( defined $args{'Principal'} ) and ( ref( $args{'Principal'} ) ) )
    {
        Carp::cluck("Principal attrib undefined for Ticket::HasRight");
        $RT::Logger->crit("Principal attrib undefined for Ticket::HasRight");
        return(undef);
    }

    return (
        $args{'Principal'}->HasRight(
            Object => $self,
            Right     => $args{'Right'}
          )
    );
}



=head2 Reminders

Return the Reminders object for this ticket. (It's an RT::Reminders object.)
It isn't acutally a searchbuilder collection itself.

=cut

sub Reminders {
    my $self = shift;
    
    unless ($self->{'__reminders'}) {
        $self->{'__reminders'} = RT::Reminders->new($self->CurrentUser);
        $self->{'__reminders'}->Ticket($self->id);
    }
    return $self->{'__reminders'};

}




=head2 Transactions

  Returns an RT::Transactions object of all transactions on this ticket

=cut

sub Transactions {
    my $self = shift;

    my $transactions = RT::Transactions->new( $self->CurrentUser );

    #If the user has no rights, return an empty object
    if ( $self->CurrentUserHasRight('ShowTicket') ) {
        $transactions->LimitToTicket($self->id);

        # if the user may not see comments do not return them
        unless ( $self->CurrentUserHasRight('ShowTicketComments') ) {
            $transactions->Limit(
                SUBCLAUSE => 'acl',
                FIELD    => 'Type',
                OPERATOR => '!=',
                VALUE    => "Comment"
            );
            $transactions->Limit(
                SUBCLAUSE => 'acl',
                FIELD    => 'Type',
                OPERATOR => '!=',
                VALUE    => "CommentEmailRecord",
                ENTRYAGGREGATOR => 'AND'
            );

        }
    } else {
        $transactions->Limit(
            SUBCLAUSE => 'acl',
            FIELD    => 'id',
            VALUE    => 0,
            ENTRYAGGREGATOR => 'AND'
        );
    }

    return ($transactions);
}




=head2 TransactionCustomFields

    Returns the custom fields that transactions on tickets will have.

=cut

sub TransactionCustomFields {
    my $self = shift;
    return $self->QueueObj->TicketTransactionCustomFields;
}



=head2 CustomFieldValues

# Do name => id mapping (if needed) before falling back to
# RT::Record's CustomFieldValues

See L<RT::Record>

=cut

sub CustomFieldValues {
    my $self  = shift;
    my $field = shift;

    return $self->SUPER::CustomFieldValues( $field ) if !$field || $field =~ /^\d+$/;

    my $cf = RT::CustomField->new( $self->CurrentUser );
    $cf->SetContextObject( $self );
    $cf->LoadByNameAndQueue( Name => $field, Queue => $self->Queue );
    unless ( $cf->id ) {
        $cf->LoadByNameAndQueue( Name => $field, Queue => 0 );
    }

    # If we didn't find a valid cfid, give up.
    return RT::ObjectCustomFieldValues->new( $self->CurrentUser ) unless $cf->id;

    return $self->SUPER::CustomFieldValues( $cf->id );
}



=head2 CustomFieldLookupType

Returns the RT::Ticket lookup type, which can be passed to 
RT::CustomField->Create() via the 'LookupType' hash key.

=cut


sub CustomFieldLookupType {
    "RT::Queue-RT::Ticket";
}

=head2 ACLEquivalenceObjects

This method returns a list of objects for which a user's rights also apply
to this ticket. Generally, this is only the ticket's queue, but some RT 
extensions may make other objects available too.

This method is called from L<RT::Principal/HasRight>.

=cut

sub ACLEquivalenceObjects {
    my $self = shift;
    return $self->QueueObj;

}


1;

=head1 AUTHOR

Jesse Vincent, jesse@bestpractical.com

=head1 SEE ALSO

RT

=cut


use RT::Queue;
use base 'RT::Record';

sub Table {'Tickets'}






=head2 id

Returns the current value of id.
(In the database, id is stored as int(11).)


=cut


=head2 EffectiveId

Returns the current value of EffectiveId.
(In the database, EffectiveId is stored as int(11).)



=head2 SetEffectiveId VALUE


Set EffectiveId to VALUE.
Returns (1, 'Status message') on success and (0, 'Error Message') on failure.
(In the database, EffectiveId will be stored as a int(11).)


=cut


=head2 Queue

Returns the current value of Queue.
(In the database, Queue is stored as int(11).)



=head2 SetQueue VALUE


Set Queue to VALUE.
Returns (1, 'Status message') on success and (0, 'Error Message') on failure.
(In the database, Queue will be stored as a int(11).)


=cut


=head2 Type

Returns the current value of Type.
(In the database, Type is stored as varchar(16).)



=head2 SetType VALUE


Set Type to VALUE.
Returns (1, 'Status message') on success and (0, 'Error Message') on failure.
(In the database, Type will be stored as a varchar(16).)


=cut


=head2 IssueStatement

Returns the current value of IssueStatement.
(In the database, IssueStatement is stored as int(11).)



=head2 SetIssueStatement VALUE


Set IssueStatement to VALUE.
Returns (1, 'Status message') on success and (0, 'Error Message') on failure.
(In the database, IssueStatement will be stored as a int(11).)


=cut


=head2 Resolution

Returns the current value of Resolution.
(In the database, Resolution is stored as int(11).)



=head2 SetResolution VALUE


Set Resolution to VALUE.
Returns (1, 'Status message') on success and (0, 'Error Message') on failure.
(In the database, Resolution will be stored as a int(11).)


=cut


=head2 Owner

Returns the current value of Owner.
(In the database, Owner is stored as int(11).)



=head2 SetOwner VALUE


Set Owner to VALUE.
Returns (1, 'Status message') on success and (0, 'Error Message') on failure.
(In the database, Owner will be stored as a int(11).)


=cut


=head2 Subject

Returns the current value of Subject.
(In the database, Subject is stored as varchar(200).)



=head2 SetSubject VALUE


Set Subject to VALUE.
Returns (1, 'Status message') on success and (0, 'Error Message') on failure.
(In the database, Subject will be stored as a varchar(200).)


=cut


=head2 InitialPriority

Returns the current value of InitialPriority.
(In the database, InitialPriority is stored as int(11).)



=head2 SetInitialPriority VALUE


Set InitialPriority to VALUE.
Returns (1, 'Status message') on success and (0, 'Error Message') on failure.
(In the database, InitialPriority will be stored as a int(11).)


=cut


=head2 FinalPriority

Returns the current value of FinalPriority.
(In the database, FinalPriority is stored as int(11).)



=head2 SetFinalPriority VALUE


Set FinalPriority to VALUE.
Returns (1, 'Status message') on success and (0, 'Error Message') on failure.
(In the database, FinalPriority will be stored as a int(11).)


=cut


=head2 Priority

Returns the current value of Priority.
(In the database, Priority is stored as int(11).)



=head2 SetPriority VALUE


Set Priority to VALUE.
Returns (1, 'Status message') on success and (0, 'Error Message') on failure.
(In the database, Priority will be stored as a int(11).)


=cut


=head2 TimeEstimated

Returns the current value of TimeEstimated.
(In the database, TimeEstimated is stored as int(11).)



=head2 SetTimeEstimated VALUE


Set TimeEstimated to VALUE.
Returns (1, 'Status message') on success and (0, 'Error Message') on failure.
(In the database, TimeEstimated will be stored as a int(11).)


=cut


=head2 TimeWorked

Returns the current value of TimeWorked.
(In the database, TimeWorked is stored as int(11).)



=head2 SetTimeWorked VALUE


Set TimeWorked to VALUE.
Returns (1, 'Status message') on success and (0, 'Error Message') on failure.
(In the database, TimeWorked will be stored as a int(11).)


=cut


=head2 Status

Returns the current value of Status.
(In the database, Status is stored as varchar(64).)



=head2 SetStatus VALUE


Set Status to VALUE.
Returns (1, 'Status message') on success and (0, 'Error Message') on failure.
(In the database, Status will be stored as a varchar(64).)


=cut


=head2 TimeLeft

Returns the current value of TimeLeft.
(In the database, TimeLeft is stored as int(11).)



=head2 SetTimeLeft VALUE


Set TimeLeft to VALUE.
Returns (1, 'Status message') on success and (0, 'Error Message') on failure.
(In the database, TimeLeft will be stored as a int(11).)


=cut


=head2 Told

Returns the current value of Told.
(In the database, Told is stored as datetime.)



=head2 SetTold VALUE


Set Told to VALUE.
Returns (1, 'Status message') on success and (0, 'Error Message') on failure.
(In the database, Told will be stored as a datetime.)


=cut


=head2 Starts

Returns the current value of Starts.
(In the database, Starts is stored as datetime.)



=head2 SetStarts VALUE


Set Starts to VALUE.
Returns (1, 'Status message') on success and (0, 'Error Message') on failure.
(In the database, Starts will be stored as a datetime.)


=cut


=head2 Started

Returns the current value of Started.
(In the database, Started is stored as datetime.)



=head2 SetStarted VALUE


Set Started to VALUE.
Returns (1, 'Status message') on success and (0, 'Error Message') on failure.
(In the database, Started will be stored as a datetime.)


=cut


=head2 Due

Returns the current value of Due.
(In the database, Due is stored as datetime.)



=head2 SetDue VALUE


Set Due to VALUE.
Returns (1, 'Status message') on success and (0, 'Error Message') on failure.
(In the database, Due will be stored as a datetime.)


=cut


=head2 Resolved

Returns the current value of Resolved.
(In the database, Resolved is stored as datetime.)



=head2 SetResolved VALUE


Set Resolved to VALUE.
Returns (1, 'Status message') on success and (0, 'Error Message') on failure.
(In the database, Resolved will be stored as a datetime.)


=cut


=head2 LastUpdatedBy

Returns the current value of LastUpdatedBy.
(In the database, LastUpdatedBy is stored as int(11).)


=cut


=head2 LastUpdated

Returns the current value of LastUpdated.
(In the database, LastUpdated is stored as datetime.)


=cut


=head2 Creator

Returns the current value of Creator.
(In the database, Creator is stored as int(11).)


=cut


=head2 Created

Returns the current value of Created.
(In the database, Created is stored as datetime.)


=cut


=head2 Disabled

Returns the current value of Disabled.
(In the database, Disabled is stored as smallint(6).)



=head2 SetDisabled VALUE


Set Disabled to VALUE.
Returns (1, 'Status message') on success and (0, 'Error Message') on failure.
(In the database, Disabled will be stored as a smallint(6).)


=cut



sub _CoreAccessible {
    {

        id =>
		{read => 1, sql_type => 4, length => 11,  is_blob => 0,  is_numeric => 1,  type => 'int(11)', default => ''},
        EffectiveId =>
		{read => 1, write => 1, sql_type => 4, length => 11,  is_blob => 0,  is_numeric => 1,  type => 'int(11)', default => '0'},
        Queue =>
		{read => 1, write => 1, sql_type => 4, length => 11,  is_blob => 0,  is_numeric => 1,  type => 'int(11)', default => '0'},
        Type =>
		{read => 1, write => 1, sql_type => 12, length => 16,  is_blob => 0,  is_numeric => 0,  type => 'varchar(16)', default => ''},
        IssueStatement =>
		{read => 1, write => 1, sql_type => 4, length => 11,  is_blob => 0,  is_numeric => 1,  type => 'int(11)', default => '0'},
        Resolution =>
		{read => 1, write => 1, sql_type => 4, length => 11,  is_blob => 0,  is_numeric => 1,  type => 'int(11)', default => '0'},
        Owner =>
		{read => 1, write => 1, sql_type => 4, length => 11,  is_blob => 0,  is_numeric => 1,  type => 'int(11)', default => '0'},
        Subject =>
		{read => 1, write => 1, sql_type => 12, length => 200,  is_blob => 0,  is_numeric => 0,  type => 'varchar(200)', default => '[no subject]'},
        InitialPriority =>
		{read => 1, write => 1, sql_type => 4, length => 11,  is_blob => 0,  is_numeric => 1,  type => 'int(11)', default => '0'},
        FinalPriority =>
		{read => 1, write => 1, sql_type => 4, length => 11,  is_blob => 0,  is_numeric => 1,  type => 'int(11)', default => '0'},
        Priority =>
		{read => 1, write => 1, sql_type => 4, length => 11,  is_blob => 0,  is_numeric => 1,  type => 'int(11)', default => '0'},
        TimeEstimated =>
		{read => 1, write => 1, sql_type => 4, length => 11,  is_blob => 0,  is_numeric => 1,  type => 'int(11)', default => '0'},
        TimeWorked =>
		{read => 1, write => 1, sql_type => 4, length => 11,  is_blob => 0,  is_numeric => 1,  type => 'int(11)', default => '0'},
        Status =>
		{read => 1, write => 1, sql_type => 12, length => 64,  is_blob => 0,  is_numeric => 0,  type => 'varchar(64)', default => ''},
        TimeLeft =>
		{read => 1, write => 1, sql_type => 4, length => 11,  is_blob => 0,  is_numeric => 1,  type => 'int(11)', default => '0'},
        Told =>
		{read => 1, write => 1, sql_type => 11, length => 0,  is_blob => 0,  is_numeric => 0,  type => 'datetime', default => ''},
        Starts =>
		{read => 1, write => 1, sql_type => 11, length => 0,  is_blob => 0,  is_numeric => 0,  type => 'datetime', default => ''},
        Started =>
		{read => 1, write => 1, sql_type => 11, length => 0,  is_blob => 0,  is_numeric => 0,  type => 'datetime', default => ''},
        Due =>
		{read => 1, write => 1, sql_type => 11, length => 0,  is_blob => 0,  is_numeric => 0,  type => 'datetime', default => ''},
        Resolved =>
		{read => 1, write => 1, sql_type => 11, length => 0,  is_blob => 0,  is_numeric => 0,  type => 'datetime', default => ''},
        LastUpdatedBy =>
		{read => 1, auto => 1, sql_type => 4, length => 11,  is_blob => 0,  is_numeric => 1,  type => 'int(11)', default => '0'},
        LastUpdated =>
		{read => 1, auto => 1, sql_type => 11, length => 0,  is_blob => 0,  is_numeric => 0,  type => 'datetime', default => ''},
        Creator =>
		{read => 1, auto => 1, sql_type => 4, length => 11,  is_blob => 0,  is_numeric => 1,  type => 'int(11)', default => '0'},
        Created =>
		{read => 1, auto => 1, sql_type => 11, length => 0,  is_blob => 0,  is_numeric => 0,  type => 'datetime', default => ''},
        Disabled =>
		{read => 1, write => 1, sql_type => 5, length => 6,  is_blob => 0,  is_numeric => 1,  type => 'smallint(6)', default => '0'},

 }
};

RT::Base->_ImportOverlays();
<<<<<<< HEAD
=======

=head1 SEE ALSO

This class allows "overlay" methods to be placed
into the following files _Overlay is for a System overlay by the original author,
_Vendor is for 3rd-party vendor add-ons, while _Local is for site-local customizations.  

These overlay files can contain new subs or subs to replace existing subs in this module.

Each of these files should begin with the line 

   no warnings qw(redefine);

so that perl does not kick and scream when you redefine a subroutine or variable in your overlay.

RT::Ticket_Overlay, RT::Ticket_Vendor, RT::Ticket_Local

=cut

>>>>>>> a2b11dbe

1;<|MERGE_RESOLUTION|>--- conflicted
+++ resolved
@@ -950,15 +950,14 @@
 
     $self->OwnerGroup->_AddMember( PrincipalId => $Owner->PrincipalId );
 
-    my $watcher;
-    foreach $watcher ( @{ $args{'Cc'} } ) {
+    foreach my $watcher ( @{ $args{'Cc'} } ) {
         $self->_AddWatcher( Type => 'Cc', Email => $watcher, Silent => 1 );
     }
-    foreach $watcher ( @{ $args{'AdminCc'} } ) {
+    foreach my $watcher ( @{ $args{'AdminCc'} } ) {
         $self->_AddWatcher( Type => 'AdminCc', Email => $watcher,
             Silent => 1 );
     }
-    foreach $watcher ( @{ $args{'Requestor'} } ) {
+    foreach my $watcher ( @{ $args{'Requestor'} } ) {
         $self->_AddWatcher( Type => 'Requestor', Email => $watcher,
             Silent => 1 );
     }
@@ -4167,27 +4166,5 @@
 };
 
 RT::Base->_ImportOverlays();
-<<<<<<< HEAD
-=======
-
-=head1 SEE ALSO
-
-This class allows "overlay" methods to be placed
-into the following files _Overlay is for a System overlay by the original author,
-_Vendor is for 3rd-party vendor add-ons, while _Local is for site-local customizations.  
-
-These overlay files can contain new subs or subs to replace existing subs in this module.
-
-Each of these files should begin with the line 
-
-   no warnings qw(redefine);
-
-so that perl does not kick and scream when you redefine a subroutine or variable in your overlay.
-
-RT::Ticket_Overlay, RT::Ticket_Vendor, RT::Ticket_Local
-
-=cut
-
->>>>>>> a2b11dbe
 
 1;