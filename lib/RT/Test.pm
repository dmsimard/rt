--- conflicted
+++ resolved
@@ -1317,11 +1317,7 @@
             unless $handled;
         push @SERVERS, $pid;
         my $Tester = Test::Builder->new;
-<<<<<<< HEAD
-        $Tester->ok(1, 'plack test server ok');
-=======
         $Tester->ok(1, "started plack server ok");
->>>>>>> e8749639
 
         __reconnect_rt();
         return ("http://localhost:$port", RT::Test::Web->new);
