# BEGIN BPS TAGGED BLOCK {{{
#
# COPYRIGHT:
#
# This software is Copyright (c) 1996-2007 Best Practical Solutions, LLC
#                                          <jesse@bestpractical.com>
#
# (Except where explicitly superseded by other copyright notices)
#
#
# LICENSE:
#
# This work is made available to you under the terms of Version 2 of
# the GNU General Public License. A copy of that license should have
# been provided with this software, but in any event can be snarfed
# from www.gnu.org.
#
# This work is distributed in the hope that it will be useful, but
# WITHOUT ANY WARRANTY; without even the implied warranty of
# MERCHANTABILITY or FITNESS FOR A PARTICULAR PURPOSE.  See the GNU
# General Public License for more details.
#
# You should have received a copy of the GNU General Public License
# along with this program; if not, write to the Free Software
# Foundation, Inc., 51 Franklin Street, Fifth Floor, Boston, MA
# 02110-1301 or visit their web page on the internet at
# http://www.gnu.org/copyleft/gpl.html.
#
#
# CONTRIBUTION SUBMISSION POLICY:
#
# (The following paragraph is not intended to limit the rights granted
# to you to modify and distribute this software under the terms of
# the GNU General Public License and is only of importance to you if
# you choose to contribute your changes and enhancements to the
# community by submitting them to Best Practical Solutions, LLC.)
#
# By intentionally submitting any modifications, corrections or
# derivatives to this work, or any other work intended for use with
# Request Tracker, to Best Practical Solutions, LLC, you confirm that
# you are the copyright holder for those contributions and you grant
# Best Practical Solutions,  LLC a nonexclusive, worldwide, irrevocable,
# royalty-free, perpetual, license to use, copy, create derivative
# works based on those contributions, and sublicense and distribute
# those contributions and any derivatives thereof.
#
# END BPS TAGGED BLOCK }}}
use strict;
use warnings;

package RT::Test;
use base qw/Jifty::Test/;
use Test::More;
use File::Temp;
use File::Spec;
our $SKIP_REQUEST_WORK_AROUND = 0;

use HTTP::Request::Common ();
use Hook::LexWrap;
wrap 'HTTP::Request::Common::form_data', post => sub {
    return if $SKIP_REQUEST_WORK_AROUND;
    my $data = $_[-1];
    if ( ref $data ) {
        $data->[0] = Encode::encode_utf8( $data->[0] );
    }
    else {
        $_[-1] = Encode::encode_utf8( $_[-1] );
    }
};

our @EXPORT = qw(is_empty);


my $config;
our ( $existing_server, $port );
our $MAIL_SENT;

my @server;

BEGIN {
    for (qw/LC_CTYPE LC_ALL LANG LC_MESSAGES/) {
        $ENV{$_} = '' if $ENV{$_};
    }
}

=head1 NAME

RT::Test - RT Testing

=head1 NOTES

=head2 COVERAGE

To run the rt test suite with coverage support, install L<Devel::Cover> and run:

    make test RT_DBA_USER=.. RT_DBA_PASSWORD=.. HARNESS_PERL_SWITCHES=-MDevel::Cover
    cover -ignore_re '^var/mason_data/' -ignore_re '^t/'

The coverage tests have DevelMode turned off, and have
C<named_component_subs> enabled for L<HTML::Mason> to avoid an optimizer
problem in Perl that hides the top-level optree from L<Devel::Cover>.

=cut

sub setup {
    my $self = shift;
    my $args = shift;

    # Make sure to call the super-class version
    $self->SUPER::setup($args);

    $self->_setup_config(@$args);
    RT::init_system_objects();
    RT::init();
}

sub _setup_config {
    my $class = shift;
    my %args  = (@_);

    require RT;
<<<<<<< HEAD
    my $port  = 999;
    RT->config->set( log_to_screen => 'debug' );
    RT->config->set( log_stack_traces => 'warning' );
    RT->config->set( mail_command => 'testfile' );
=======
    RT->load_config();
    my $port = 999;
    $config = File::Temp->new;
    print $config qq{
set( \$WebPort , $port);
set( \$WebbaseURL , "http://localhost:\$WebPort");
set( \$LogStackTraces , "warning");
set( \$MailCommand, 'testfile' );
};
    print $config $args{'config'} if $args{'config'};
    print $config "\n1;\n";
    $ENV{'RT_SITE_CONFIG'} = $config->filename;
    close $config;
>>>>>>> 54d112a7

    RT->config->set( full_text_search => { enable => 1 } );

    Jifty->config->{'framework'}{'DevelMode'} = 0 if $INC{'Devel/Cover.pm'};
    if ( Jifty->config->framework('DevelMode') ) { require Module::Refresh; }

    # make it another function
    $MAIL_SENT = 0;
    my $mailfunc = sub {
        my $Entity = shift;
        $RT::Test::MAIL_SENT++;
        return 1;
    };
    RT->config->set( 'mail_command' => $mailfunc );
}
our $server_url;

sub started_ok {
    require RT::Test::Web;
    if ($existing_server) {
        ok( 1, "using existing server $existing_server" );
        Jifty->log->warn($existing_server);
        return ( $existing_server, RT::Test::Web->new );
    }
    my $server = Jifty::Test->make_server;
    $RT::Test::server_url = $server->started_ok;

    return ( $RT::Test::server_url, RT::Test::Web->new );
}

sub open_mailgate_ok {
    my $class   = shift;
    my $baseurl = shift;
    my $queue   = shift || 'general';
    my $action  = shift || 'correspond';
    ok( open( my $mail, "|$RT::BinPath/rt-mailgate --url $baseurl --queue $queue --action $action" ), "Opened the mailgate - $!" );
    return $mail;
}


sub close_mailgate_ok {
    my $class = shift;
    my $mail  = shift;
    close $mail;
    is( $? >> 8, 0, "The mail gateway exited normally. yay" );
}

sub mailsent_ok {
    my $class    = shift;
    my $expected = shift;
    is( $MAIL_SENT, $expected, "The number of mail sent ($expected) matches. yay" );
}

=head1 UTILITIES

=head2 load_or_create_user

=cut

sub load_or_create_user {
    my $self = shift;
    my %args = ( privileged => 1, disabled => 0, @_ );

    my $MemberOf = delete $args{'member_of'};
    $MemberOf = [$MemberOf] if defined $MemberOf && !ref $MemberOf;
    $MemberOf ||= [];

    my $obj = RT::Model::User->new( current_user => RT->system_user );
    if ( $args{'name'} ) {
        $obj->load_by_cols( name => $args{'name'} );
    } elsif ( $args{'email'} ) {
        $obj->load_by_cols( email => $args{'email'} );
    } else {
        die "name or email is required";
    }
    if ( $obj->id ) {

        # cool
        $obj->set_privileged( $args{'privileged'} || 0 )
            if ( $args{'privileged'} || 0 ) != ( $obj->privileged || 0 );
        $obj->set_disabled( $args{'disabled'} || 0 )
            if ( $args{'disabled'} || 0 ) != ( $obj->disabled || 0 );
    } else {
        my ( $val, $msg ) = $obj->create(%args);
        die "$msg" unless $val;
    }

    # clean group membership
    {
        require RT::Model::GroupMemberCollection;
        my $gms = RT::Model::GroupMemberCollection->new( current_user => RT->system_user );
        my $groups_alias = $gms->join(
            column1 => 'group_id',
            table2  => 'Groups',
            column2 => 'id',
        );
        $gms->limit(
            alias  => $groups_alias,
            column => 'domain',
            value  => 'UserDefined'
        );
        $gms->limit( column => 'member_id', value => $obj->id );
        while ( my $group_member_record = $gms->next ) {
            $group_member_record->delete;
        }
    }

    # add new user to groups
    foreach (@$MemberOf) {
        my $group = RT::Model::Group->new( current_user => RT->system_user() );
        $group->load_user_defined($_);
        die "couldn't load group '$_'" unless $group->id;
        $group->add_member( $obj->id );
    }

    return $obj;
}

=head2 load_or_create_queue

=cut

sub load_or_create_queue {
    my $self = shift;
    my %args = ( disabled => 0, @_ );
    my $obj  = RT::Model::Queue->new( current_user => RT->system_user );
    if ( $args{'name'} ) {
        $obj->load_by_cols( name => $args{'name'} );
    } else {
        die "name is required";
    }
    unless ( $obj->id ) {
        my ( $val, $msg ) = $obj->create(%args);
        die "$msg" unless $val;
    } else {
        my @fields = qw(correspond_address comment_address);
        foreach my $field (@fields) {
            next unless exists $args{$field};
            next if $args{$field} eq $obj->$field;

            no warnings 'uninitialized';
            my $method = 'set_' . $field;
            my ( $val, $msg ) = $obj->$method( $args{$field} );
            die "$msg" unless $val;
        }
    }

    return $obj;
}

=head2 load_or_create_custom_field

=cut

sub load_or_create_custom_field {
    my $self = shift;
    my %args = ( disabled => 0, @_ );
    my $obj  = RT::Model::CustomField->new( current_user => RT->system_user);
    if ( $args{'name'} ) {
        $obj->load_by_name( name => $args{'name'}, queue => $args{'queue'} );
    }
    else {
        die "Name is required";
    }
    unless ( $obj->id ) {
        my ( $val, $msg ) = $obj->create(%args);
        die "$msg" unless $val;
    }

    return $obj;
}

sub store_rights {
    my $self = shift;

    require RT::Model::ACE;

    # fake construction
    RT::Model::ACE->new( current_user => RT->system_user );
    my @fields = keys %{ RT::Model::ACE->_class_accessible };

    require RT::ACL;
    my $acl = RT::ACL->new( current_user => RT->system_user );
    $acl->limit(
        column   => 'right_name',
        operator => '!=',
        value    => 'SuperUser'
    );

    my @res;
    while ( my $ace = $acl->next ) {
        my $obj = $ace->principal->object;
        if (   $obj->isa('RT::Model::Group')
            && $obj->type eq 'UserEquiv'
            && $obj->instance == RT->nobody->id )
        {
            next;
        }

        my %tmp = ();
        foreach my $field (@fields) {
            $tmp{$field} = $ace->__value($field);
        }
        push @res, \%tmp;
    }
    return @res;
}

sub restore_rights {
    my $self    = shift;
    my @entries = @_;
    foreach my $entry (@entries) {
        my $ace = RT::Model::ACE->new( current_user => RT->system_user );
        my ( $status, $msg ) = $ace->RT::Record::create(%$entry);
        unless ($status) {
            diag "couldn't create a record: $msg";
        }
    }
}

sub set_rights {
    my $self = shift;

    require RT::Model::ACECollection;
    my $acl = RT::Model::ACECollection->new( current_user => RT->system_user );
    $acl->limit(
        column   => 'right_name',
        operator => '!=',
        value    => 'SuperUser'
    );
    while ( my $ace = $acl->next ) {
        my $obj = $ace->principal->object;
        if (   $obj->isa('RT::Model::Group')
            && $obj->type eq 'UserEquiv'
            && $obj->instance == RT->nobody->id )
        {
            next;
        }
        $ace->delete;
    }
    return $self->add_rights(@_);
}

sub add_rights {
    my $self = shift;
    my @list = ref $_[0] ? @_ : @_ ? {@_} : ();

    require RT::Model::ACECollection;
    foreach my $e (@list) {
        my $principal = delete $e->{'principal'};
        unless ( ref $principal ) {
            if ( $principal =~ /^(everyone|(?:un)?privileged)$/i ) {
                $principal = RT::Model::Group->new( current_user => RT->system_user );
                $principal->load_system_internal($1);
            } else {
                die "principal is not an object, but also is not name of a system group";
            }
        }
        unless ( $principal->isa('RT::Model::Principal') ) {
            if ( $principal->can('principal') ) {
                $principal = $principal->principal;
            }
        }
        my @Rights = ref $e->{'right'} ? @{ $e->{'right'} } : ( $e->{'right'} );
        foreach my $right (@Rights) {
            my ( $status, $msg ) = $principal->grant_right( %$e, right => $right );
            Jifty->log->warn($msg) unless $status;
        }
    }
    return 1;
}

sub run_mailgate {
    my $self = shift;

    require RT::Test::Web;
    my %args = (
        url     => RT::Test::Web->rt_base_url,
        message => '',
        action  => 'correspond',
        queue   => 'General',
        @_
    );
    my $message = delete $args{'message'};

    my $cmd = $RT::BinPath . '/rt-mailgate';
    die "Couldn't find mailgate ($cmd) command" unless -f $cmd;

    $cmd = $^X . " " . $cmd . ' --debug';
    while ( my ( $k, $v ) = each %args ) {
        next unless $v;
        $cmd .= " --$k '$v'";
    }
    $cmd .= ' 2>&1';

    Jifty::DBI::Record::Cachable->flush_cache;

    require IPC::Open2;
    my ( $child_out, $child_in );
    my $pid = IPC::Open2::open2( $child_out, $child_in, $cmd );

    if ( UNIVERSAL::isa( $message, 'MIME::Entity' ) ) {
        $message->print($child_in);
    } else {
        print $child_in $message;
    }
    close $child_in;

    my $result = do { local $/; <$child_out> };
    close $child_out;
    waitpid $pid, 0;
    return ( $?, $result );
}

sub send_via_mailgate {
    my $self    = shift;
    my $message = shift;
    my %args    = (@_);

    my ( $status, $gate_result ) = $self->run_mailgate( message => $message, %args );

    my $id;
    unless ( $status >> 8 ) {
        ($id) = ( $gate_result =~ /Ticket:\s*(\d+)/i );
        unless ($id) {
            diag "Couldn't find ticket id in text:\n$gate_result"
                if $ENV{'TEST_VERBOSE'};
        }
    } else {
        diag "Mailgate output:\n$gate_result" if $ENV{'TEST_VERBOSE'};
    }
    return ( $status, $id );
}

=head2 get_relocatable_dir

Takes a path relative to the location of the test file that is being
run and returns a path that takes the invocation path into account.

e.g. RT::Test::get_relocatable_dir(File::Spec->updir(), 'data', 'emails')

=cut

sub get_relocatable_dir {
    ( my $volume, my $directories, my $file ) = File::Spec->splitpath($0);
    if ( File::Spec->file_name_is_absolute($directories) ) {
        return File::Spec->catdir( $directories, @_ );
    }
    else {
        return File::Spec->catdir( File::Spec->curdir(), $directories, @_ );
    }
}

=head2 get_relocatable_file

Same as get_relocatable_dir, but takes a file and a path instead
of just a path.

e.g. RT::Test::get_relocatable_file('test-email',
        (File::Spec->updir(), 'data', 'emails'))

=cut

sub get_relocatable_file {
    my $file = shift;
    return File::Spec->catfile( get_relocatable_dir(@_), $file );
}

sub get_abs_relocatable_dir {
    ( my $volume, my $directories, my $file ) = File::Spec->splitpath($0);
    if ( File::Spec->file_name_is_absolute($directories) ) {
        return File::Spec->catdir( $directories, @_ );
    }
    else {
        return File::Spec->catdir( Cwd->getcwd(), $directories, @_ );
    }
}

sub import_gnupg_key {
    my $self = shift;
    my $key  = shift;
    my $type = shift || 'secret';

    $key =~ s/\@/-at-/g;
    $key .= ".$type.key";

    require RT::Crypt::GnuPG;
    ( my $volume, my $directories, my $file ) = File::Spec->splitpath($0);
    my $keys_dir = File::Spec->catdir(
        File::Spec->curdir(), $directories,
        File::Spec->updir(),  qw(data gnupg keys)
    );

    # this is a bit hackish; calling it from somewhere that's not a subdir
    # of t/ will fail
    return RT::Crypt::GnuPG::import_key(
        RT::Test->file_content(
            [
                get_relocatable_dir(
                    File::Spec->updir(), 'data', 'gnupg', 'keys'
                ),
                $key
            ]
        )
    );
}

our $MAILBOX_CATCHER = File::Temp->new( OPEN => 0, CLEANUP => 0 )->filename;

sub set_mail_catcher {
    my $self    = shift;
    my $catcher = sub {
        my $MIME = shift;

        open my $handle, '>>', $RT::Test::MAILBOX_CATCHER
          or die "Unable to open $RT::Test::MAILBOX_CATCHER for appending: $!";

        $MIME->print($handle);
        print $handle "%% split me! %%\n";
        close $handle;
    };
    RT->config->set( mail_command => $catcher );
}

sub db_requires_no_dba {
    my $self    = shift;
    my $db_type = Jifty->config->framework('Database')->{'Driver'};
    return 1 if $db_type eq 'SQLite';
}


sub fetch_caught_mails {
    my $self = shift;
    return grep /\S/, split /%% split me! %%/,
       RT::Test->file_content( $MAILBOX_CATCHER, 'unlink' => 1, noexist => 1 );
}

sub clean_caught_mails {
    unlink $MAILBOX_CATCHER;
}

sub file_content {
    my $self = shift;
    my $path = shift;
    my %args = @_;

    $path = File::Spec->catfile(@$path) if ref $path eq 'ARRAY';

    diag "reading content of '$path'" if $ENV{'TEST_VERBOSE'};
    my $content = '';
    if ( -f $path ) {
        open my $fh, "<:raw", $path
          or do {
            warn "couldn't open file '$path': $!" unless $args{noexist};
            return '';
          };
        $content = do { local $/; <$fh> };
        close $fh;

        unlink $path if $args{'unlink'};
    }

    return $content;
}
sub find_executable {
    my $self = shift;
    my $name = shift;

    require File::Spec;
    foreach my $dir ( split /:/, $ENV{'PATH'} ) {
        my $fpath = File::Spec->catpath(
            ( File::Spec->splitpath( $dir, 'no file' ) )[ 0 .. 1 ], $name );
        next unless -e $fpath && -r _ && -x _;
        return $fpath;
    }
    return undef;
}

sub lsign_gnupg_key {
    my $self = shift;
    my $key  = shift;

    require RT::Crypt::GnuPG;
    require GnuPG::Interface;
    my $gnupg = new GnuPG::Interface;
    my %opt   = %{RT->config->get('gnupg_options')};
    $gnupg->options->hash_init( RT::Crypt::GnuPG::_prepare_gnupg_options(%opt), meta_interactive => 0, );

    my %handle;
    my $handles = GnuPG::Handles->new(
        stdin   => ( $handle{'input'}   = new IO::Handle ),
        stdout  => ( $handle{'output'}  = new IO::Handle ),
        stderr  => ( $handle{'error'}   = new IO::Handle ),
        logger  => ( $handle{'logger'}  = new IO::Handle ),
        status  => ( $handle{'status'}  = new IO::Handle ),
        command => ( $handle{'command'} = new IO::Handle ),
    );

    eval {
        local $SIG{'CHLD'} = 'DEFAULT';
        local @ENV{ 'LANG', 'LC_ALL' } = ( 'C', 'C' );
        my $pid = $gnupg->wrap_call(
            handles      => $handles,
            commands     => ['--lsign-key'],
            command_args => [$key],
        );
        close $handle{'input'};
        while ( my $str = readline $handle{'status'} ) {
            if ( $str =~ /^\[GNUPG:\]\s*GET_BOOL sign_uid\..*/ ) {
                print { $handle{'command'} } "y\n";
            }
        }
        waitpid $pid, 0;
    };
    my $err = $@;
    close $handle{'output'};

    my %res;
    $res{'exit_code'} = $?;
    foreach (qw(error logger status)) {
        $res{$_} = do { local $/; readline $handle{$_} };
        delete $res{$_} unless $res{$_} && $res{$_} =~ /\S/s;
        close $handle{$_};
    }
    Jifty->log->debug( $res{'status'} ) if $res{'status'};
    Jifty->log->warn( $res{'error'} )   if $res{'error'};
    Jifty->log->error( $res{'logger'} ) if $res{'logger'} && $?;
    if ( $err || $res{'exit_code'} ) {
        $res{'message'}
            = $err
            ? $err
            : "gpg exitted with error code " . ( $res{'exit_code'} >> 8 );
    }
    return %res;
}

sub trust_gnupg_key {
    my $self = shift;
    my $key  = shift;

    require RT::Crypt::GnuPG;
    require GnuPG::Interface;
    my $gnupg = new GnuPG::Interface;
    my %opt   = %{RT->config->get('gnupg_options')};
    $gnupg->options->hash_init( RT::Crypt::GnuPG::_prepare_gnupg_options(%opt), meta_interactive => 0, );

    my %handle;
    my $handles = GnuPG::Handles->new(
        stdin   => ( $handle{'input'}   = new IO::Handle ),
        stdout  => ( $handle{'output'}  = new IO::Handle ),
        stderr  => ( $handle{'error'}   = new IO::Handle ),
        logger  => ( $handle{'logger'}  = new IO::Handle ),
        status  => ( $handle{'status'}  = new IO::Handle ),
        command => ( $handle{'command'} = new IO::Handle ),
    );

    eval {
        local $SIG{'CHLD'} = 'DEFAULT';
        local @ENV{ 'LANG', 'LC_ALL' } = ( 'C', 'C' );
        my $pid = $gnupg->wrap_call(
            handles      => $handles,
            commands     => ['--edit-key'],
            command_args => [$key],
        );
        close $handle{'input'};

        my $done = 0;
        while ( my $str = readline $handle{'status'} ) {
            if ( $str =~ /^\[GNUPG:\]\s*\QGET_LINE keyedit.prompt/ ) {
                if ($done) {
                    print { $handle{'command'} } "quit\n";
                } else {
                    print { $handle{'command'} } "trust\n";
                }
            } elsif ( $str =~ /^\[GNUPG:\]\s*\QGET_LINE edit_ownertrust.value/ ) {
                print { $handle{'command'} } "5\n";
            } elsif ( $str =~ /^\[GNUPG:\]\s*\QGET_BOOL edit_ownertrust.set_ultimate.okay/ ) {
                print { $handle{'command'} } "y\n";
                $done = 1;
            }
        }
        waitpid $pid, 0;
    };
    my $err = $@;
    close $handle{'output'};

    my %res;
    $res{'exit_code'} = $?;
    foreach (qw(error logger status)) {
        $res{$_} = do { local $/; readline $handle{$_} };
        delete $res{$_} unless $res{$_} && $res{$_} =~ /\S/s;
        close $handle{$_};
    }
    Jifty->log->debug( $res{'status'} ) if $res{'status'};
    Jifty->log->warn( $res{'error'} )   if $res{'error'};
    Jifty->log->error( $res{'logger'} ) if $res{'logger'} && $?;
    if ( $err || $res{'exit_code'} ) {
        $res{'message'}
            = $err
            ? $err
            : "gpg exitted with error code " . ( $res{'exit_code'} >> 8 );
    }
    return %res;
}

1;<|MERGE_RESOLUTION|>--- conflicted
+++ resolved
@@ -119,27 +119,8 @@
     my %args  = (@_);
 
     require RT;
-<<<<<<< HEAD
     my $port  = 999;
-    RT->config->set( log_to_screen => 'debug' );
-    RT->config->set( log_stack_traces => 'warning' );
     RT->config->set( mail_command => 'testfile' );
-=======
-    RT->load_config();
-    my $port = 999;
-    $config = File::Temp->new;
-    print $config qq{
-set( \$WebPort , $port);
-set( \$WebbaseURL , "http://localhost:\$WebPort");
-set( \$LogStackTraces , "warning");
-set( \$MailCommand, 'testfile' );
-};
-    print $config $args{'config'} if $args{'config'};
-    print $config "\n1;\n";
-    $ENV{'RT_SITE_CONFIG'} = $config->filename;
-    close $config;
->>>>>>> 54d112a7
-
     RT->config->set( full_text_search => { enable => 1 } );
 
     Jifty->config->{'framework'}{'DevelMode'} = 0 if $INC{'Devel/Cover.pm'};
