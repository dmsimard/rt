# BEGIN BPS TAGGED BLOCK {{{
#
# COPYRIGHT:
#
# This software is Copyright (c) 1996-2011 Best Practical Solutions, LLC
#                                          <sales@bestpractical.com>
#
# (Except where explicitly superseded by other copyright notices)
#
#
# LICENSE:
#
# This work is made available to you under the terms of Version 2 of
# the GNU General Public License. A copy of that license should have
# been provided with this software, but in any event can be snarfed
# from www.gnu.org.
#
# This work is distributed in the hope that it will be useful, but
# WITHOUT ANY WARRANTY; without even the implied warranty of
# MERCHANTABILITY or FITNESS FOR A PARTICULAR PURPOSE.  See the GNU
# General Public License for more details.
#
# You should have received a copy of the GNU General Public License
# along with this program; if not, write to the Free Software
# Foundation, Inc., 51 Franklin Street, Fifth Floor, Boston, MA
# 02110-1301 or visit their web page on the internet at
# http://www.gnu.org/licenses/old-licenses/gpl-2.0.html.
#
#
# CONTRIBUTION SUBMISSION POLICY:
#
# (The following paragraph is not intended to limit the rights granted
# to you to modify and distribute this software under the terms of
# the GNU General Public License and is only of importance to you if
# you choose to contribute your changes and enhancements to the
# community by submitting them to Best Practical Solutions, LLC.)
#
# By intentionally submitting any modifications, corrections or
# derivatives to this work, or any other work intended for use with
# Request Tracker, to Best Practical Solutions, LLC, you confirm that
# you are the copyright holder for those contributions and you grant
# Best Practical Solutions,  LLC a nonexclusive, worldwide, irrevocable,
# royalty-free, perpetual, license to use, copy, create derivative
# works based on those contributions, and sublicense and distribute
# those contributions and any derivatives thereof.
#
# END BPS TAGGED BLOCK }}}

=head1 NAME

  RT::ScripAction - RT Action object

=head1 SYNOPSIS

  use RT::ScripAction;


=head1 DESCRIPTION

This module should never be called directly by client code. it's an internal module which
should only be accessed through exported APIs in other modules.



=head1 METHODS

=cut


package RT::ScripAction;

use strict;
no warnings qw(redefine);
use RT::Template;

# {{{ sub _Accessible 
sub _Accessible  {
    my $self = shift;
    my %Cols = ( Name  => 'read',
		 Description => 'read',
		 ExecModule  => 'read',
		 Argument  => 'read',
		 Creator => 'read/auto',
		 Created => 'read/auto',
		 LastUpdatedBy => 'read/auto',
		 LastUpdated => 'read/auto'
       );
    return($self->SUPER::_Accessible(@_, %Cols));
}
# }}}

# {{{ sub Create 

=head2 Create

Takes a hash. Creates a new Action entry.  should be better
documented.

=cut

sub Create  {
    my $self = shift;
    #TODO check these args and do smart things.
    return($self->SUPER::Create(@_));
}
# }}}

# {{{ sub Delete 
sub Delete  {
    my $self = shift;
    
    return (0, "ScripAction->Delete not implemented");
}
# }}}

# {{{ sub Load 

=head2 Load IDENTIFIER

Loads an action by its Name.

Returns: Id, Error Message

=cut

sub Load  {
    my $self = shift;
    my $identifier = shift;
    
    if (!$identifier) {
	return (0, $self->loc('Input error'));
    }	    
    
    if ($identifier !~ /\D/) {
	$self->SUPER::Load($identifier);
    }
    else {
	$self->LoadByCol('Name', $identifier);
	
    }

    if (@_) {
	# Set the template Id to the passed in template    
	my $template = shift;
	
	$self->{'Template'} = $template;
    }
    return ($self->Id, ($self->loc('[_1] ScripAction loaded', $self->Id)));
}
# }}}

# {{{ sub LoadAction 

=head2 LoadAction HASH

  Takes a hash consisting of TicketObj and TransactionObj.  Loads an RT::Action:: module.

=cut

sub LoadAction  {
    my $self = shift;
    my %args = ( TransactionObj => undef,
		 TicketObj => undef,
		 @_ );

    $self->{_TicketObj} = $args{TicketObj};

    $self->ExecModule =~ /^(\w+)$/ or die "Invalid scrip action: ".$self->ExecModule;
    my $type = "RT::Action::" . $1;

    eval "require $type" || die "Require of $type failed.\n$@\n";
<<<<<<< HEAD

    $self->{'Action'}  = $type->new ( Argument => $self->Argument,
                                      CurrentUser => $self->CurrentUser,
                                      ScripActionObj => $self, 
                                      ScripObj => $args{'ScripObj'},
                                      TemplateObj => $self->TemplateObj,
                                      TicketObj => $args{'TicketObj'},
                                      TransactionObj => $args{'TransactionObj'},
				    );
=======
    
    return $self->{'Action'} = $type->new(
        Argument       => $self->Argument,
        CurrentUser    => $self->CurrentUser,
        ScripActionObj => $self,
        ScripObj       => $args{'ScripObj'},
        TemplateObj    => $self->TemplateObj,
        TicketObj      => $args{'TicketObj'},
        TransactionObj => $args{'TransactionObj'},
    );
>>>>>>> 94479bf6
}
# }}}

# {{{ sub TemplateObj

=head2 TemplateObj

Return this action's template object

TODO: Why are we not using the Scrip's template object?


=cut

sub TemplateObj {
    my $self = shift;
    return undef unless $self->{Template};
    if ( !$self->{'TemplateObj'} ) {
        $self->{'TemplateObj'} = RT::Template->new( $self->CurrentUser );
        $self->{'TemplateObj'}->LoadById( $self->{'Template'} );

        if ( ( $self->{'TemplateObj'}->__Value('Queue') == 0 )
            && $self->{'_TicketObj'} ) {
            my $tmptemplate = RT::Template->new( $self->CurrentUser );
            my ( $ok, $err ) = $tmptemplate->LoadQueueTemplate(
                Queue => $self->{'_TicketObj'}->QueueObj->id,
                Name  => $self->{'TemplateObj'}->Name);

            if ( $tmptemplate->id ) {
                # found the queue-specific template with the same name
                $self->{'TemplateObj'} = $tmptemplate;
            }
        }

    }

    return ( $self->{'TemplateObj'} );
}
# }}}

# The following methods call the action object

# {{{ sub Prepare 

sub Prepare  {
    my $self = shift;
    $self->{_Message_ID} = 0;
    return ($self->Action->Prepare());
  
}
# }}}

# {{{ sub Commit 
sub Commit  {
    my $self = shift;
    return($self->Action->Commit());
    
    
}
# }}}

# {{{ sub Describe 
sub Describe  {
    my $self = shift;
    return ($self->Action->Describe());
    
}
# }}}

=head2 Action

Return the actual RT::Action object for this scrip.

=cut

sub Action {
    my $self = shift;
    return ($self->{'Action'});
}

# {{{ sub DESTROY
sub DESTROY {
    my $self=shift;
    $self->{'_TicketObj'} = undef;
    $self->{'Action'} = undef;
    $self->{'TemplateObj'} = undef;
}
# }}}

=head2 TODO

Between this, RT::Scrip and RT::Action::*, we need to be able to get rid of a 
class. This just reeks of too much complexity -- jesse

=cut

1;

<|MERGE_RESOLUTION|>--- conflicted
+++ resolved
@@ -169,17 +169,6 @@
     my $type = "RT::Action::" . $1;
 
     eval "require $type" || die "Require of $type failed.\n$@\n";
-<<<<<<< HEAD
-
-    $self->{'Action'}  = $type->new ( Argument => $self->Argument,
-                                      CurrentUser => $self->CurrentUser,
-                                      ScripActionObj => $self, 
-                                      ScripObj => $args{'ScripObj'},
-                                      TemplateObj => $self->TemplateObj,
-                                      TicketObj => $args{'TicketObj'},
-                                      TransactionObj => $args{'TransactionObj'},
-				    );
-=======
     
     return $self->{'Action'} = $type->new(
         Argument       => $self->Argument,
@@ -190,7 +179,6 @@
         TicketObj      => $args{'TicketObj'},
         TransactionObj => $args{'TransactionObj'},
     );
->>>>>>> 94479bf6
 }
 # }}}
 
