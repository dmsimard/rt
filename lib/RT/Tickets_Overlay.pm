--- conflicted
+++ resolved
@@ -272,13 +272,8 @@
         unless $op eq "="
         or $op     eq "!=";
 
-<<<<<<< HEAD
     my $meta = $FIELD_METADATA{$field};
-    if ( defined $meta->[1] ) {
-=======
-    my $meta = $FIELDS{$field};
     if ( defined $meta->[1] && defined $value && $value !~ /^\d+$/ ) {
->>>>>>> 990248fb
         my $class = "RT::" . $meta->[1];
         my $o     = $class->new( $sb->CurrentUser );
         $o->Load($value);
