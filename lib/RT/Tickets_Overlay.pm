# {{{ BEGIN BPS TAGGED BLOCK
# 
# COPYRIGHT:
#  
# This software is Copyright (c) 1996-2004 Best Practical Solutions, LLC 
#                                          <jesse@bestpractical.com>
# 
# (Except where explicitly superseded by other copyright notices)
# 
# 
# LICENSE:
# 
# This work is made available to you under the terms of Version 2 of
# the GNU General Public License. A copy of that license should have
# been provided with this software, but in any event can be snarfed
# from www.gnu.org.
# 
# This work is distributed in the hope that it will be useful, but
# WITHOUT ANY WARRANTY; without even the implied warranty of
# MERCHANTABILITY or FITNESS FOR A PARTICULAR PURPOSE.  See the GNU
# General Public License for more details.
# 
# You should have received a copy of the GNU General Public License
# along with this program; if not, write to the Free Software
# Foundation, Inc., 675 Mass Ave, Cambridge, MA 02139, USA.
# 
# 
# CONTRIBUTION SUBMISSION POLICY:
# 
# (The following paragraph is not intended to limit the rights granted
# to you to modify and distribute this software under the terms of
# the GNU General Public License and is only of importance to you if
# you choose to contribute your changes and enhancements to the
# community by submitting them to Best Practical Solutions, LLC.)
# 
# By intentionally submitting any modifications, corrections or
# derivatives to this work, or any other work intended for use with
# Request Tracker, to Best Practical Solutions, LLC, you confirm that
# you are the copyright holder for those contributions and you grant
# Best Practical Solutions,  LLC a nonexclusive, worldwide, irrevocable,
# royalty-free, perpetual, license to use, copy, create derivative
# works based on those contributions, and sublicense and distribute
# those contributions and any derivatives thereof.
# 
# }}} END BPS TAGGED BLOCK
# Major Changes:

# - Decimated ProcessRestrictions and broke it into multiple
# functions joined by a LUT
# - Semi-Generic SQL stuff moved to another file

# Known Issues: FIXME!

# - ClearRestrictions and Reinitialization is messy and unclear.  The
# only good way to do it is to create a new RT::Tickets object.

=head1 NAME

  RT::Tickets - A collection of Ticket objects


=head1 SYNOPSIS

  use RT::Tickets;
  my $tickets = new RT::Tickets($CurrentUser);

=head1 DESCRIPTION

   A collection of RT::Tickets.

=head1 METHODS

=begin testing

ok (require RT::Tickets);

=end testing

=cut
use strict;
no warnings qw(redefine);
use vars qw(@SORTFIELDS);
use RT::CustomFields;


# Configuration Tables:

# FIELDS is a mapping of searchable Field name, to Type, and other
# metadata.

my %FIELDS =
  ( Status	    => ['ENUM'],
    Queue	    => ['ENUM' => 'Queue',],
    Type	    => ['ENUM',],
    Creator	    => ['ENUM' => 'User',],
    LastUpdatedBy   => ['ENUM' => 'User',],
    Owner	    => ['ENUM' => 'User',],
    EffectiveId	    => ['INT',],
    id		    => ['INT',],
    InitialPriority => ['INT',],
    FinalPriority   => ['INT',],
    Priority	    => ['INT',],
    TimeLeft	    => ['INT',],
    TimeWorked	    => ['INT',],
    MemberOf	    => ['LINK' => To => 'MemberOf', ],
    DependsOn	    => ['LINK' => To => 'DependsOn',],
    RefersTo        => ['LINK' => To => 'RefersTo',],
    HasMember	    => ['LINK' => From => 'MemberOf',],
    DependentOn     => ['LINK' => From => 'DependsOn',],
    DependedOnBy     => ['LINK' => From => 'DependsOn',],
    ReferredToBy    => ['LINK' => From => 'RefersTo',],
#   HasDepender	    => ['LINK',],
#   RelatedTo	    => ['LINK',],
    Told	    => ['DATE' => 'Told',],
    Starts	    => ['DATE' => 'Starts',],
    Started	    => ['DATE' => 'Started',],
    Due		    => ['DATE' => 'Due',],
    Resolved	    => ['DATE' => 'Resolved',],
    LastUpdated	    => ['DATE' => 'LastUpdated',],
    Created	    => ['DATE' => 'Created',],
    Subject	    => ['STRING',],
    Content	    => ['TRANSFIELD',],
    ContentType	    => ['TRANSFIELD',],
    Filename        => ['TRANSFIELD',],
    TransactionDate => ['TRANSDATE',],
    Requestor       => ['WATCHERFIELD' => 'Requestor',],
    Cc              => ['WATCHERFIELD' => 'Cc',],
    AdminCc         => ['WATCHERFIELD' => 'AdminCC',],
    Watcher	    => ['WATCHERFIELD'],
    LinkedTo	    => ['LINKFIELD',],
    CustomFieldValue =>['CUSTOMFIELD',],
    CF              => ['CUSTOMFIELD',],
    RequestorGroup  => ['MEMBERSHIPFIELD' => 'Requestor',],
    CCGroup         => ['MEMBERSHIPFIELD' => 'Cc',],
    AdminCCGroup    => ['MEMBERSHIPFIELD' => 'AdminCc',],
    WatcherGroup    => ['MEMBERSHIPFIELD',],
  );

# Mapping of Field Type to Function
my %dispatch =
  ( ENUM	    => \&_EnumLimit,
    INT		    => \&_IntLimit,
    LINK	    => \&_LinkLimit,
    DATE	    => \&_DateLimit,
    STRING	    => \&_StringLimit,
    TRANSFIELD	    => \&_TransLimit,
    TRANSDATE	    => \&_TransDateLimit,
    WATCHERFIELD    => \&_WatcherLimit,
    MEMBERSHIPFIELD => \&_WatcherMembershipLimit,
    LINKFIELD	    => \&_LinkFieldLimit,
    CUSTOMFIELD    => \&_CustomFieldLimit,
  );
my %can_bundle =
  ( WATCHERFIELD => "yeps",
  );

# Default EntryAggregator per type
# if you specify OP, you must specify all valid OPs
my %DefaultEA = (
                 INT		=> 'AND',
                 ENUM		=> { '=' => 'OR',
				     '!='=> 'AND'
				   },
                 DATE		=> { '=' => 'OR',
				     '>='=> 'AND',
				     '<='=> 'AND',
				     '>' => 'AND',
				     '<' => 'AND'
				   },
                 STRING		=> { '=' => 'OR',
				     '!='=> 'AND',
				     'LIKE'=> 'AND',
				     'NOT LIKE'	=> 'AND'
				   },
                 TRANSFIELD	=> 'AND',
                 TRANSDATE	=> 'AND',
                 LINK           => 'OR',
                 LINKFIELD	=> 'AND',
                 TARGET		=> 'AND',
                 BASE		=> 'AND',
                 WATCHERFIELD	=> { '=' => 'OR',
				     '!='=> 'AND',
				     'LIKE'=> 'OR',
				     'NOT LIKE'	=> 'AND'
				   },

                 CUSTOMFIELD	=> 'OR',
                );


# Helper functions for passing the above lexically scoped tables above
# into Tickets_Overlay_SQL.
sub FIELDS   { return \%FIELDS   }
sub dispatch { return \%dispatch }
sub can_bundle { return \%can_bundle }

# Bring in the clowns.
require RT::Tickets_Overlay_SQL;

# {{{ sub SortFields

@SORTFIELDS = qw(id Status
		 Queue Subject
         Owner Created Due Starts Started
         Told
		 Resolved LastUpdated Priority TimeWorked TimeLeft);

=head2 SortFields

Returns the list of fields that lists of tickets can easily be sorted by

=cut

sub SortFields {
	my $self = shift;
	return(@SORTFIELDS);
}


# }}}


# BEGIN SQL STUFF *********************************

=head1 Limit Helper Routines

These routines are the targets of a dispatch table depending on the
type of field.  They all share the same signature:

  my ($self,$field,$op,$value,@rest) = @_;

The values in @rest should be suitable for passing directly to
DBIx::SearchBuilder::Limit.

Essentially they are an expanded/broken out (and much simplified)
version of what ProcessRestrictions used to do.  They're also much
more clearly delineated by the TYPE of field being processed.

=head2 _EnumLimit

Handle Fields which are limited to certain values, and potentially
need to be looked up from another class.

This subroutine actually handles two different kinds of fields.  For
some the user is responsible for limiting the values.  (i.e. Status,
Type).

For others, the value specified by the user will be looked by via
specified class.

Meta Data:
  name of class to lookup in (Optional)

=cut

sub _EnumLimit {
  my ($sb,$field,$op,$value,@rest) = @_;

  # SQL::Statement changes != to <>.  (Can we remove this now?)
  $op = "!=" if $op eq "<>";

  die "Invalid Operation: $op for $field"
    unless $op eq "=" or $op eq "!=";

  my $meta = $FIELDS{$field};
  if (defined $meta->[1]) {
    my $class = "RT::" . $meta->[1];
    my $o = $class->new($sb->CurrentUser);
    $o->Load( $value );
    $value = $o->Id;
  }
  $sb->_SQLLimit( FIELD => $field,
	      VALUE => $value,
	      OPERATOR => $op,
	      @rest,
	    );
}

=head2 _IntLimit

Handle fields where the values are limited to integers.  (For example,
Priority, TimeWorked.)

Meta Data:
  None

=cut

sub _IntLimit {
  my ($sb,$field,$op,$value,@rest) = @_;

  die "Invalid Operator $op for $field"
    unless $op =~ /^(=|!=|>|<|>=|<=)$/;

  $sb->_SQLLimit(
	     FIELD => $field,
	     VALUE => $value,
	     OPERATOR => $op,
	     @rest,
	    );
}


=head2 _LinkLimit

Handle fields which deal with links between tickets.  (MemberOf, DependsOn)

Meta Data:
  1: Direction (From,To)
  2: Link Type (MemberOf, DependsOn,RefersTo)

=cut

sub _LinkLimit {
  my ($sb,$field,$op,$value,@rest) = @_;

  die "Op must be ="
    unless $op eq "=";

  my $meta = $FIELDS{$field};
  die "Incorrect Meta Data for $field"
    unless (defined $meta->[1] and defined $meta->[2]);

  $sb->{_sql_linkalias} = $sb->NewAlias ('Links')
    unless defined $sb->{_sql_linkalias};

  $sb->_OpenParen();

  $sb->_SQLLimit(
	     ALIAS => $sb->{_sql_linkalias},
	     FIELD =>   'Type',
	     OPERATOR => '=',
	     VALUE => $meta->[2],
	     @rest,
	    );

  if ($meta->[1] eq "To") {
    my $matchfield = ( $value  =~ /^(\d+)$/ ? "LocalTarget" : "Target" );

    $sb->_SQLLimit(
	       ALIAS => $sb->{_sql_linkalias},
	       ENTRYAGGREGATOR => 'AND',
	       FIELD =>   $matchfield,
	       OPERATOR => '=',
	       VALUE => $value ,
	      );

    #If we're searching on target, join the base to ticket.id
    $sb->_SQLJoin( ALIAS1 => 'main', FIELD1 => $sb->{'primary_key'},
	       ALIAS2 => $sb->{_sql_linkalias},	 FIELD2 => 'LocalBase');

  } elsif ( $meta->[1] eq "From" ) {
    my $matchfield = ( $value  =~ /^(\d+)$/ ? "LocalBase" : "Base" );

    $sb->_SQLLimit(
	       ALIAS => $sb->{_sql_linkalias},
	       ENTRYAGGREGATOR => 'AND',
	       FIELD =>   $matchfield,
	       OPERATOR => '=',
	       VALUE => $value ,
	      );

    #If we're searching on base, join the target to ticket.id
    $sb->_SQLJoin( ALIAS1 => 'main',     FIELD1 => $sb->{'primary_key'},
	       ALIAS2 => $sb->{_sql_linkalias}, FIELD2 => 'LocalTarget');

  } else {
    die "Invalid link direction '$meta->[1]' for $field\n";
  }

  $sb->_CloseParen();

}

=head2 _DateLimit

Handle date fields.  (Created, LastTold..)

Meta Data:
  1: type of link.  (Probably not necessary.)

=cut

sub _DateLimit {
  my ($sb,$field,$op,$value,@rest) = @_;

  die "Invalid Date Op: $op"
     unless $op =~ /^(=|>|<|>=|<=)$/;

  my $meta = $FIELDS{$field};
  die "Incorrect Meta Data for $field"
    unless (defined $meta->[1]);

  require Time::ParseDate;
  use POSIX 'strftime';

  # FIXME: Replace me with RT::Date( Type => 'unknown' ...)
  my $time = Time::ParseDate::parsedate( $value,
			UK => $RT::DateDayBeforeMonth,
			PREFER_PAST => $RT::AmbiguousDayInPast,
			PREFER_FUTURE => !($RT::AmbiguousDayInPast),
                        FUZZY => 1
				       );

  if ($op eq "=") {
    # if we're specifying =, that means we want everything on a
    # particular single day.  in the database, we need to check for >
    # and < the edges of that day.

    my $daystart = strftime("%Y-%m-%d %H:%M",
			    gmtime($time - ( $time % 86400 )));
    my $dayend   = strftime("%Y-%m-%d %H:%M",
			    gmtime($time + ( 86399 - $time % 86400 )));

    $sb-> _OpenParen;

    $sb->_SQLLimit(
		   FIELD => $meta->[1],
		   OPERATOR => ">=",
		   VALUE => $daystart,
		   @rest,
		  );

    $sb->_SQLLimit(
		   FIELD => $meta->[1],
		   OPERATOR => "<=",
		   VALUE => $dayend,
		   @rest,
		   ENTRYAGGREGATOR => 'AND',
		  );

    $sb-> _CloseParen;

  } else {
    $value = strftime("%Y-%m-%d %H:%M", gmtime($time));
    $sb->_SQLLimit(
		   FIELD => $meta->[1],
		   OPERATOR => $op,
		   VALUE => $value,
		   @rest,
		  );
  }
}

=head2 _StringLimit

Handle simple fields which are just strings.  (Subject,Type)

Meta Data:
  None

=cut

sub _StringLimit {
  my ($sb,$field,$op,$value,@rest) = @_;

  # FIXME:
  # Valid Operators:
  #  =, !=, LIKE, NOT LIKE

  $sb->_SQLLimit(
	     FIELD => $field,
	     OPERATOR => $op,
	     VALUE => $value,
	     CASESENSITIVE => 0,
	     @rest,
	    );
}

=head2 _TransDateLimit

Handle fields limiting based on Transaction Date.

The inpupt value must be in a format parseable by Time::ParseDate

Meta Data:
  None

=cut

sub _TransDateLimit {
  my ($sb,$field,$op,$value,@rest) = @_;

  # See the comments for TransLimit, they apply here too

  $sb->{_sql_transalias} = $sb->NewAlias ('Transactions')
    unless defined $sb->{_sql_transalias};
  $sb->{_sql_trattachalias} = $sb->NewAlias ('Attachments')
    unless defined $sb->{_sql_trattachalias};

  $sb->_OpenParen;

  # Join Transactions To Attachments
  $sb->_SQLJoin( ALIAS1 => $sb->{_sql_trattachalias}, FIELD1 => 'TransactionId',
	     ALIAS2 => $sb->{_sql_transalias}, FIELD2 => 'id');

  # Join Transactions to Tickets
  $sb->_SQLJoin( ALIAS1 => 'main', FIELD1 => $sb->{'primary_key'}, # UGH!
	     ALIAS2 => $sb->{_sql_transalias}, FIELD2 => 'Ticket');

  my $d = new RT::Date( $sb->CurrentUser );
  $d->Set( Format => 'ISO', Value => $value);
   $value = $d->ISO;

  #Search for the right field
  $sb->_SQLLimit(ALIAS => $sb->{_sql_trattachalias},
		 FIELD =>    'Created',
		 OPERATOR => $op,
		 VALUE =>    $value,
		 CASESENSITIVE => 0,
		 @rest
		);

  $sb->_CloseParen;
}

=head2 _TransLimit

Limit based on the Content of a transaction or the ContentType.

Meta Data:
  none

=cut

sub _TransLimit {
  # Content, ContentType, Filename

  # If only this was this simple.  We've got to do something
  # complicated here:

            #Basically, we want to make sure that the limits apply to
            #the same attachment, rather than just another attachment
            #for the same ticket, no matter how many clauses we lump
            #on. We put them in TicketAliases so that they get nuked
            #when we redo the join.

  # In the SQL, we might have
  #       (( Content = foo ) or ( Content = bar AND Content = baz ))
  # The AND group should share the same Alias.

  # Actually, maybe it doesn't matter.  We use the same alias and it
  # works itself out? (er.. different.)

  # Steal more from _ProcessRestrictions

  # FIXME: Maybe look at the previous FooLimit call, and if it was a
  # TransLimit and EntryAggregator == AND, reuse the Aliases?

  # Or better - store the aliases on a per subclause basis - since
  # those are going to be the things we want to relate to each other,
  # anyway.

  # maybe we should not allow certain kinds of aggregation of these
  # clauses and do a psuedo regex instead? - the problem is getting
  # them all into the same subclause when you have (A op B op C) - the
  # way they get parsed in the tree they're in different subclauses.

  my ($sb,$field,$op,$value,@rest) = @_;

  $sb->{_sql_transalias} = $sb->NewAlias ('Transactions')
    unless defined $sb->{_sql_transalias};
  $sb->{_sql_trattachalias} = $sb->NewAlias ('Attachments')
    unless defined $sb->{_sql_trattachalias};

  $sb->_OpenParen;

  # Join Transactions To Attachments
  $sb->_SQLJoin( ALIAS1 => $sb->{_sql_trattachalias}, FIELD1 => 'TransactionId',
	     ALIAS2 => $sb->{_sql_transalias}, FIELD2 => 'id');

  # Join Transactions to Tickets
  $sb->_SQLJoin( ALIAS1 => 'main', FIELD1 => $sb->{'primary_key'}, # UGH!
	     ALIAS2 => $sb->{_sql_transalias}, FIELD2 => 'Ticket');

  #Search for the right field
  $sb->_SQLLimit(ALIAS => $sb->{_sql_trattachalias},
		 FIELD =>    $field,
		 OPERATOR => $op,
		 VALUE =>    $value,
		 CASESENSITIVE => 0,
		 @rest
		);

  $sb->_CloseParen;

}

=head2 _WatcherLimit

Handle watcher limits.  (Requestor, CC, etc..)

Meta Data:
  1: Field to query on

=cut

sub _WatcherLimit {
  my ($self,$field,$op,$value,@rest) = @_;
  my %rest = @rest;

  $self->_OpenParen;

  my $groups	    = $self->NewAlias('Groups');
  my $groupmembers  = $self->NewAlias('CachedGroupMembers');
  my $users	    = $self->NewAlias('Users');


  #Find user watchers
#  my $subclause = undef;
#  my $aggregator = 'OR';
#  if ($restriction->{'OPERATOR'} =~ /!|NOT/i ){
#    $subclause = 'AndEmailIsNot';
#    $aggregator = 'AND';
#  }

  if (ref $field) { # gross hack
    my @bundle = @$field;
    $self->_OpenParen;
    for my $chunk (@bundle) {
      ($field,$op,$value,@rest) = @$chunk;
      $self->_SQLLimit(ALIAS => $users,
   		   FIELD => $rest{SUBKEY} || 'EmailAddress',
   		   VALUE           => $value,
   		   OPERATOR        => $op,
   		   CASESENSITIVE   => 0,
   		   @rest,
   		  );
    }
    $self->_CloseParen;
  } else {
     $self->_SQLLimit(ALIAS => $users,
   		   FIELD => $rest{SUBKEY} || 'EmailAddress',
   		   VALUE           => $value,
   		   OPERATOR        => $op,
   		   CASESENSITIVE   => 0,
   		   @rest,
   		  );
  }

  # {{{ Tie to groups for tickets we care about
  $self->_SQLLimit(ALIAS => $groups,
		   FIELD => 'Domain',
		   VALUE => 'RT::Ticket-Role',
		   ENTRYAGGREGATOR => 'AND');

  $self->_SQLJoin(ALIAS1 => $groups, FIELD1 => 'Instance',
	      ALIAS2 => 'main',   FIELD2 => 'id');
  # }}}

  # If we care about which sort of watcher
  my $meta = $FIELDS{$field};
  my $type = ( defined $meta->[1] ? $meta->[1] : undef );

  if ( $type ) {
    $self->_SQLLimit(ALIAS => $groups,
		     FIELD => 'Type',
		     VALUE => $type,
		     ENTRYAGGREGATOR => 'AND');
  }

  $self->_SQLJoin (ALIAS1 => $groups,  FIELD1 => 'id',
	       ALIAS2 => $groupmembers, FIELD2 => 'GroupId');

  $self->_SQLJoin( ALIAS1 => $groupmembers, FIELD1 => 'MemberId',
	       ALIAS2 => $users, FIELD2 => 'id');

 $self->_CloseParen;

}

=head2 _WatcherMembershipLimit

Handle watcher membership limits, i.e. whether the watcher belongs to a
specific group or not.

Meta Data:
  1: Field to query on

SELECT DISTINCT main.*
FROM
    Tickets main,
    Groups Groups_1,
    CachedGroupMembers CachedGroupMembers_2,
    Users Users_3
WHERE (
    (main.EffectiveId = main.id)
) AND (
    (main.Status != 'deleted')
) AND (
    (main.Type = 'ticket')
) AND (
    (
	(Users_3.EmailAddress = '22')
	    AND
	(Groups_1.Domain = 'RT::Ticket-Role')
	    AND
	(Groups_1.Type = 'RequestorGroup')
    )
) AND
    Groups_1.Instance = main.id
AND
    Groups_1.id = CachedGroupMembers_2.GroupId
AND
    CachedGroupMembers_2.MemberId = Users_3.id
ORDER BY main.id ASC
LIMIT 25
=cut

sub _WatcherMembershipLimit {
  my ($self,$field,$op,$value,@rest) = @_;
  my %rest = @rest;

  $self->_OpenParen;

  my $groups	    = $self->NewAlias('Groups');
  my $groupmembers  = $self->NewAlias('CachedGroupMembers');
  my $users	    = $self->NewAlias('Users');
  my $memberships   = $self->NewAlias('CachedGroupMembers');

  if (ref $field) { # gross hack
    my @bundle = @$field;
    $self->_OpenParen;
    for my $chunk (@bundle) {
      ($field,$op,$value,@rest) = @$chunk;
      $self->_SQLLimit(ALIAS => $memberships,
   		   FIELD => 'GroupId',
   		   VALUE           => $value,
   		   OPERATOR        => $op,
   		   @rest,
   		  );
    }
    $self->_CloseParen;
  } else {
     $self->_SQLLimit(ALIAS => $memberships,
   		   FIELD => 'GroupId',
   		   VALUE           => $value,
   		   OPERATOR        => $op,
   		   @rest,
   		  );
  }

  # {{{ Tie to groups for tickets we care about
  $self->_SQLLimit(ALIAS => $groups,
		   FIELD => 'Domain',
		   VALUE => 'RT::Ticket-Role',
		   ENTRYAGGREGATOR => 'AND');

  $self->Join(ALIAS1 => $groups, FIELD1 => 'Instance',
	      ALIAS2 => 'main',   FIELD2 => 'id');
  # }}}

  # If we care about which sort of watcher
  my $meta = $FIELDS{$field};
  my $type = ( defined $meta->[1] ? $meta->[1] : undef );

  if ( $type ) {
    $self->_SQLLimit(ALIAS => $groups,
		     FIELD => 'Type',
		     VALUE => $type,
		     ENTRYAGGREGATOR => 'AND');
  }

  $self->Join (ALIAS1 => $groups,  FIELD1 => 'id',
	       ALIAS2 => $groupmembers, FIELD2 => 'GroupId');

  $self->Join( ALIAS1 => $groupmembers, FIELD1 => 'MemberId',
	       ALIAS2 => $users, FIELD2 => 'id');

  $self->Join( ALIAS1 => $memberships, FIELD1 => 'MemberId',
	       ALIAS2 => $users, FIELD2 => 'id');

 $self->_CloseParen;

}


sub _LinkFieldLimit {
  my $restriction;
  my $self;
  my $LinkAlias;
  my %args;
  if ($restriction->{'TYPE'}) {
    $self->SUPER::Limit(ALIAS => $LinkAlias,
			ENTRYAGGREGATOR => 'AND',
			FIELD =>   'Type',
			OPERATOR => '=',
			VALUE =>    $restriction->{'TYPE'} );
  }

   #If we're trying to limit it to things that are target of
  if ($restriction->{'TARGET'}) {
    # If the TARGET is an integer that means that we want to look at
    # the LocalTarget field. otherwise, we want to look at the
    # "Target" field
    my ($matchfield);
    if ($restriction->{'TARGET'} =~/^(\d+)$/) {
      $matchfield = "LocalTarget";
    } else {
      $matchfield = "Target";
    }
    $self->SUPER::Limit(ALIAS => $LinkAlias,
			ENTRYAGGREGATOR => 'AND',
			FIELD =>   $matchfield,
			OPERATOR => '=',
			VALUE =>    $restriction->{'TARGET'} );
    #If we're searching on target, join the base to ticket.id
    $self->_SQLJoin( ALIAS1 => 'main', FIELD1 => $self->{'primary_key'},
		 ALIAS2 => $LinkAlias,
		 FIELD2 => 'LocalBase');
  }
  #If we're trying to limit it to things that are base of
  elsif ($restriction->{'BASE'}) {
    # If we're trying to match a numeric link, we want to look at
    # LocalBase, otherwise we want to look at "Base"
    my ($matchfield);
    if ($restriction->{'BASE'} =~/^(\d+)$/) {
      $matchfield = "LocalBase";
    } else {
      $matchfield = "Base";
    }

    $self->SUPER::Limit(ALIAS => $LinkAlias,
			ENTRYAGGREGATOR => 'AND',
			FIELD => $matchfield,
			OPERATOR => '=',
			VALUE =>    $restriction->{'BASE'} );
    #If we're searching on base, join the target to ticket.id
    $self->_SQLJoin( ALIAS1 => 'main', FIELD1 => $self->{'primary_key'},
		 ALIAS2 => $LinkAlias,
		 FIELD2 => 'LocalTarget')
  }
}


=head2 KeywordLimit

Limit based on Keywords

Meta Data:
  none

=cut

sub _CustomFieldLimit {
    my ( $self, $_field, $op, $value, @rest ) = @_;

  my %rest = @rest;
  my $field = $rest{SUBKEY} || die "No field specified";

  # For our sanity, we can only limit on one queue at a time
  my $queue = 0;

    if ( $field =~ /^(.+?)\.{(.+)}$/ ) {
        $queue = $1;
    $field = $2;
   }
    $field = $1 if $field =~ /^{(.+)}$/; # trim { }



# If we're trying to find custom fields that don't match something, we want tickets
# where the custom field has no value at all

    my $null_columns_ok;
    if ( ( $op =~ /^IS$/i ) or ( $op =~ /^NOT LIKE$/i ) or ( $op eq '!=' ) ) {
        $null_columns_ok = 1;
    }



    my $q = RT::Queue->new( $self->CurrentUser );
    $q->Load($queue) if ($queue);

    my $cf;
    if ( $q->id ) {
        $cf = $q->CustomField($field);
    }
    else {
        $cf = RT::CustomField->new( $self->CurrentUser );
        $cf->LoadByNameAndQueue( Queue => '0', Name => $field );
    }

    my $cfid = $cf->id;

    die "No custom field named $field found\n" unless $cfid;


    my $TicketCFs;

  # Perform one Join per CustomField
    if ( $self->{_sql_keywordalias}{$cfid} ) {
    $TicketCFs = $self->{_sql_keywordalias}{$cfid};
  }
    else {
        $TicketCFs = $self->{_sql_keywordalias}{$cfid} = $self->_SQLJoin(
            TYPE   => 'left',
            ALIAS1 => 'main',
            FIELD1 => 'id',
            TABLE2 => 'ObjectCustomFieldValues',
            FIELD2 => 'ObjectId'
        );

    $self->_SQLLimit(
        LEFTJOIN        => $TicketCFs,
        FIELD => 'ObjectType',
        VALUE => ref($self->NewItem), # we want a single item, not a collection
        ENTRYAGGREGATOR => 'AND'
    );

    $self->_SQLLimit(
        LEFTJOIN        => $TicketCFs,
        FIELD           => 'CustomField',
        VALUE           => $cfid,
        ENTRYAGGREGATOR => 'AND'
    );

    }

<<<<<<< HEAD
    $self->_OpenParen;

    $self->_SQLLimit(
        ALIAS      => $TicketCFs,
        FIELD      => 'Content',
        OPERATOR   => $op,
        VALUE      => $value,
        QUOTEVALUE => 1,
        @rest
    );
    if ($null_columns_ok) {
        $self->_SQLLimit(
            ALIAS           => $TicketCFs,
            FIELD           => 'Content',
            OPERATOR        => 'IS',
            VALUE           => 'NULL',
            QUOTEVALUE      => 0,
            ENTRYAGGREGATOR => 'OR',
        );
=======
  if (   ($op =~ /^IS$/i) || ($op =~ /^NOT LIKE$/i) || ( $op eq '!=' ) ) {
    $null_columns_ok = 1;
  }
    

  if ( $null_columns_ok && $op !~ /IS/i && uc $value ne "NULL") {
    $self->_SQLLimit( ALIAS           => $TicketCFs,
		      FIELD           => 'Content',
		      OPERATOR        => 'IS',
		      VALUE           => 'NULL',
		      QUOTEVALUE      => 0,
		      ENTRYAGGREGATOR => 'OR', );
>>>>>>> dd7585e0
  }

  $self->_CloseParen;

}


# End Helper Functions

# End of SQL Stuff -------------------------------------------------

# {{{ Limit the result set based on content

# {{{ sub Limit

=head2 Limit

Takes a paramhash with the fields FIELD, OPERATOR, VALUE and DESCRIPTION
Generally best called from LimitFoo methods

=cut
sub Limit {
    my $self = shift;
    my %args = ( FIELD => undef,
		 OPERATOR => '=',
		 VALUE => undef,
		 DESCRIPTION => undef,
		 @_
	       );
    $args{'DESCRIPTION'} = $self->loc(
	"[_1] [_2] [_3]", $args{'FIELD'}, $args{'OPERATOR'}, $args{'VALUE'}
    ) if (!defined $args{'DESCRIPTION'}) ;

    my $index = $self->_NextIndex;

    #make the TicketRestrictions hash the equivalent of whatever we just passed in;

    %{$self->{'TicketRestrictions'}{$index}} = %args;

    $self->{'RecalcTicketLimits'} = 1;

    # If we're looking at the effective id, we don't want to append the other clause
    # which limits us to tickets where id = effective id
    if ($args{'FIELD'} eq 'EffectiveId') {
        $self->{'looking_at_effective_id'} = 1;
    }

    if ($args{'FIELD'} eq 'Type') {
    warn "We're loooking at the type";
        $self->{'looking_at_type'} = 1;
    }

    return ($index);
}

# }}}




=head2 FreezeLimits

Returns a frozen string suitable for handing back to ThawLimits.

=cut

sub _FreezeThawKeys {
    'TicketRestrictions',
    'restriction_index',
    'looking_at_effective_id',
    'looking_at_type'
}

# {{{ sub FreezeLimits

sub FreezeLimits {
	my $self = shift;
	require Storable;
	require MIME::Base64;
	MIME::Base64::base64_encode(
	    Storable::freeze(
		\@{$self}{$self->_FreezeThawKeys}
	    )
	);
}

# }}}

=head2 ThawLimits

Take a frozen Limits string generated by FreezeLimits and make this tickets
object have that set of limits.

=cut
# {{{ sub ThawLimits

sub ThawLimits {
	my $self = shift;
	my $in = shift;
	
	#if we don't have $in, get outta here.
	return undef unless ($in);

    	$self->{'RecalcTicketLimits'} = 1;

	require Storable;
	require MIME::Base64;

	#We don't need to die if the thaw fails.
	@{$self}{$self->_FreezeThawKeys} = eval {
	    @{Storable::thaw( MIME::Base64::base64_decode($in) )};
	};
	
	$RT::Logger->error( $@ ) if $@;

}

# }}}

# {{{ Limit by enum or foreign key

# {{{ sub LimitQueue

=head2 LimitQueue

LimitQueue takes a paramhash with the fields OPERATOR and VALUE.
OPERATOR is one of = or !=. (It defaults to =).
VALUE is a queue id or Name.


=cut

sub LimitQueue {
    my $self = shift;
    my %args = (VALUE => undef,
		OPERATOR => '=',
		@_);

    #TODO  VALUE should also take queue names and queue objects
    #TODO FIXME why are we canonicalizing to name, not id, robrt?
    if ($args{VALUE} =~ /^\d+$/) {
      my $queue = new RT::Queue($self->CurrentUser);
      $queue->Load($args{'VALUE'});
      $args{VALUE} = $queue->Name;
    }

    # What if they pass in an Id?  Check for isNum() and convert to
    # string.

    #TODO check for a valid queue here

    $self->Limit (FIELD => 'Queue',
		  VALUE => $args{VALUE},
		  OPERATOR => $args{'OPERATOR'},
		  DESCRIPTION => join(
		   ' ', $self->loc('Queue'), $args{'OPERATOR'}, $args{VALUE},
		  ),
		 );

}
# }}}

# {{{ sub LimitStatus

=head2 LimitStatus

Takes a paramhash with the fields OPERATOR and VALUE.
OPERATOR is one of = or !=.
VALUE is a status.

=cut

sub LimitStatus {
    my $self = shift;
    my %args = ( OPERATOR => '=',
                  @_);
    $self->Limit (FIELD => 'Status',
		  VALUE => $args{'VALUE'},
		  OPERATOR => $args{'OPERATOR'},
		  DESCRIPTION => join(
		   ' ', $self->loc('Status'), $args{'OPERATOR'}, $self->loc($args{'VALUE'})
		  ),
		 );
}

# }}}

# {{{ sub IgnoreType

=head2 IgnoreType

If called, this search will not automatically limit the set of results found
to tickets of type "Ticket". Tickets of other types, such as "project" and
"approval" will be found.

=cut

sub IgnoreType {
    my $self = shift;

    # Instead of faking a Limit that later gets ignored, fake up the
    # fact that we're already looking at type, so that the check in
    # Tickets_Overlay_SQL/FromSQL goes down the right branch

    #  $self->LimitType(VALUE => '__any');
    $self->{looking_at_type} = 1;
}

# }}}

# {{{ sub LimitType

=head2 LimitType

Takes a paramhash with the fields OPERATOR and VALUE.
OPERATOR is one of = or !=, it defaults to "=".
VALUE is a string to search for in the type of the ticket.



=cut

sub LimitType {
    my $self = shift;
    my %args = (OPERATOR => '=',
		VALUE => undef,
		@_);
    $self->Limit (FIELD => 'Type',
                  VALUE => $args{'VALUE'},
                  OPERATOR => $args{'OPERATOR'},
		  DESCRIPTION => join(
		   ' ', $self->loc('Type'), $args{'OPERATOR'}, $args{'Limit'},
		  ),
                 );
}

# }}}

# }}}

# {{{ Limit by string field

# {{{ sub LimitSubject

=head2 LimitSubject

Takes a paramhash with the fields OPERATOR and VALUE.
OPERATOR is one of = or !=.
VALUE is a string to search for in the subject of the ticket.

=cut

sub LimitSubject {
    my $self = shift;
    my %args = (@_);
    $self->Limit (FIELD => 'Subject',
		  VALUE => $args{'VALUE'},
		  OPERATOR => $args{'OPERATOR'},
		  DESCRIPTION => join(
		   ' ', $self->loc('Subject'), $args{'OPERATOR'}, $args{'VALUE'},
		  ),
		 );
}

# }}}

# }}}

# {{{ Limit based on ticket numerical attributes
# Things that can be > < = !=

# {{{ sub LimitId

=head2 LimitId

Takes a paramhash with the fields OPERATOR and VALUE.
OPERATOR is one of =, >, < or !=.
VALUE is a ticket Id to search for

=cut

sub LimitId {
    my $self = shift;
    my %args = (OPERATOR => '=',
                @_);

    $self->Limit (FIELD => 'id',
                  VALUE => $args{'VALUE'},
                  OPERATOR => $args{'OPERATOR'},
		  DESCRIPTION => join(
		   ' ', $self->loc('Id'), $args{'OPERATOR'}, $args{'VALUE'},
		  ),
                 );
}

# }}}

# {{{ sub LimitPriority

=head2 LimitPriority

Takes a paramhash with the fields OPERATOR and VALUE.
OPERATOR is one of =, >, < or !=.
VALUE is a value to match the ticket\'s priority against

=cut

sub LimitPriority {
    my $self = shift;
    my %args = (@_);
    $self->Limit (FIELD => 'Priority',
		  VALUE => $args{'VALUE'},
		  OPERATOR => $args{'OPERATOR'},
		  DESCRIPTION => join(
		   ' ', $self->loc('Priority'), $args{'OPERATOR'}, $args{'VALUE'},
		  ),
		 );
}

# }}}

# {{{ sub LimitInitialPriority

=head2 LimitInitialPriority

Takes a paramhash with the fields OPERATOR and VALUE.
OPERATOR is one of =, >, < or !=.
VALUE is a value to match the ticket\'s initial priority against


=cut

sub LimitInitialPriority {
    my $self = shift;
    my %args = (@_);
    $self->Limit (FIELD => 'InitialPriority',
		  VALUE => $args{'VALUE'},
		  OPERATOR => $args{'OPERATOR'},
		  DESCRIPTION => join(
		   ' ', $self->loc('Initial Priority'), $args{'OPERATOR'}, $args{'VALUE'},
		  ),
		 );
}

# }}}

# {{{ sub LimitFinalPriority

=head2 LimitFinalPriority

Takes a paramhash with the fields OPERATOR and VALUE.
OPERATOR is one of =, >, < or !=.
VALUE is a value to match the ticket\'s final priority against

=cut

sub LimitFinalPriority {
    my $self = shift;
    my %args = (@_);
    $self->Limit (FIELD => 'FinalPriority',
		  VALUE => $args{'VALUE'},
		  OPERATOR => $args{'OPERATOR'},
		  DESCRIPTION => join(
		   ' ', $self->loc('Final Priority'), $args{'OPERATOR'}, $args{'VALUE'},
		  ),
		 );
}

# }}}

# {{{ sub LimitTimeWorked

=head2 LimitTimeWorked

Takes a paramhash with the fields OPERATOR and VALUE.
OPERATOR is one of =, >, < or !=.
VALUE is a value to match the ticket's TimeWorked attribute

=cut

sub LimitTimeWorked {
    my $self = shift;
    my %args = (@_);
    $self->Limit (FIELD => 'TimeWorked',
		  VALUE => $args{'VALUE'},
		  OPERATOR => $args{'OPERATOR'},
		  DESCRIPTION => join(
		   ' ', $self->loc('Time worked'), $args{'OPERATOR'}, $args{'VALUE'},
		  ),
		 );
}

# }}}

# {{{ sub LimitTimeLeft

=head2 LimitTimeLeft

Takes a paramhash with the fields OPERATOR and VALUE.
OPERATOR is one of =, >, < or !=.
VALUE is a value to match the ticket's TimeLeft attribute

=cut

sub LimitTimeLeft {
    my $self = shift;
    my %args = (@_);
    $self->Limit (FIELD => 'TimeLeft',
		  VALUE => $args{'VALUE'},
		  OPERATOR => $args{'OPERATOR'},
		  DESCRIPTION => join(
		   ' ', $self->loc('Time left'), $args{'OPERATOR'}, $args{'VALUE'},
		  ),
		 );
}

# }}}

# }}}

# {{{ Limiting based on attachment attributes

# {{{ sub LimitContent

=head2 LimitContent

Takes a paramhash with the fields OPERATOR and VALUE.
OPERATOR is one of =, LIKE, NOT LIKE or !=.
VALUE is a string to search for in the body of the ticket

=cut
sub LimitContent {
    my $self = shift;
    my %args = (@_);
    $self->Limit (FIELD => 'Content',
		  VALUE => $args{'VALUE'},
		  OPERATOR => $args{'OPERATOR'},
		  DESCRIPTION => join(
		   ' ', $self->loc('Ticket content'), $args{'OPERATOR'}, $args{'VALUE'},
		  ),
		 );
}

# }}}

# {{{ sub LimitFilename

=head2 LimitFilename

Takes a paramhash with the fields OPERATOR and VALUE.
OPERATOR is one of =, LIKE, NOT LIKE or !=.
VALUE is a string to search for in the body of the ticket

=cut
sub LimitFilename {
    my $self = shift;
    my %args = (@_);
    $self->Limit (FIELD => 'Filename',
		  VALUE => $args{'VALUE'},
		  OPERATOR => $args{'OPERATOR'},
		  DESCRIPTION => join(
		   ' ', $self->loc('Attachment filename'), $args{'OPERATOR'}, $args{'VALUE'},
		  ),
		 );
}

# }}}
# {{{ sub LimitContentType

=head2 LimitContentType

Takes a paramhash with the fields OPERATOR and VALUE.
OPERATOR is one of =, LIKE, NOT LIKE or !=.
VALUE is a content type to search ticket attachments for

=cut

sub LimitContentType {
    my $self = shift;
    my %args = (@_);
    $self->Limit (FIELD => 'ContentType',
		  VALUE => $args{'VALUE'},
		  OPERATOR => $args{'OPERATOR'},
		  DESCRIPTION => join(
		   ' ', $self->loc('Ticket content type'), $args{'OPERATOR'}, $args{'VALUE'},
		  ),
		 );
}
# }}}

# }}}

# {{{ Limiting based on people

# {{{ sub LimitOwner

=head2 LimitOwner

Takes a paramhash with the fields OPERATOR and VALUE.
OPERATOR is one of = or !=.
VALUE is a user id.

=cut

sub LimitOwner {
    my $self = shift;
    my %args = ( OPERATOR => '=',
                 @_);

    my $owner = new RT::User($self->CurrentUser);
    $owner->Load($args{'VALUE'});
    # FIXME: check for a valid $owner
    $self->Limit (FIELD => 'Owner',
		  VALUE => $args{'VALUE'},
		  OPERATOR => $args{'OPERATOR'},
		  DESCRIPTION => join(
		   ' ', $self->loc('Owner'), $args{'OPERATOR'}, $owner->Name(),
		  ),
		 );

}

# }}}

# {{{ Limiting watchers

# {{{ sub LimitWatcher


=head2 LimitWatcher

  Takes a paramhash with the fields OPERATOR, TYPE and VALUE.
  OPERATOR is one of =, LIKE, NOT LIKE or !=.
  VALUE is a value to match the ticket\'s watcher email addresses against
  TYPE is the sort of watchers you want to match against. Leave it undef if you want to search all of them

=begin testing

my $t1 = RT::Ticket->new($RT::SystemUser);
$t1->Create(Queue => 'general', Subject => "LimitWatchers test", Requestors => \['requestor1@example.com']);

=end testing

=cut

sub LimitWatcher {
    my $self = shift;
    my %args = ( OPERATOR => '=',
		 VALUE => undef,
		 TYPE => undef,
		@_);


    #build us up a description
    my ($watcher_type, $desc);
    if ($args{'TYPE'}) {
	$watcher_type = $args{'TYPE'};
    }
    else {
	$watcher_type = "Watcher";
    }

    $self->Limit (FIELD => $watcher_type,
		  VALUE => $args{'VALUE'},
		  OPERATOR => $args{'OPERATOR'},
		  TYPE => $args{'TYPE'},
		  DESCRIPTION => join(
		   ' ', $self->loc($watcher_type), $args{'OPERATOR'}, $args{'VALUE'},
		  ),
		 );
}


sub LimitRequestor {
    my $self = shift;
    my %args = (@_);
  my ($package, $filename, $line) = caller;
    $RT::Logger->error("Tickets->LimitRequestor is deprecated. please rewrite call at  $package - $filename: $line");
    $self->LimitWatcher(TYPE => 'Requestor', @_);

}

# }}}


# }}}

# }}}

# {{{ Limiting based on links

# {{{ LimitLinkedTo

=head2 LimitLinkedTo

LimitLinkedTo takes a paramhash with two fields: TYPE and TARGET
TYPE limits the sort of link we want to search on

TYPE = { RefersTo, MemberOf, DependsOn }

TARGET is the id or URI of the TARGET of the link
(TARGET used to be 'TICKET'.  'TICKET' is deprecated, but will be treated as TARGET

=cut

sub LimitLinkedTo {
    my $self = shift;
    my %args = (
		TICKET => undef,
		TARGET => undef,
		TYPE => undef,
		 @_);

    $self->Limit(
		 FIELD => 'LinkedTo',
		 BASE => undef,
		 TARGET => ($args{'TARGET'} || $args{'TICKET'}),
		 TYPE => $args{'TYPE'},
		 DESCRIPTION => $self->loc(
		   "Tickets [_1] by [_2]", $self->loc($args{'TYPE'}), ($args{'TARGET'} || $args{'TICKET'})
		  ),
		);
}


# }}}

# {{{ LimitLinkedFrom

=head2 LimitLinkedFrom

LimitLinkedFrom takes a paramhash with two fields: TYPE and BASE
TYPE limits the sort of link we want to search on


BASE is the id or URI of the BASE of the link
(BASE used to be 'TICKET'.  'TICKET' is deprecated, but will be treated as BASE


=cut

sub LimitLinkedFrom {
    my $self = shift;
    my %args = ( BASE => undef,
		 TICKET => undef,
		 TYPE => undef,
		 @_);

    # translate RT2 From/To naming to RT3 TicketSQL naming
    my %fromToMap = qw(DependsOn DependentOn
		       MemberOf  HasMember
		       RefersTo  ReferredToBy);

    my $type = $args{'TYPE'};
    $type = $fromToMap{$type} if exists($fromToMap{$type});

    $self->Limit( FIELD => 'LinkedTo',
		  TARGET => undef,
		  BASE => ($args{'BASE'} || $args{'TICKET'}),
		  TYPE => $type,
		  DESCRIPTION => $self->loc(
		   "Tickets [_1] [_2]", $self->loc($args{'TYPE'}), ($args{'BASE'} || $args{'TICKET'})
		  ),
		);
}


# }}}

# {{{ LimitMemberOf
sub LimitMemberOf {
    my $self = shift;
    my $ticket_id = shift;
    $self->LimitLinkedTo ( TARGET=> "$ticket_id",
			   TYPE => 'MemberOf',
			  );

}
# }}}

# {{{ LimitHasMember
sub LimitHasMember {
    my $self = shift;
    my $ticket_id =shift;
    $self->LimitLinkedFrom ( BASE => "$ticket_id",
			     TYPE => 'HasMember',
			     );

}
# }}}

# {{{ LimitDependsOn

sub LimitDependsOn {
    my $self = shift;
    my $ticket_id = shift;
    $self->LimitLinkedTo ( TARGET => "$ticket_id",
                           TYPE => 'DependsOn',
			   );

}

# }}}

# {{{ LimitDependedOnBy

sub LimitDependedOnBy {
    my $self = shift;
    my $ticket_id = shift;
    $self->LimitLinkedFrom (  BASE => "$ticket_id",
                               TYPE => 'DependentOn',
			     );

}

# }}}


# {{{ LimitRefersTo

sub LimitRefersTo {
    my $self = shift;
    my $ticket_id = shift;
    $self->LimitLinkedTo ( TARGET => "$ticket_id",
                           TYPE => 'RefersTo',
			   );

}

# }}}

# {{{ LimitReferredToBy

sub LimitReferredToBy {
    my $self = shift;
    my $ticket_id = shift;
    $self->LimitLinkedFrom (  BASE=> "$ticket_id",
                               TYPE => 'ReferredTo',
			     );

}

# }}}

# }}}

# {{{ limit based on ticket date attribtes

# {{{ sub LimitDate

=head2 LimitDate (FIELD => 'DateField', OPERATOR => $oper, VALUE => $ISODate)

Takes a paramhash with the fields FIELD OPERATOR and VALUE.

OPERATOR is one of > or <
VALUE is a date and time in ISO format in GMT
FIELD is one of Starts, Started, Told, Created, Resolved, LastUpdated

There are also helper functions of the form LimitFIELD that eliminate
the need to pass in a FIELD argument.

=cut

sub LimitDate {
    my $self = shift;
    my %args = (
                  FIELD => undef,
		  VALUE => undef,
		  OPERATOR => undef,

                  @_);

    #Set the description if we didn't get handed it above
    unless ($args{'DESCRIPTION'} ) {
	$args{'DESCRIPTION'} = $args{'FIELD'} . " " .$args{'OPERATOR'}. " ". $args{'VALUE'} . " GMT"
    }

    $self->Limit (%args);

}

# }}}




sub LimitCreated {
    my $self = shift;
    $self->LimitDate( FIELD => 'Created', @_);
}
sub LimitDue {
    my $self = shift;
    $self->LimitDate( FIELD => 'Due', @_);

}
sub LimitStarts {
    my $self = shift;
    $self->LimitDate( FIELD => 'Starts', @_);

}
sub LimitStarted {
    my $self = shift;
    $self->LimitDate( FIELD => 'Started', @_);
}
sub LimitResolved {
    my $self = shift;
    $self->LimitDate( FIELD => 'Resolved', @_);
}
sub LimitTold {
    my $self = shift;
    $self->LimitDate( FIELD => 'Told', @_);
}
sub LimitLastUpdated {
    my $self = shift;
    $self->LimitDate( FIELD => 'LastUpdated', @_);
}
#
# {{{ sub LimitTransactionDate

=head2 LimitTransactionDate (OPERATOR => $oper, VALUE => $ISODate)

Takes a paramhash with the fields FIELD OPERATOR and VALUE.

OPERATOR is one of > or <
VALUE is a date and time in ISO format in GMT


=cut

sub LimitTransactionDate {
    my $self = shift;
    my %args = (
                  FIELD => 'TransactionDate',
		  VALUE => undef,
		  OPERATOR => undef,

                  @_);

    #  <20021217042756.GK28744@pallas.fsck.com>
    #    "Kill It" - Jesse.

    #Set the description if we didn't get handed it above
    unless ($args{'DESCRIPTION'} ) {
	$args{'DESCRIPTION'} = $args{'FIELD'} . " " .$args{'OPERATOR'}. " ". $args{'VALUE'} . " GMT"
    }

    $self->Limit (%args);

}

# }}}

# }}}

# {{{ Limit based on custom fields
# {{{ sub LimitCustomField

=head2 LimitCustomField

Takes a paramhash of key/value pairs with the following keys:

=over 4

=item CUSTOMFIELD - CustomField name or id.  If a name is passed, an additional
parameter QUEUE may also be passed to distinguish the custom field.

=item OPERATOR - The usual Limit operators

=item VALUE - The value to compare against

=back

=cut

sub LimitCustomField {
    my $self = shift;
    my %args = ( VALUE        => undef,
                 CUSTOMFIELD   => undef,
                 OPERATOR      => '=',
                 DESCRIPTION   => undef,
                 FIELD         => 'CustomFieldValue',
                 QUOTEVALUE    => 1,
                 @_ );

    my $CF = RT::CustomField->new( $self->CurrentUser );
    if ( $args{CUSTOMFIELD} =~ /^\d+$/) {
	$CF->Load( $args{CUSTOMFIELD} );
    }
    else {
	$CF->LoadByNameAndQueue( Name => $args{CUSTOMFIELD}, Queue => $args{QUEUE} );
	$args{CUSTOMFIELD} = $CF->Id;
    }

    #If we are looking to compare with a null value.
    if ( $args{'OPERATOR'} =~ /^is$/i ) {
      $args{'DESCRIPTION'} ||= $self->loc("Custom field [_1] has no value.", $CF->Name);
    }
    elsif ( $args{'OPERATOR'} =~ /^is not$/i ) {
      $args{'DESCRIPTION'} ||= $self->loc("Custom field [_1] has a value.", $CF->Name);
    }

    # if we're not looking to compare with a null value
    else {
        $args{'DESCRIPTION'} ||= $self->loc("Custom field [_1] [_2] [_3]",  $CF->Name , $args{OPERATOR} , $args{VALUE});
    }

    my $q = "";
    if ($CF->Queue) {
      my $qo = new RT::Queue( $self->CurrentUser );
      $qo->load( $CF->Queue );
      $q = $qo->Name;
    }

    my @rest;
    @rest = ( ENTRYAGGREGATOR => 'AND' )
      if ($CF->Type eq 'SelectMultiple');

    $self->Limit( VALUE => $args{VALUE},
		  FIELD => "CF.".( $q
			     ? $q . ".{" . $CF->Name . "}"
			     : $CF->Name
			   ),
		  OPERATOR => $args{OPERATOR},
		  CUSTOMFIELD => 1,
		  @rest,
		);


    $self->{'RecalcTicketLimits'} = 1;
}

# }}}
# }}}


# {{{ sub _NextIndex

=head2 _NextIndex

Keep track of the counter for the array of restrictions

=cut

sub _NextIndex {
    my $self = shift;
    return ($self->{'restriction_index'}++);
}
# }}}

# }}}

# {{{ Core bits to make this a DBIx::SearchBuilder object

# {{{ sub _Init
sub _Init  {
    my $self = shift;
    $self->{'table'} = "Tickets";
    $self->{'RecalcTicketLimits'} = 1;
    $self->{'looking_at_effective_id'} = 0;
    $self->{'looking_at_type'} = 0;
    $self->{'restriction_index'} =1;
    $self->{'primary_key'} = "id";
    delete $self->{'items_array'};
    delete $self->{'item_map'};
    delete $self->{'columns_to_display'};
    $self->SUPER::_Init(@_);

    $self->_InitSQL;

}
# }}}

# {{{ sub Count
sub Count {
  my $self = shift;
  $self->_ProcessRestrictions() if ($self->{'RecalcTicketLimits'} == 1 );
  return($self->SUPER::Count());
}
# }}}

# {{{ sub CountAll
sub CountAll {
  my $self = shift;
  $self->_ProcessRestrictions() if ($self->{'RecalcTicketLimits'} == 1 );
  return($self->SUPER::CountAll());
}
# }}}


# {{{ sub ItemsArrayRef

=head2 ItemsArrayRef

Returns a reference to the set of all items found in this search

=cut

sub ItemsArrayRef {
    my $self = shift;
    my @items;

    unless ( $self->{'items_array'} ) {

        my $placeholder = $self->_ItemsCounter;
        $self->GotoFirstItem();
        while ( my $item = $self->Next ) {
            push ( @{ $self->{'items_array'} }, $item );
        }
        $self->GotoItem($placeholder);
        $self->{'items_array'} = $self->ItemsOrderBy($self->{'items_array'});
    }
    return ( $self->{'items_array'} );
}
# }}}

# {{{ sub Next
sub Next {
	my $self = shift;
 	
	$self->_ProcessRestrictions() if ($self->{'RecalcTicketLimits'} == 1 );

	my $Ticket = $self->SUPER::Next();
	if ((defined($Ticket)) and (ref($Ticket))) {

    	    #Make sure we _never_ show deleted tickets
	    #TODO we should be doing this in the where clause.
	    #but you can't do multiple clauses on the same field just yet :/

	    if ($Ticket->__Value('Status') eq 'deleted') {
		return($self->Next());
	    }
            # Since Ticket could be granted with more rights instead
            # of being revoked, it's ok if queue rights allow
            # ShowTicket.  It seems need another query, but we have
            # rights cache in Principal::HasRight.
  	    elsif ($Ticket->QueueObj->CurrentUserHasRight('ShowTicket') ||
                   $Ticket->CurrentUserHasRight('ShowTicket')) {
		return($Ticket);
	    }

	    #If the user doesn't have the right to show this ticket
	    else {	
		return($self->Next());
	    }
	}
	#if there never was any ticket
	else {
		return(undef);
	}	

}
# }}}

# }}}

# {{{ Deal with storing and restoring restrictions

# {{{ sub LoadRestrictions

=head2 LoadRestrictions

LoadRestrictions takes a string which can fully populate the TicketRestrictons hash.
TODO It is not yet implemented

=cut

# }}}

# {{{ sub DescribeRestrictions

=head2 DescribeRestrictions

takes nothing.
Returns a hash keyed by restriction id.
Each element of the hash is currently a one element hash that contains DESCRIPTION which
is a description of the purpose of that TicketRestriction

=cut

sub DescribeRestrictions  {
    my $self = shift;

    my ($row, %listing);

    foreach $row (keys %{$self->{'TicketRestrictions'}}) {
	$listing{$row} = $self->{'TicketRestrictions'}{$row}{'DESCRIPTION'};
    }
    return (%listing);
}
# }}}

# {{{ sub RestrictionValues

=head2 RestrictionValues FIELD

Takes a restriction field and returns a list of values this field is restricted
to.

=cut

sub RestrictionValues {
    my $self = shift;
    my $field = shift;
    map $self->{'TicketRestrictions'}{$_}{'VALUE'},
      grep {
             $self->{'TicketRestrictions'}{$_}{'FIELD'} eq $field
             && $self->{'TicketRestrictions'}{$_}{'OPERATOR'} eq "="
           }
        keys %{$self->{'TicketRestrictions'}};
}

# }}}

# {{{ sub ClearRestrictions

=head2 ClearRestrictions

Removes all restrictions irretrievably

=cut

sub ClearRestrictions {
    my $self = shift;
    delete $self->{'TicketRestrictions'};
    $self->{'looking_at_effective_id'} = 0;
    $self->{'looking_at_type'} = 0;
    $self->{'RecalcTicketLimits'} =1;
}

# }}}

# {{{ sub DeleteRestriction

=head2 DeleteRestriction

Takes the row Id of a restriction (From DescribeRestrictions' output, for example.
Removes that restriction from the session's limits.

=cut


sub DeleteRestriction {
    my $self = shift;
    my $row = shift;
    delete $self->{'TicketRestrictions'}{$row};

    $self->{'RecalcTicketLimits'} = 1;
    #make the underlying easysearch object forget all its preconceptions
}

# }}}

# {{{ sub _RestrictionsToClauses

# Convert a set of oldstyle SB Restrictions to Clauses for RQL

sub _RestrictionsToClauses {
  my $self = shift;

  my $row;
  my %clause;
  foreach $row (keys %{$self->{'TicketRestrictions'}}) {
    my $restriction = $self->{'TicketRestrictions'}{$row};
    #use Data::Dumper;
    #print Dumper($restriction),"\n";

      # We need to reimplement the subclause aggregation that SearchBuilder does.
      # Default Subclause is ALIAS.FIELD, and default ALIAS is 'main',
      # Then SB AND's the different Subclauses together.

      # So, we want to group things into Subclauses, convert them to
      # SQL, and then join them with the appropriate DefaultEA.
      # Then join each subclause group with AND.

    my $field = $restriction->{'FIELD'};
    my $realfield = $field;	# CustomFields fake up a fieldname, so
                                # we need to figure that out

    # One special case
    # Rewrite LinkedTo meta field to the real field
    if ($field =~ /LinkedTo/) {
      $realfield = $field = $restriction->{'TYPE'};
    }

    # Two special case
    # Handle subkey fields with a different real field
    if ($field =~ /^(\w+)\./) {
      $realfield = $1;
    }

    die "I don't know about $field yet"
      unless (exists $FIELDS{$realfield} or $restriction->{CUSTOMFIELD});

    my $type = $FIELDS{$realfield}->[0];
    my $op   = $restriction->{'OPERATOR'};

    my $value = ( grep { defined }
		  map { $restriction->{$_} } qw(VALUE TICKET BASE TARGET))[0];

    # this performs the moral equivalent of defined or/dor/C<//>,
    # without the short circuiting.You need to use a 'defined or'
    # type thing instead of just checking for truth values, because
    # VALUE could be 0.(i.e. "false")

    # You could also use this, but I find it less aesthetic:
    # (although it does short circuit)
    #( defined $restriction->{'VALUE'}? $restriction->{VALUE} :
    # defined $restriction->{'TICKET'} ?
    # $restriction->{TICKET} :
    # defined $restriction->{'BASE'} ?
    # $restriction->{BASE} :
    # defined $restriction->{'TARGET'} ?
    # $restriction->{TARGET} )

    my $ea = $restriction->{ENTRYAGGREGATOR} || $DefaultEA{$type} || "AND";
    if ( ref $ea ) {
      die "Invalid operator $op for $field ($type)"
	unless exists $ea->{$op};
      $ea = $ea->{$op};
    }

    # Each CustomField should be put into a different Clause so they
    # are ANDed together.
    if ($restriction->{CUSTOMFIELD}) {
      $realfield = $field;
    }

    exists $clause{$realfield} or $clause{$realfield} = [];
    # Escape Quotes
    $field =~ s!(['"])!\\$1!g;
    $value =~ s!(['"])!\\$1!g;
    my $data = [ $ea, $type, $field, $op, $value ];

    # here is where we store extra data, say if it's a keyword or
    # something.  (I.e. "TYPE SPECIFIC STUFF")

    #print Dumper($data);
    push @{$clause{$realfield}}, $data;
  }
  return \%clause;
}

# }}}

# {{{ sub _ProcessRestrictions

=head2 _ProcessRestrictions PARAMHASH

# The new _ProcessRestrictions is somewhat dependent on the SQL stuff,
# but isn't quite generic enough to move into Tickets_Overlay_SQL.

=cut

sub _ProcessRestrictions {
    my $self = shift;
    
    #Blow away ticket aliases since we'll need to regenerate them for
    #a new search
    delete $self->{'TicketAliases'};
    delete $self->{'items_array'};                                                                                                                   
    delete $self->{'item_map'};
    delete $self->{'raw_rows'};
    delete $self->{'rows'};
    delete $self->{'count_all'};
 
    my $sql = $self->{_sql_query}; # Violating the _SQL namespace
    if (!$sql||$self->{'RecalcTicketLimits'}) {
      #  "Restrictions to Clauses Branch\n";
      my $clauseRef = eval { $self->_RestrictionsToClauses; };
      if ($@) {
	$RT::Logger->error( "RestrictionsToClauses: " . $@ );
	$self->FromSQL("");
      } else {
	$sql = $self->ClausesToSQL($clauseRef);
	$self->FromSQL($sql);
      }
    }


    $self->{'RecalcTicketLimits'} = 0;

}

=head2 _BuildItemMap

    # Build up a map of first/last/next/prev items, so that we can display search nav quickly

=cut

sub _BuildItemMap {
    my $self = shift;

    my $items = $self->ItemsArrayRef;
    my $prev = 0 ;

    delete $self->{'item_map'};
    if ($items->[0]) {
        $self->{'item_map'}->{'first'} = $items->[0]->EffectiveId;
        while (my $item = shift @$items ) {
            my $id = $item->EffectiveId;
            $self->{'item_map'}->{$id}->{'defined'} = 1;
            $self->{'item_map'}->{$id}->{prev}  = $prev;
            $self->{'item_map'}->{$id}->{next}  = $items->[0]->EffectiveId if ($items->[0]);
            $prev = $id;
        }
        $self->{'item_map'}->{'last'} = $prev;
    }
} 


=head2 ItemMap

Returns an a map of all items found by this search. The map is of the form

$ItemMap->{'first'} = first ticketid found
$ItemMap->{'last'} = last ticketid found
$ItemMap->{$id}->{prev} = the ticket id found before $id
$ItemMap->{$id}->{next} = the ticket id found after $id

=cut

sub ItemMap {
    my $self = shift;
    $self->_BuildItemMap() unless ($self->{'items_array'} and $self->{'item_map'});
    return ($self->{'item_map'});
}




=cut

}



# }}}

# }}}

=head2 PrepForSerialization

You don't want to serialize a big tickets object, as the {items} hash will be instantly invalid _and_ eat lots of space

=cut


sub PrepForSerialization {
    my $self = shift;
    delete $self->{'items'};
    $self->RedoSearch();
}

1;
<|MERGE_RESOLUTION|>--- conflicted
+++ resolved
@@ -852,7 +852,7 @@
   my $queue = 0;
 
     if ( $field =~ /^(.+?)\.{(.+)}$/ ) {
-        $queue = $1;
+    $queue =  $1;
     $field = $2;
    }
     $field = $1 if $field =~ /^{(.+)}$/; # trim { }
@@ -881,9 +881,9 @@
         $cf->LoadByNameAndQueue( Queue => '0', Name => $field );
     }
 
-    my $cfid = $cf->id;
-
-    die "No custom field named $field found\n" unless $cfid;
+  my $cfid = $cf->id;
+
+  die "No custom field named $field found\n" unless $cfid;
 
 
     my $TicketCFs;
@@ -917,7 +917,6 @@
 
     }
 
-<<<<<<< HEAD
     $self->_OpenParen;
 
     $self->_SQLLimit(
@@ -937,20 +936,6 @@
             QUOTEVALUE      => 0,
             ENTRYAGGREGATOR => 'OR',
         );
-=======
-  if (   ($op =~ /^IS$/i) || ($op =~ /^NOT LIKE$/i) || ( $op eq '!=' ) ) {
-    $null_columns_ok = 1;
-  }
-    
-
-  if ( $null_columns_ok && $op !~ /IS/i && uc $value ne "NULL") {
-    $self->_SQLLimit( ALIAS           => $TicketCFs,
-		      FIELD           => 'Content',
-		      OPERATOR        => 'IS',
-		      VALUE           => 'NULL',
-		      QUOTEVALUE      => 0,
-		      ENTRYAGGREGATOR => 'OR', );
->>>>>>> dd7585e0
   }
 
   $self->_CloseParen;
@@ -999,7 +984,6 @@
     }
 
     if ($args{'FIELD'} eq 'Type') {
-    warn "We're loooking at the type";
         $self->{'looking_at_type'} = 1;
     }
 
