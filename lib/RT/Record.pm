# BEGIN BPS TAGGED BLOCK {{{
# 
# COPYRIGHT:
#  
# This software is Copyright (c) 1996-2005 Best Practical Solutions, LLC 
#                                          <jesse@bestpractical.com>
# 
# (Except where explicitly superseded by other copyright notices)
# 
# 
# LICENSE:
# 
# This work is made available to you under the terms of Version 2 of
# the GNU General Public License. A copy of that license should have
# been provided with this software, but in any event can be snarfed
# from www.gnu.org.
# 
# This work is distributed in the hope that it will be useful, but
# WITHOUT ANY WARRANTY; without even the implied warranty of
# MERCHANTABILITY or FITNESS FOR A PARTICULAR PURPOSE.  See the GNU
# General Public License for more details.
# 
# You should have received a copy of the GNU General Public License
# along with this program; if not, write to the Free Software
# Foundation, Inc., 675 Mass Ave, Cambridge, MA 02139, USA.
# 
# 
# CONTRIBUTION SUBMISSION POLICY:
# 
# (The following paragraph is not intended to limit the rights granted
# to you to modify and distribute this software under the terms of
# the GNU General Public License and is only of importance to you if
# you choose to contribute your changes and enhancements to the
# community by submitting them to Best Practical Solutions, LLC.)
# 
# By intentionally submitting any modifications, corrections or
# derivatives to this work, or any other work intended for use with
# Request Tracker, to Best Practical Solutions, LLC, you confirm that
# you are the copyright holder for those contributions and you grant
# Best Practical Solutions,  LLC a nonexclusive, worldwide, irrevocable,
# royalty-free, perpetual, license to use, copy, create derivative
# works based on those contributions, and sublicense and distribute
# those contributions and any derivatives thereof.
# 
# END BPS TAGGED BLOCK }}}

=head1 NAME

  RT::Record - Base class for RT record objects

=head1 SYNOPSIS


=head1 DESCRIPTION


=begin testing

ok (require RT::Record);

=end testing

=head1 METHODS

=cut

package RT::Record;
use RT::Date;
use RT::User;
use RT::Attributes;
use RT::Base;
use DBIx::SearchBuilder::Record::Cachable;

use strict;
use vars qw/@ISA $_TABLE_ATTR/;

@ISA = qw(RT::Base);

if ($RT::DontCacheSearchBuilderRecords ) {
    push (@ISA, 'DBIx::SearchBuilder::Record');
} else {
    push (@ISA, 'DBIx::SearchBuilder::Record::Cachable');

}

# {{{ sub _Init 

sub _Init {
    my $self = shift;
    $self->_BuildTableAttributes unless ($_TABLE_ATTR->{ref($self)});
    $self->CurrentUser(@_);
}

# }}}

# {{{ _PrimaryKeys

=head2 _PrimaryKeys

The primary keys for RT classes is 'id'

=cut

sub _PrimaryKeys {
    my $self = shift;
    return ( ['id'] );
}

# }}}

=head2 Delete

Delete this record object from the database.

=cut

sub Delete {
    my $self = shift;
    my ($rv) = $self->SUPER::Delete;
    if ($rv) {
        return ($rv, $self->loc("Object deleted"));
    } else {

        return(0, $self->loc("Object could not be deleted"))
    } 
}

=head2 ObjectTypeStr

Returns a string which is this object's type.  The type is the class,
without the "RT::" prefix.

=begin testing

my $ticket = RT::Ticket->new($RT::SystemUser);
my $group = RT::Group->new($RT::SystemUser);
is($ticket->ObjectTypeStr, 'Ticket', "Ticket returns correct typestring");
is($group->ObjectTypeStr, 'Group', "Group returns correct typestring");

=end testing

=cut

sub ObjectTypeStr {
    my $self = shift;
    if (ref($self) =~ /^.*::(\w+)$/) {
	return $self->loc($1);
    } else {
	return $self->loc(ref($self));
    }
}

=head2 Attributes

Return this object's attributes as an RT::Attributes object

=cut

sub Attributes {
    my $self = shift;
    
    unless ($self->{'attributes'}) {
        $self->{'attributes'} = RT::Attributes->new($self->CurrentUser);     
       $self->{'attributes'}->LimitToObject($self); 
    }
    return ($self->{'attributes'}); 

}


=head2 AddAttribute { Name, Description, Content }

Adds a new attribute for this object.

=cut

sub AddAttribute {
    my $self = shift;
    my %args = ( Name        => undef,
                 Description => undef,
                 Content     => undef,
                 @_ );

    my $attr = RT::Attribute->new( $self->CurrentUser );
    my ( $id, $msg ) = $attr->Create( 
                                      Object    => $self,
                                      Name        => $args{'Name'},
                                      Description => $args{'Description'},
                                      Content     => $args{'Content'} );

                                     
    # XXX TODO: Why won't RedoSearch work here?                                     
    $self->Attributes->_DoSearch;
    
    return ($id, $msg);
}


=head2 SetAttribute { Name, Description, Content }

Like AddAttribute, but replaces all existing attributes with the same Name.

=cut

sub SetAttribute {
    my $self = shift;
    my %args = ( Name        => undef,
                 Description => undef,
                 Content     => undef,
                 @_ );

    my @AttributeObjs = $self->Attributes->Named( $args{'Name'} )
        or return $self->AddAttribute( %args );

    my $AttributeObj = pop( @AttributeObjs );
    $_->Delete foreach @AttributeObjs;

    $AttributeObj->SetDescription( $args{'Description'} );
    $AttributeObj->SetContent( $args{'Content'} );

    $self->Attributes->RedoSearch;
    return 1;
}

=head2 DeleteAttribute NAME

Deletes all attributes with the matching name for this object.

=cut

sub DeleteAttribute {
    my $self = shift;
    my $name = shift;
    return $self->Attributes->DeleteEntry( Name => $name );
}

=head2 FirstAttribute NAME

Returns the first attribute with the matching name for this object (as an
L<RT::Attribute> object), or C<undef> if no such attributes exist.

Note that if there is more than one attribute with the matching name on the
object, the choice of which one to return is basically arbitrary.  This may be
made well-defined in the future.

=cut

sub FirstAttribute {
    my $self = shift;
    my $name = shift;
    return ($self->Attributes->Named( $name ))[0];
}


# {{{ sub _Handle 
sub _Handle {
    my $self = shift;
    return ($RT::Handle);
}

# }}}

# {{{ sub Create 

=head2  Create PARAMHASH

Takes a PARAMHASH of Column -> Value pairs.
If any Column has a Validate$PARAMNAME subroutine defined and the 
value provided doesn't pass validation, this routine returns
an error.

If this object's table has any of the following atetributes defined as
'Auto', this routine will automatically fill in their values.

=cut

sub Create {
    my $self    = shift;
    my %attribs = (@_);
    foreach my $key ( keys %attribs ) {
        my $method = "Validate$key";
        unless ( $self->$method( $attribs{$key} ) ) {
            if (wantarray) {
                return ( 0, $self->loc('Invalid value for [_1]', $key) );
            }
            else {
                return (0);
            }
        }
    }
    my $now = RT::Date->new( $self->CurrentUser );
    $now->Set( Format => 'unix', Value => time );
    $attribs{'Created'} = $now->ISO() if ( $self->_Accessible( 'Created', 'auto' ) && !$attribs{'Created'});

    if ($self->_Accessible( 'Creator', 'auto' ) && !$attribs{'Creator'}) {
         $attribs{'Creator'} = $self->CurrentUser->id || '0'; 
    }
    $attribs{'LastUpdated'} = $now->ISO()
      if ( $self->_Accessible( 'LastUpdated', 'auto' ) && !$attribs{'LastUpdated'});

    $attribs{'LastUpdatedBy'} = $self->CurrentUser->id || '0'
      if ( $self->_Accessible( 'LastUpdatedBy', 'auto' ) && !$attribs{'LastUpdatedBy'});

    my $id = $self->SUPER::Create(%attribs);
    if ( UNIVERSAL::isa( $id, 'Class::ReturnValue' ) ) {
        if ( $id->errno ) {
            if (wantarray) {
                return ( 0,
                    $self->loc( "Internal Error: [_1]", $id->{error_message} ) );
            }
            else {
                return (0);
            }
        }
    }
    # If the object was created in the database, 
    # load it up now, so we're sure we get what the database 
    # has.  Arguably, this should not be necessary, but there
    # isn't much we can do about it.

   unless ($id) { 
    if (wantarray) {
        return ( $id, $self->loc('Object could not be created') );
    }
    else {
        return ($id);
    }

   }

    if  (UNIVERSAL::isa('errno',$id)) {
        exit(0);
       warn "It's here!";
        return(undef);
    }

    $self->Load($id) if ($id);



    if (wantarray) {
        return ( $id, $self->loc('Object created') );
    }
    else {
        return ($id);
    }

}

# }}}

# {{{ sub LoadByCols

=head2 LoadByCols

Override DBIx::SearchBuilder::LoadByCols to do case-insensitive loads if the 
DB is case sensitive

=cut

sub LoadByCols {
    my $self = shift;
    my %hash = (@_);

    # We don't want to hang onto this
    delete $self->{'attributes'};

    # If this database is case sensitive we need to uncase objects for
    # explicit loading
    if ( $self->_Handle->CaseSensitive ) {
        my %newhash;
        foreach my $key ( keys %hash ) {

            # If we've been passed an empty value, we can't do the lookup. 
            # We don't need to explicitly downcase integers or an id.
            if ( $key =~ '^id$'
                || !defined( $hash{$key} )
                || $hash{$key} =~ /^\d+$/
                 )
            {
                $newhash{$key} = $hash{$key};
            }
            else {
                my ($op, $val, $func);
                ($key, $op, $val, $func) = $self->_Handle->_MakeClauseCaseInsensitive($key, '=', $hash{$key});
                $newhash{$key}->{operator} = $op;
                $newhash{$key}->{value} = $val;
                $newhash{$key}->{function} = $func;
            }
        }

        # We've clobbered everything we care about. bash the old hash
        # and replace it with the new hash
        %hash = %newhash;
    }
    $self->SUPER::LoadByCols(%hash);
}

# }}}

# {{{ Datehandling

# There is room for optimizations in most of those subs:

# {{{ LastUpdatedObj

sub LastUpdatedObj {
    my $self = shift;
    my $obj  = new RT::Date( $self->CurrentUser );

    $obj->Set( Format => 'sql', Value => $self->LastUpdated );
    return $obj;
}

# }}}

# {{{ CreatedObj

sub CreatedObj {
    my $self = shift;
    my $obj  = new RT::Date( $self->CurrentUser );

    $obj->Set( Format => 'sql', Value => $self->Created );

    return $obj;
}

# }}}

# {{{ AgeAsString
#
# TODO: This should be deprecated
#
sub AgeAsString {
    my $self = shift;
    return ( $self->CreatedObj->AgeAsString() );
}

# }}}

# {{{ LastUpdatedAsString

# TODO this should be deprecated

sub LastUpdatedAsString {
    my $self = shift;
    if ( $self->LastUpdated ) {
        return ( $self->LastUpdatedObj->AsString() );

    }
    else {
        return "never";
    }
}

# }}}

# {{{ CreatedAsString
#
# TODO This should be deprecated 
#
sub CreatedAsString {
    my $self = shift;
    return ( $self->CreatedObj->AsString() );
}

# }}}

# {{{ LongSinceUpdateAsString
#
# TODO This should be deprecated
#
sub LongSinceUpdateAsString {
    my $self = shift;
    if ( $self->LastUpdated ) {

        return ( $self->LastUpdatedObj->AgeAsString() );

    }
    else {
        return "never";
    }
}

# }}}

# }}} Datehandling

# {{{ sub _Set 
#
sub _Set {
    my $self = shift;

    my %args = (
        Field => undef,
        Value => undef,
        IsSQL => undef,
        @_
    );

    #if the user is trying to modify the record
    # TODO: document _why_ this code is here

    if ( ( !defined( $args{'Field'} ) ) || ( !defined( $args{'Value'} ) ) ) {
        $args{'Value'} = 0;
    }

    my $old_val = $self->__Value($args{'Field'});
     $self->_SetLastUpdated();
    my $ret = $self->SUPER::_Set(
        Field => $args{'Field'},
        Value => $args{'Value'},
        IsSQL => $args{'IsSQL'}
    );
        my ($status, $msg) =  $ret->as_array();

        # @values has two values, a status code and a message.

    # $ret is a Class::ReturnValue object. as such, in a boolean context, it's a bool
    # we want to change the standard "success" message
    if ($status) {
        $msg =
          $self->loc(
            "[_1] changed from [_2] to [_3]",
            $args{'Field'},
            ( $old_val ? "'$old_val'" : $self->loc("(no value)") ),
            '"' . $self->__Value( $args{'Field'}) . '"' 
          );
      } else {

          $msg = $self->CurrentUser->loc_fuzzy($msg);
    }
    return wantarray ? ($status, $msg) : $ret;     

}

# }}}

# {{{ sub _SetLastUpdated

=head2 _SetLastUpdated

This routine updates the LastUpdated and LastUpdatedBy columns of the row in question
It takes no options. Arguably, this is a bug

=cut

sub _SetLastUpdated {
    my $self = shift;
    use RT::Date;
    my $now = new RT::Date( $self->CurrentUser );
    $now->SetToNow();

    if ( $self->_Accessible( 'LastUpdated', 'auto' ) ) {
        my ( $msg, $val ) = $self->__Set(
            Field => 'LastUpdated',
            Value => $now->ISO
        );
    }
    if ( $self->_Accessible( 'LastUpdatedBy', 'auto' ) ) {
        my ( $msg, $val ) = $self->__Set(
            Field => 'LastUpdatedBy',
            Value => $self->CurrentUser->id
        );
    }
}

# }}}

# {{{ sub CreatorObj 

=head2 CreatorObj

Returns an RT::User object with the RT account of the creator of this row

=cut

sub CreatorObj {
    my $self = shift;
    unless ( exists $self->{'CreatorObj'} ) {

        $self->{'CreatorObj'} = RT::User->new( $self->CurrentUser );
        $self->{'CreatorObj'}->Load( $self->Creator );
    }
    return ( $self->{'CreatorObj'} );
}

# }}}

# {{{ sub LastUpdatedByObj

=head2 LastUpdatedByObj

  Returns an RT::User object of the last user to touch this object

=cut

sub LastUpdatedByObj {
    my $self = shift;
    unless ( exists $self->{LastUpdatedByObj} ) {
        $self->{'LastUpdatedByObj'} = RT::User->new( $self->CurrentUser );
        $self->{'LastUpdatedByObj'}->Load( $self->LastUpdatedBy );
    }
    return $self->{'LastUpdatedByObj'};
}

# }}}

# {{{ sub URI 

=head2 URI

Returns this record's URI

=cut

sub URI {
    my $self = shift;
    my $uri = RT::URI::fsck_com_rt->new($self->CurrentUser);
    return($uri->URIForObject($self));
}

# }}}

=head2 ValidateName NAME

Validate the name of the record we're creating. Mostly, just make sure it's not a numeric ID, which is invalid for Name

=cut

sub ValidateName {
    my $self = shift;
    my $value = shift;
    if ($value && $value=~ /^\d+$/) {
        return(0);
    } else  {
         return (1);
    }
}



=head2 SQLType attribute

return the SQL type for the attribute 'attribute' as stored in _ClassAccessible

=cut

sub SQLType {
    my $self = shift;
    my $field = shift;

    return ($self->_Accessible($field, 'type'));


}

require Encode::compat if $] < 5.007001;
require Encode;




sub __Value {
    my $self  = shift;
    my $field = shift;
    my %args = ( decode_utf8 => 1,
                 @_ );

    unless (defined $field && $field) {
        $RT::Logger->error("$self __Value called with undef field");
    }
    my $value = $self->SUPER::__Value($field);

    return('') if ( !defined($value) || $value eq '');

    return Encode::decode_utf8($value) || $value if $args{'decode_utf8'};
    return $value;
}

# Set up defaults for DBIx::SearchBuilder::Record::Cachable

sub _CacheConfig {
  {
     'cache_p'        => 1,
     'cache_for_sec'  => 30,
  }
}



sub _BuildTableAttributes {
    my $self = shift;

    my $attributes;
    if ( UNIVERSAL::can( $self, '_CoreAccessible' ) ) {
       $attributes = $self->_CoreAccessible();
    } elsif ( UNIVERSAL::can( $self, '_ClassAccessible' ) ) {
       $attributes = $self->_ClassAccessible();

    }

    foreach my $column (%$attributes) {
        foreach my $attr ( %{ $attributes->{$column} } ) {
            $_TABLE_ATTR->{ref($self)}->{$column}->{$attr} = $attributes->{$column}->{$attr};
        }
    }
    if ( UNIVERSAL::can( $self, '_OverlayAccessible' ) ) {
        $attributes = $self->_OverlayAccessible();

        foreach my $column (%$attributes) {
            foreach my $attr ( %{ $attributes->{$column} } ) {
                $_TABLE_ATTR->{ref($self)}->{$column}->{$attr} = $attributes->{$column}->{$attr};
            }
        }
    }
    if ( UNIVERSAL::can( $self, '_VendorAccessible' ) ) {
        $attributes = $self->_VendorAccessible();

        foreach my $column (%$attributes) {
            foreach my $attr ( %{ $attributes->{$column} } ) {
                $_TABLE_ATTR->{ref($self)}->{$column}->{$attr} = $attributes->{$column}->{$attr};
            }
        }
    }
    if ( UNIVERSAL::can( $self, '_LocalAccessible' ) ) {
        $attributes = $self->_LocalAccessible();

        foreach my $column (%$attributes) {
            foreach my $attr ( %{ $attributes->{$column} } ) {
                $_TABLE_ATTR->{ref($self)}->{$column}->{$attr} = $attributes->{$column}->{$attr};
            }
        }
    }

}


=head2 _ClassAccessible 

Overrides the "core" _ClassAccessible using $_TABLE_ATTR. Behaves identical to the version in
DBIx::SearchBuilder::Record

=cut

sub _ClassAccessible {
    my $self = shift;
    return $_TABLE_ATTR->{ref($self)};
}

=head2 _Accessible COLUMN ATTRIBUTE

returns the value of ATTRIBUTE for COLUMN


=cut 

sub _Accessible  {
  my $self = shift;
  my $column = shift;
  my $attribute = lc(shift);
  return 0 unless defined ($_TABLE_ATTR->{ref($self)}->{$column});
  return $_TABLE_ATTR->{ref($self)}->{$column}->{$attribute} || 0;

}

=head2 _EncodeLOB BODY MIME_TYPE

Takes a potentially large attachment. Returns (ContentEncoding, EncodedBody) based on system configuration and selected database

=cut

sub _EncodeLOB {
        my $self = shift;
        my $Body = shift;
        my $MIMEType = shift;

        my $ContentEncoding = 'none';

        #get the max attachment length from RT
        my $MaxSize = $RT::MaxAttachmentSize;

        #if the current attachment contains nulls and the
        #database doesn't support embedded nulls

        if ( $RT::AlwaysUseBase64 or
             ( !$RT::Handle->BinarySafeBLOBs ) && ( $Body =~ /\x00/ ) ) {

            # set a flag telling us to mimencode the attachment
            $ContentEncoding = 'base64';

            #cut the max attchment size by 25% (for mime-encoding overhead.
            $RT::Logger->debug("Max size is $MaxSize\n");
            $MaxSize = $MaxSize * 3 / 4;
        # Some databases (postgres) can't handle non-utf8 data
        } elsif (    !$RT::Handle->BinarySafeBLOBs
                  && $MIMEType !~ /text\/plain/gi
                  && !Encode::is_utf8( $Body, 1 ) ) {
              $ContentEncoding = 'quoted-printable';
        }

        #if the attachment is larger than the maximum size
        if ( ($MaxSize) and ( $MaxSize < length($Body) ) ) {

            # if we're supposed to truncate large attachments
            if ($RT::TruncateLongAttachments) {

                # truncate the attachment to that length.
                $Body = substr( $Body, 0, $MaxSize );

            }

            # elsif we're supposed to drop large attachments on the floor,
            elsif ($RT::DropLongAttachments) {

                # drop the attachment on the floor
                $RT::Logger->info( "$self: Dropped an attachment of size " . length($Body) . "\n" . "It started: " . substr( $Body, 0, 60 ) . "\n" );
                return ("none", "Large attachment dropped" );
            }
        }

        # if we need to mimencode the attachment
        if ( $ContentEncoding eq 'base64' ) {

            # base64 encode the attachment
            Encode::_utf8_off($Body);
            $Body = MIME::Base64::encode_base64($Body);

        } elsif ($ContentEncoding eq 'quoted-printable') {
            Encode::_utf8_off($Body);
            $Body = MIME::QuotedPrint::encode($Body);
        }


        return ($ContentEncoding, $Body);

}

sub _DecodeLOB {
    my $self            = shift;
    my $ContentType     = shift;
    my $ContentEncoding = shift;
    my $Content         = shift;

    if ( $ContentEncoding eq 'base64' ) {
        $Content = MIME::Base64::decode_base64($Content);
    }
    elsif ( $ContentEncoding eq 'quoted-printable' ) {
        $Content = MIME::QuotedPrint::decode($Content);
    }
    elsif ( $ContentEncoding && $ContentEncoding ne 'none' ) {
        return ( $self->loc( "Unknown ContentEncoding [_1]", $ContentEncoding ) );
    }
    if ( $ContentType eq 'text/plain' ) {
       $Content = Encode::decode_utf8($Content) unless Encode::is_utf8($Content);
    }
        return ($Content);
}

# {{{ LINKDIRMAP
# A helper table for links mapping to make it easier
# to build and parse links between tickets

use vars '%LINKDIRMAP';

%LINKDIRMAP = (
    MemberOf => { Base => 'MemberOf',
                  Target => 'HasMember', },
    RefersTo => { Base => 'RefersTo',
                Target => 'ReferredToBy', },
    DependsOn => { Base => 'DependsOn',
                   Target => 'DependedOnBy', },
    MergedInto => { Base => 'MergedInto',
                   Target => 'MergedInto', },

);

sub Update {
    my $self = shift;

    my %args = (
        ARGSRef         => undef,
        AttributesRef   => undef,
        AttributePrefix => undef,
        @_
    );

    my $attributes = $args{'AttributesRef'};
    my $ARGSRef    = $args{'ARGSRef'};
    my @results;

    foreach my $attribute (@$attributes) {
        my $value;
        if ( defined $ARGSRef->{$attribute} ) {
            $value = $ARGSRef->{$attribute};
        }
        elsif (
            defined( $args{'AttributePrefix'} )
            && defined(
                $ARGSRef->{ $args{'AttributePrefix'} . "-" . $attribute }
            )
          ) {
            $value = $ARGSRef->{ $args{'AttributePrefix'} . "-" . $attribute };

        }
        else {
            next;
        }

        $value =~ s/\r\n/\n/gs;


        # If Queue is 'General', we want to resolve the queue name for
        # the object.

        # This is in an eval block because $object might not exist.
        # and might not have a Name method. But "can" won't find autoloaded
        # items. If it fails, we don't care
        eval {
            my $object = $attribute . "Obj";
            next if ($self->$object->Name eq $value);
        };
        next if ( $value eq $self->$attribute() );
        my $method = "Set$attribute";
        my ( $code, $msg ) = $self->$method($value);
        my ($prefix) = ref($self) =~ /RT(?:.*)::(\w+)/;

        # Default to $id, but use name if we can get it.
        my $label = $self->id;
        $label = $self->Name if (UNIVERSAL::can($self,'Name'));
        push @results, $self->loc( "$prefix [_1]", $label ) . ': '. $msg;

=for loc

                                   "[_1] could not be set to [_2].",       # loc
                                   "That is already the current value",    # loc
                                   "No value sent to _Set!\n",             # loc
                                   "Illegal value for [_1]",               # loc
                                   "The new value has been set.",          # loc
                                   "No column specified",                  # loc
                                   "Immutable field",                      # loc
                                   "Nonexistant field?",                   # loc
                                   "Invalid data",                         # loc
                                   "Couldn't find row",                    # loc
                                   "Missing a primary key?: [_1]",         # loc
                                   "Found Object",                         # loc

=cut

    }

    return @results;
}

# {{{ Routines dealing with Links

# {{{ Link Collections

# {{{ sub Members

=head2 Members

  This returns an RT::Links object which references all the tickets 
which are 'MembersOf' this ticket

=cut

sub Members {
    my $self = shift;
    return ( $self->_Links( 'Target', 'MemberOf' ) );
}

# }}}

# {{{ sub MemberOf

=head2 MemberOf

  This returns an RT::Links object which references all the tickets that this
ticket is a 'MemberOf'

=cut

sub MemberOf {
    my $self = shift;
    return ( $self->_Links( 'Base', 'MemberOf' ) );
}

# }}}

# {{{ RefersTo

=head2 RefersTo

  This returns an RT::Links object which shows all references for which this ticket is a base

=cut

sub RefersTo {
    my $self = shift;
    return ( $self->_Links( 'Base', 'RefersTo' ) );
}

# }}}

# {{{ ReferredToBy

=head2 ReferredToBy

  This returns an RT::Links object which shows all references for which this ticket is a target

=cut

sub ReferredToBy {
    my $self = shift;
    return ( $self->_Links( 'Target', 'RefersTo' ) );
}

# }}}

# {{{ DependedOnBy

=head2 DependedOnBy

  This returns an RT::Links object which references all the tickets that depend on this one

=cut

sub DependedOnBy {
    my $self = shift;
    return ( $self->_Links( 'Target', 'DependsOn' ) );
}

# }}}



=head2 HasUnresolvedDependencies

  Takes a paramhash of Type (default to '__any').  Returns true if
$self->UnresolvedDependencies returns an object with one or more members
of that type.  Returns false otherwise


=begin testing

my $t1 = RT::Ticket->new($RT::SystemUser);
my ($id, $trans, $msg) = $t1->Create(Subject => 'DepTest1', Queue => 'general');
ok($id, "Created dep test 1 - $msg");

my $t2 = RT::Ticket->new($RT::SystemUser);
my ($id2, $trans, $msg2) = $t2->Create(Subject => 'DepTest2', Queue => 'general');
ok($id2, "Created dep test 2 - $msg2");
my $t3 = RT::Ticket->new($RT::SystemUser);
my ($id3, $trans, $msg3) = $t3->Create(Subject => 'DepTest3', Queue => 'general', Type => 'approval');
ok($id3, "Created dep test 3 - $msg3");
my ($addid, $addmsg);
ok (($addid, $addmsg) =$t1->AddLink( Type => 'DependsOn', Target => $t2->id));
ok ($addid, $addmsg);
ok (($addid, $addmsg) =$t1->AddLink( Type => 'DependsOn', Target => $t3->id));

ok ($addid, $addmsg);
my $link = RT::Link->new($RT::SystemUser);
my ($rv, $msg) = $link->Load($addid);
ok ($rv, $msg);
ok ($link->LocalTarget == $t3->id, "Link LocalTarget is correct");
ok ($link->LocalBase   == $t1->id, "Link LocalBase   is correct");

ok ($t1->HasUnresolvedDependencies, "Ticket ".$t1->Id." has unresolved deps");
ok (!$t1->HasUnresolvedDependencies( Type => 'blah' ), "Ticket ".$t1->Id." has no unresolved blahs");
ok ($t1->HasUnresolvedDependencies( Type => 'approval' ), "Ticket ".$t1->Id." has unresolved approvals");
ok (!$t2->HasUnresolvedDependencies, "Ticket ".$t2->Id." has no unresolved deps");
;

my ($rid, $rmsg)= $t1->Resolve();
ok(!$rid, $rmsg);
my ($rid2, $rmsg2) = $t2->Resolve();
ok ($rid2, $rmsg2);
($rid, $rmsg)= $t1->Resolve();
ok(!$rid, $rmsg);
my ($rid3,$rmsg3) = $t3->Resolve;
ok ($rid3,$rmsg3);
($rid, $rmsg)= $t1->Resolve();
ok($rid, $rmsg);


=end testing

=cut

sub HasUnresolvedDependencies {
    my $self = shift;
    my %args = (
        Type   => undef,
        @_
    );

    my $deps = $self->UnresolvedDependencies;

    if ($args{Type}) {
        $deps->Limit( FIELD => 'Type', 
              OPERATOR => '=',
              VALUE => $args{Type}); 
    }
    else {
	    $deps->IgnoreType;
    }

    if ($deps->Count > 0) {
        return 1;
    }
    else {
        return (undef);
    }
}


# {{{ UnresolvedDependencies 

=head2 UnresolvedDependencies

Returns an RT::Tickets object of tickets which this ticket depends on
and which have a status of new, open or stalled. (That list comes from
RT::Queue->ActiveStatusArray

=cut


sub UnresolvedDependencies {
    my $self = shift;
    my $deps = RT::Tickets->new($self->CurrentUser);

    my @live_statuses = RT::Queue->ActiveStatusArray();
    foreach my $status (@live_statuses) {
        $deps->LimitStatus(VALUE => $status);
    }
    $deps->LimitDependedOnBy($self->Id);

    return($deps);

}

# }}}

# {{{ AllDependedOnBy

=head2 AllDependedOnBy

Returns an array of RT::Ticket objects which (directly or indirectly)
depends on this ticket; takes an optional 'Type' argument in the param
hash, which will limit returned tickets to that type, as well as cause
tickets with that type to serve as 'leaf' nodes that stops the recursive
dependency search.

=cut

sub AllDependedOnBy {
    my $self = shift;
    my $dep = $self->DependedOnBy;
    my %args = (
        Type   => undef,
	_found => {},
	_top   => 1,
        @_
    );

    while (my $link = $dep->Next()) {
	next unless ($link->BaseURI->IsLocal());
	next if $args{_found}{$link->BaseObj->Id};

	if (!$args{Type}) {
	    $args{_found}{$link->BaseObj->Id} = $link->BaseObj;
	    $link->BaseObj->AllDependedOnBy( %args, _top => 0 );
	}
	elsif ($link->BaseObj->Type eq $args{Type}) {
	    $args{_found}{$link->BaseObj->Id} = $link->BaseObj;
	}
	else {
	    $link->BaseObj->AllDependedOnBy( %args, _top => 0 );
	}
    }

    if ($args{_top}) {
	return map { $args{_found}{$_} } sort keys %{$args{_found}};
    }
    else {
	return 1;
    }
}

# }}}

# {{{ DependsOn

=head2 DependsOn

  This returns an RT::Links object which references all the tickets that this ticket depends on

=cut

sub DependsOn {
    my $self = shift;
    return ( $self->_Links( 'Base', 'DependsOn' ) );
}

# }}}




# {{{ sub _Links 

=head2 Links DIRECTION TYPE 

return links to/from this object. 

=cut

*Links = \&_Links;

sub _Links {
    my $self = shift;

    #TODO: Field isn't the right thing here. but I ahave no idea what mnemonic ---
    #tobias meant by $f
    my $field = shift;
    my $type  = shift || "";

    unless ( $self->{"$field$type"} ) {
        $self->{"$field$type"} = new RT::Links( $self->CurrentUser );
            # at least to myself
            $self->{"$field$type"}->Limit( FIELD => $field,
                                           VALUE => $self->URI,
                                           ENTRYAGGREGATOR => 'OR' );
            $self->{"$field$type"}->Limit( FIELD => 'Type',
                                           VALUE => $type )
              if ($type);
    }
    return ( $self->{"$field$type"} );
}

# }}}

# }}}

# {{{ sub _AddLink

=head2 _AddLink

Takes a paramhash of Type and one of Base or Target. Adds that link to this ticket.


=cut


sub _AddLink {
    my $self = shift;
    my %args = ( Target => '',
                 Base   => '',
                 Type   => '',
                 Silent => undef,
                 @_ );


    # Remote_link is the URI of the object that is not this ticket
    my $remote_link;
    my $direction;

    if ( $args{'Base'} and $args{'Target'} ) {
        $RT::Logger->debug( "$self tried to create a link. both base and target were specified\n" );
        return ( 0, $self->loc("Can't specifiy both base and target") );
    }
    elsif ( $args{'Base'} ) {
        $args{'Target'} = $self->URI();
	my $class = ref($self);
        $remote_link    = $args{'Base'};
        $direction      = 'Target';
    }
    elsif ( $args{'Target'} ) {
        $args{'Base'} = $self->URI();
	my $class = ref($self);
        $remote_link  = $args{'Target'};
        $direction    = 'Base';
    }
    else {
        return ( 0, $self->loc('Either base or target must be specified') );
    }

    # {{{ Check if the link already exists - we don't want duplicates
    use RT::Link;
    my $old_link = RT::Link->new( $self->CurrentUser );
    $old_link->LoadByParams( Base   => $args{'Base'},
                             Type   => $args{'Type'},
                             Target => $args{'Target'} );
    if ( $old_link->Id ) {
        $RT::Logger->debug("$self Somebody tried to duplicate a link");
        return ( $old_link->id, $self->loc("Link already exists"), 0 );
    }

    # }}}


    # Storing the link in the DB.
    my $link = RT::Link->new( $self->CurrentUser );
    my ($linkid, $linkmsg) = $link->Create( Target => $args{Target},
                                  Base   => $args{Base},
                                  Type   => $args{Type} );

    unless ($linkid) {
        $RT::Logger->error("Link could not be created: ".$linkmsg);
        return ( 0, $self->loc("Link could not be created") );
    }

    my $TransString =
      "Record $args{'Base'} $args{Type} record $args{'Target'}.";

    return ( $linkid, $self->loc( "Link created ([_1])", $TransString ) );
}

# }}}

# {{{ sub _DeleteLink 

=head2 _DeleteLink

Delete a link. takes a paramhash of Base, Target and Type.
Either Base or Target must be null. The null value will 
be replaced with this ticket\'s id

=cut 

sub _DeleteLink {
    my $self = shift;
    my %args = (
        Base   => undef,
        Target => undef,
        Type   => undef,
        @_
    );

    #we want one of base and target. we don't care which
    #but we only want _one_

    my $direction;
    my $remote_link;

    if ( $args{'Base'} and $args{'Target'} ) {
        $RT::Logger->debug("$self ->_DeleteLink. got both Base and Target\n");
        return ( 0, $self->loc("Can't specifiy both base and target") );
    }
    elsif ( $args{'Base'} ) {
        $args{'Target'} = $self->URI();
	$remote_link = $args{'Base'};
    	$direction = 'Target';
    }
    elsif ( $args{'Target'} ) {
        $args{'Base'} = $self->URI();
	$remote_link = $args{'Target'};
        $direction='Base';
    }
    else {
        $RT::Logger->debug("$self: Base or Target must be specified\n");
        return ( 0, $self->loc('Either base or target must be specified') );
    }

    my $link = new RT::Link( $self->CurrentUser );
    $RT::Logger->debug( "Trying to load link: " . $args{'Base'} . " " . $args{'Type'} . " " . $args{'Target'} . "\n" );


    $link->LoadByParams( Base=> $args{'Base'}, Type=> $args{'Type'}, Target=>  $args{'Target'} );
    #it's a real link. 
    if ( $link->id ) {

        my $linkid = $link->id;
        $link->Delete();

        my $TransString = "Record $args{'Base'} no longer $args{Type} record $args{'Target'}.";
        return ( 1, $self->loc("Link deleted ([_1])", $TransString));
    }

    #if it's not a link we can find
    else {
        $RT::Logger->debug("Couldn't find that link\n");
        return ( 0, $self->loc("Link not found") );
    }
}

# }}}

# }}}

# {{{ Routines dealing with transactions

# {{{ sub _NewTransaction

=head2 _NewTransaction  PARAMHASH

Private function to create a new RT::Transaction object for this ticket update

=cut

sub _NewTransaction {
    my $self = shift;
    my %args = (
        TimeTaken => undef,
        Type      => undef,
        OldValue  => undef,
        NewValue  => undef,
        OldReference  => undef,
        NewReference  => undef,
        ReferenceType => undef,
        Data      => undef,
        Field     => undef,
        MIMEObj   => undef,
        ActivateScrips => 1,
        CommitScrips => 1,
        @_
    );

    my $old_ref = $args{'OldReference'};
    my $new_ref = $args{'NewReference'};
    my $ref_type = $args{'ReferenceType'};
    if ($old_ref or $new_ref) {
	$ref_type ||= ref($old_ref) || ref($new_ref);
	if (!$ref_type) {
	    $RT::Logger->error("Reference type not specified for transaction");
	    return;
	}
	$old_ref = $old_ref->Id if ref($old_ref);
	$new_ref = $new_ref->Id if ref($new_ref);
    }

    require RT::Transaction;
    my $trans = new RT::Transaction( $self->CurrentUser );
    my ( $transaction, $msg ) = $trans->Create(
	ObjectId  => $self->Id,
	ObjectType => ref($self),
        TimeTaken => $args{'TimeTaken'},
        Type      => $args{'Type'},
        Data      => $args{'Data'},
        Field     => $args{'Field'},
        NewValue  => $args{'NewValue'},
        OldValue  => $args{'OldValue'},
        NewReference  => $new_ref,
        OldReference  => $old_ref,
        ReferenceType => $ref_type,
        MIMEObj   => $args{'MIMEObj'},
        ActivateScrips => $args{'ActivateScrips'},
        CommitScrips => $args{'CommitScrips'},
    );

    # Rationalize the object since we may have done things to it during the caching.
    $self->Load($self->Id);

    $RT::Logger->warning($msg) unless $transaction;

    $self->_SetLastUpdated;

    if ( defined $args{'TimeTaken'} ) {
        $self->_UpdateTimeTaken( $args{'TimeTaken'} );
    }
    if ( $RT::UseTransactionBatch and $transaction ) {
	    push @{$self->{_TransactionBatch}}, $trans;
    }
    return ( $transaction, $msg, $trans );
}

# }}}

# {{{ sub Transactions 

=head2 Transactions

  Returns an RT::Transactions object of all transactions on this record object

=cut

sub Transactions {
    my $self = shift;

    use RT::Transactions;
    my $transactions = RT::Transactions->new( $self->CurrentUser );

    #If the user has no rights, return an empty object
    $transactions->Limit(
        FIELD => 'ObjectId',
        VALUE => $self->id,
    );
    $transactions->Limit(
        FIELD => 'ObjectType',
        VALUE => ref($self),
    );

    return ($transactions);
}

# }}}
# }}}
#
# {{{ Routines dealing with custom fields

sub CustomFields {
    my $self = shift;
    my $cfs  = RT::CustomFields->new( $self->CurrentUser );

    # XXX handle multiple types properly
    $cfs->LimitToLookupType( $self->CustomFieldLookupType );
    $cfs->LimitToGlobalOrObjectId(
        $self->_LookupId( $self->CustomFieldLookupType ) );

    return $cfs;
}

# TODO: This _only_ works for RT::Class classes. it doesn't work, for example, for RT::FM classes.

sub _LookupId {
    my $self = shift;
    my $lookup = shift;
    my @classes = ($lookup =~ /RT::(\w+)-/g);

    my $object = $self;
    foreach my $class (reverse @classes) {
	my $method = "${class}Obj";
	$object = $object->$method;
    }

    return $object->Id;
}


=head2 CustomFieldLookupType 

Returns the path RT uses to figure out which custom fields apply to this object.

=cut

sub CustomFieldLookupType {
    my $self = shift;
    return ref($self);
}

#TODO Deprecated API. Destroy in 3.6
sub _LookupTypes { 
    my  $self = shift;
    $RT::Logger->warning("_LookupTypes call is deprecated. Replace with CustomFieldLookupType");
    $RT::Logger->warning("Besides, it was a private API. Were you doing using it?");

    return($self->CustomFieldLookupType);

}

# {{{ AddCustomFieldValue

=head2 AddCustomFieldValue { Field => FIELD, Value => VALUE }

VALUE should be a string.
FIELD can be a CustomField object OR a CustomField ID.


Adds VALUE as a value of CustomField FIELD.  If this is a single-value custom field,
deletes the old value. 
If VALUE is not a valid value for the custom field, returns 
(0, 'Error message' ) otherwise, returns (1, 'Success Message')

=cut

sub AddCustomFieldValue {
    my $self = shift;
    $self->_AddCustomFieldValue(@_);
}

sub _AddCustomFieldValue {
    my $self = shift;
    my %args = (
        Field             => undef,
        Value             => undef,
        RecordTransaction => 1,
        @_
    );

    my $cf = $self->LoadCustomFieldByIdentifier($args{'Field'});

    unless ( $cf->Id ) {
        return ( 0, $self->loc( "Custom field [_1] not found", $args{'Field'} ) );
    }

    my $OCFs = $self->CustomFields;
    $OCFs->Limit( FIELD => 'id', VALUE => $cf->Id );
    unless ( $OCFs->Count ) {
        return (
            0,
            $self->loc(
                "Custom field [_1] does not apply to this object",
                $args{'Field'}
            )
        );
    }
    # Load up a ObjectCustomFieldValues object for this custom field and this ticket
    my $values = $cf->ValuesForObject($self);

    unless ( $cf->ValidateValue( $args{'Value'} ) ) {
        return ( 0, $self->loc("Invalid value for custom field") );
    }

    # If the custom field only accepts a certain # of values, delete the existing
    # value and record a "changed from foo to bar" transaction
    unless ( $cf->UnlimitedValues) {

 # We need to whack any old values here.  In most cases, the custom field should
 # only have one value to delete.  In the pathalogical case, this custom field
 # used to be a multiple and we have many values to whack....
        my $cf_values = $values->Count;

        if ( $cf_values > $cf->MaxValues ) {
            my $i = 0;   #We want to delete all but the max we can currently have , so we can then
                 # execute the same code to "change" the value from old to new
            while ( my $value = $values->Next ) {
                $i++;
                if ( $i < $cf_values ) {
                    my ( $val, $msg ) = $cf->DeleteValueForObject(
                        Object  => $self,
                        Content => $value->Content
                    );
                    unless ($val) {
                        return ( 0, $msg );
                    }
                    my ( $TransactionId, $Msg, $TransactionObj ) =
                      $self->_NewTransaction(
                        Type         => 'CustomField',
                        Field        => $cf->Id,
                        OldReference => $value,
                      );
                }
            }
        }

        my ( $old_value, $old_content );
        if ( $old_value = $cf->ValuesForObject($self)->First ) {
            $old_content = $old_value->Content();
            return (1) if( $old_content eq $args{'Value'} && $old_value->LargeContent eq $args{'LargeContent'});;
        }

        my ( $new_value_id, $value_msg ) = $cf->AddValueForObject(
            Object       => $self,
            Content      => $args{'Value'},
            LargeContent => $args{'LargeContent'},
            ContentType  => $args{'ContentType'},
        );

        unless ($new_value_id) {
            return ( 0, $self->loc( "Could not add new custom field value. [_1] ",, $value_msg));
        }

        my $new_value = RT::ObjectCustomFieldValue->new( $self->CurrentUser );
        $new_value->Load($new_value_id);

        # now that adding the new value was successful, delete the old one
        if ($old_value) {
            my ( $val, $msg ) = $old_value->Delete();
            unless ($val) {
                return ( 0, $msg );
            }
        }

        if ( $args{'RecordTransaction'} ) {
            my ( $TransactionId, $Msg, $TransactionObj ) =
              $self->_NewTransaction(
                Type         => 'CustomField',
                Field        => $cf->Id,
                OldReference => $old_value,
                NewReference => $new_value,
              );
        }

        if ( $old_value eq '' ) {
            return ( 1, $self->loc( "[_1] [_2] added", $cf->Name, $new_value->Content ));
        }
        elsif ( $new_value->Content eq '' ) {
            return ( 1,
                $self->loc( "[_1] [_2] deleted", $cf->Name, $old_value->Content ) );
        }
        else {
            return ( 1, $self->loc( "[_1] [_2] changed to [_3]", $cf->Name, $old_content,                $new_value->Content));
        }

    }

    # otherwise, just add a new value and record "new value added"
    else {
        my ($new_value_id) = $cf->AddValueForObject(
            Object       => $self,
            Content      => $args{'Value'},
            LargeContent => $args{'LargeContent'},
            ContentType  => $args{'ContentType'},
        );

        unless ($new_value_id) {
            return ( 0, $self->loc("Could not add new custom field value. ") );
        }
        if ( $args{'RecordTransaction'} ) {
            my ( $TransactionId, $Msg, $TransactionObj ) =
              $self->_NewTransaction(
                Type          => 'CustomField',
                Field         => $cf->Id,
                NewReference  => $new_value_id,
                ReferenceType => 'RT::ObjectCustomFieldValue',
              );
            unless ($TransactionId) {
                return ( 0,
                    $self->loc( "Couldn't create a transaction: [_1]", $Msg ) );
            }
        }
        return ( 1, $self->loc( "[_1] added as a value for [_2]", $args{'Value'}, $cf->Name));
    }

}

# }}}

# {{{ DeleteCustomFieldValue

=head2 DeleteCustomFieldValue { Field => FIELD, Value => VALUE }

Deletes VALUE as a value of CustomField FIELD. 

VALUE can be a string, a CustomFieldValue or a ObjectCustomFieldValue.

If VALUE is not a valid value for the custom field, returns 
(0, 'Error message' ) otherwise, returns (1, 'Success Message')

=cut

sub DeleteCustomFieldValue {
    my $self = shift;
    my %args = (
        Field   => undef,
        Value   => undef,
        ValueId => undef,
        @_
    );

    my $cf = $self->LoadCustomFieldByIdentifier($args{'Field'});

    unless ( $cf->Id ) {
        return ( 0, $self->loc( "Custom field [_1] not found", $args{'Field'} ) );
    }
    my ( $val, $msg ) = $cf->DeleteValueForObject(
        Object  => $self,
        Id      => $args{'ValueId'},
        Content => $args{'Value'},
    );
    unless ($val) {
        return ( 0, $msg );
    }
    my ( $TransactionId, $Msg, $TransactionObj ) = $self->_NewTransaction(
        Type          => 'CustomField',
        Field         => $cf->Id,
        OldReference  => $val,
        ReferenceType => 'RT::ObjectCustomFieldValue',
    );
    unless ($TransactionId) {
        return ( 0, $self->loc( "Couldn't create a transaction: [_1]", $Msg ) );
    }

    return (
        $TransactionId,
        $self->loc(
            "[_1] is no longer a value for custom field [_2]",
            $TransactionObj->OldValue, $cf->Name
        )
    );
}

# }}}

# {{{ FirstCustomFieldValue

=head2 FirstCustomFieldValue FIELD

Return the content of the first value of CustomField FIELD for this ticket
Takes a field id or name

=cut

sub FirstCustomFieldValue {
    my $self = shift;
    my $field = shift;
    my $values = $self->CustomFieldValues($field);
    if ($values->First) {
        return $values->First->Content;
    } else {
        return undef;
    }

}



# {{{ CustomFieldValues

=head2 CustomFieldValues FIELD

Return a ObjectCustomFieldValues object of all values of the CustomField whose 
id or Name is FIELD for this record.

Returns an RT::ObjectCustomFieldValues object

=cut

sub CustomFieldValues {
    my $self  = shift;
    my $field = shift;

    if ($field) {
        my $cf = $self->LoadCustomFieldByIdentifier($field);

        # we were asked to search on a custom field we couldn't fine
        unless ( $cf->id ) {
            return RT::ObjectCustomFieldValues->new( $self->CurrentUser );
        }
        return ( $cf->ValuesForObject($self) );
    }

    # we're not limiting to a specific custom field;
    my $ocfs = RT::ObjectCustomFieldValues->new( $self->CurrentUser );
    $ocfs->LimitToObject($self);
    return $ocfs;

}

=head2 CustomField IDENTIFER
<<<<<<< HEAD

Find the custom field has id or name IDENTIFIER for this object.

If no valid field is found, returns an empty RT::CustomField object.

=cut

sub LoadCustomFieldByIdentifier {
    my $self = shift;
    my $field = shift;
    
    my $cf = RT::CustomField->new($self->CurrentUser);

    if ( UNIVERSAL::isa( $field, "RT::CustomField" ) ) {
        $cf->LoadById( $field->id );
    }
    elsif ($field =~ /^\d+$/) {
        $cf = RT::CustomField->new($self->CurrentUser);
        $cf->Load($field); 
    } else {

=======

Find the custom field has id or name IDENTIFIER for this object.

If no valid field is found, returns an empty RT::CustomField object.

=cut

sub LoadCustomFieldByIdentifier {
    my $self = shift;
    my $field = shift;
    
    my $cf = RT::CustomField->new($self->CurrentUser);

    if ( UNIVERSAL::isa( $field, "RT::CustomField" ) ) {
        $cf->LoadById( $field->id );
    }
    elsif ($field =~ /^\d+$/) {
        $cf = RT::CustomField->new($self->CurrentUser);
        $cf->Load($field); 
    } else {

>>>>>>> aa60883c
        my $cfs = $self->CustomFields($self->CurrentUser);
        $cfs->Limit(FIELD => 'Name', VALUE => $field);
        $cf = $cfs->First || RT::CustomField->new($self->CurrentUser);
    }
    return $cf;
}


# }}}

# }}}

# }}}

sub BasicColumns {
}

sub WikiBase {
  return $RT::WebPath. "/index.html?q=";
}

eval "require RT::Record_Vendor";
die $@ if ($@ && $@ !~ qr{^Can't locate RT/Record_Vendor.pm});
eval "require RT::Record_Local";
die $@ if ($@ && $@ !~ qr{^Can't locate RT/Record_Local.pm});

1;<|MERGE_RESOLUTION|>--- conflicted
+++ resolved
@@ -1829,7 +1829,6 @@
 }
 
 =head2 CustomField IDENTIFER
-<<<<<<< HEAD
 
 Find the custom field has id or name IDENTIFIER for this object.
 
@@ -1851,29 +1850,6 @@
         $cf->Load($field); 
     } else {
 
-=======
-
-Find the custom field has id or name IDENTIFIER for this object.
-
-If no valid field is found, returns an empty RT::CustomField object.
-
-=cut
-
-sub LoadCustomFieldByIdentifier {
-    my $self = shift;
-    my $field = shift;
-    
-    my $cf = RT::CustomField->new($self->CurrentUser);
-
-    if ( UNIVERSAL::isa( $field, "RT::CustomField" ) ) {
-        $cf->LoadById( $field->id );
-    }
-    elsif ($field =~ /^\d+$/) {
-        $cf = RT::CustomField->new($self->CurrentUser);
-        $cf->Load($field); 
-    } else {
-
->>>>>>> aa60883c
         my $cfs = $self->CustomFields($self->CurrentUser);
         $cfs->Limit(FIELD => 'Name', VALUE => $field);
         $cf = $cfs->First || RT::CustomField->new($self->CurrentUser);
