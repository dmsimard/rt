--- conflicted
+++ resolved
@@ -238,11 +238,7 @@
     # FIXME: there is no TicketBaseURI option in config
     my $base_uri = RT->Config->Get('TicketBaseURI');
     #If it's a local URI, turn it into a ticket id
-<<<<<<< HEAD
     if ( $base_uri && $id =~ /^$base_uri(\d+)$/ ) {
-=======
-    if ( $RT::TicketBaseURI && $id =~ /^$RT::TicketBaseURI(\d+)$/ ) {
->>>>>>> a44c64ff
         $id = $1;
     }
 
@@ -3090,22 +3086,12 @@
 
     $RT::Handle->Commit();
 
-<<<<<<< HEAD
     my $trans;
     ($trans, $msg) = $self->_NewTransaction( Type      => $Type,
                                              Field     => 'Owner',
                                              NewValue  => $NewOwnerObj->Id,
                                              OldValue  => $OldOwnerObj->Id,
                                              TimeTaken => 0 );
-=======
-    ($val, $msg) = $self->_NewTransaction(
-        Type      => $Type,
-        Field     => 'Owner',
-        NewValue  => $NewOwnerObj->Id,
-        OldValue  => $OldOwnerObj->Id,
-        TimeTaken => 0,
-    );
->>>>>>> a44c64ff
 
     if ( $val ) {
         $msg = $self->loc( "Owner changed from [_1] to [_2]",
