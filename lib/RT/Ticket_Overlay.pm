--- conflicted
+++ resolved
@@ -2823,14 +2823,23 @@
         return ( 0, $self->loc("Merge failed. Couldn't set EffectiveId") );
     }
 
-    my ( $status_val, $status_msg ) = $self->__Set( Field => 'Status', Value => 'resolved');
-
-    unless ($status_val) {
-        $RT::Handle->Rollback();
-        $RT::Logger->error( $self->loc("[_1] couldn't set status to resolved. RT's Database may be inconsistent.", $self) );
-        return ( 0, $self->loc("Merge failed. Couldn't set Status") );
-    }
-
+
+    if ( $self->__Value('Status') ne 'resolved' ) {
+
+        my ( $status_val, $status_msg )
+            = $self->__Set( Field => 'Status', Value => 'resolved' );
+
+        unless ($status_val) {
+            $RT::Handle->Rollback();
+            $RT::Logger->error(
+                $self->loc(
+                    "[_1] couldn't set status to resolved. RT's Database may be inconsistent.",
+                    $self
+                )
+            );
+            return ( 0, $self->loc("Merge failed. Couldn't set Status") );
+        }
+    }
 
     # update all the links that point to that old ticket
     my $old_links_to = RT::Links->new($self->CurrentUser);
@@ -3127,24 +3136,12 @@
         return ( 0, $self->loc("Could not change owner. ") . $msg );
     }
 
-<<<<<<< HEAD
-    $RT::Handle->Commit();
-
     my $trans;
     ($trans, $msg) = $self->_NewTransaction( Type      => $Type,
                                              Field     => 'Owner',
                                              NewValue  => $NewOwnerObj->Id,
                                              OldValue  => $OldOwnerObj->Id,
                                              TimeTaken => 0 );
-=======
-    ($val, $msg) = $self->_NewTransaction(
-        Type      => $Type,
-        Field     => 'Owner',
-        NewValue  => $NewOwnerObj->Id,
-        OldValue  => $OldOwnerObj->Id,
-        TimeTaken => 0,
-    );
->>>>>>> 36b7709e
 
     if ( $val ) {
         $msg = $self->loc( "Owner changed from [_1] to [_2]",
