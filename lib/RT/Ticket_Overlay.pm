--- conflicted
+++ resolved
@@ -2,7 +2,7 @@
 # 
 # COPYRIGHT:
 #  
-# This software is Copyright (c) 1996-2006 Best Practical Solutions, LLC 
+# This software is Copyright (c) 1996-2005 Best Practical Solutions, LLC 
 #                                          <jesse@bestpractical.com>
 # 
 # (Except where explicitly superseded by other copyright notices)
@@ -327,19 +327,9 @@
   MIMEObj -- a MIME::Entity object with the content of the initial ticket request.
   CustomField-<n> -- a scalar or array of values for the customfield with the id <n>
 
-Ticket links can be set up during create by passing the link type as a hask key and
-the ticket id to be linked to as a value (or a URI when linking to other objects).
-Multiple links of the same type can be created by passing an array ref. For example:
-
-  Parent => 45,
-  DependsOn => [ 15, 22 ],
-  RefersTo => 'http://www.bestpractical.com',
-
-Supported link types are C<MemberOf>, C<HasMember>, C<RefersTo>, C<ReferredToBy>,
-C<DependsOn> and C<DependedOnBy>. Also, C<Parents> is alias for C<MemberOf> and
-C<Members> and C<Children> are aliases for C<HasMember>.
 
 Returns: TICKETID, Transaction Object, Error Message
+
 
 =begin testing
 
@@ -473,9 +463,10 @@
     #If the status is an inactive status, set the resolved date
     if ( $QueueObj->IsInactiveStatus( $args{'Status'} ) && !$args{'Resolved'} )
     {
-        $RT::Logger->debug( "Got a ". $args{'Status'}
-            ." ticket with undefined resolved date. Setting to now."
-        );
+        $RT::Logger->debug( "Got a "
+              . $args{'Status'}
+              . "ticket with a resolved of "
+              . $args{'Resolved'} );
         $Resolved->SetToNow;
     }
 
@@ -1346,9 +1337,9 @@
 
     # {{{ Check ACLS
     #If the watcher we're trying to add is for the current user
-    if ( $self->CurrentUser->PrincipalId == ($args{'PrincipalId'} || 0)
+    if ( $self->CurrentUser->PrincipalId  eq $args{'PrincipalId'}
        or    lc( $self->CurrentUser->UserObj->EmailAddress )
-          eq lc( RT::User::CanonicalizeEmailAddress(undef, $args{'Email'}) || '' ) )
+          eq lc( RT::User::CanonicalizeEmailAddress(undef, $args{'Email'}) ))
     {
         #  If it's an AdminCc and they don't have 
         #   'WatchAsAdminCc' or 'ModifyTicket', bail
@@ -1513,7 +1504,7 @@
 
     # {{{ Check ACLS
     #If the watcher we're trying to add is for the current user
-    if ( $self->CurrentUser->PrincipalId == $principal->id ) {
+    if ( $self->CurrentUser->PrincipalId eq $args{'PrincipalId'} ) {
 
         #  If it's an AdminCc and they don't have
         #   'WatchAsAdminCc' or 'ModifyTicket', bail
@@ -2129,7 +2120,7 @@
 
     #We create a date object to catch date weirdness
     my $time_obj = new RT::Date( $self->CurrentUser() );
-    if ( $time ) {
+    if ( $time != 0 ) {
         $time_obj->Set( Format => 'ISO', Value => $time );
     }
     else {
@@ -2423,15 +2414,9 @@
     # If this is from an external source, we need to come up with its
     # internal Message-ID now, so all emails sent because of this
     # message have a common Message-ID
-<<<<<<< HEAD
     my $org = RT->Config->Get('Organization');
     unless ($args{'MIMEObj'}->head->get('Message-ID')
             =~ /<(rt-.*?-\d+-\d+)\.(\d+-0-0)\@\Q$org\E>/) {
-=======
-    unless ( ($args{'MIMEObj'}->head->get('Message-ID') || '')
-            =~ /<(rt-.*?-\d+-\d+)\.(\d+-0-0)\@\Q$RT::Organization>/ )
-    {
->>>>>>> 4ee12df7
         $args{'MIMEObj'}->head->set( 'RT-Message-ID',
             "<rt-"
             . $RT::VERSION . "-"
@@ -3101,22 +3086,12 @@
 
     $RT::Handle->Commit();
 
-<<<<<<< HEAD
     my $trans;
     ($trans, $msg) = $self->_NewTransaction( Type      => $Type,
                                              Field     => 'Owner',
                                              NewValue  => $NewOwnerObj->Id,
                                              OldValue  => $OldOwnerObj->Id,
                                              TimeTaken => 0 );
-=======
-    ($val, $msg) = $self->_NewTransaction(
-        Type      => $Type,
-        Field     => 'Owner',
-        NewValue  => $NewOwnerObj->Id,
-        OldValue  => $OldOwnerObj->Id,
-        TimeTaken => 0,
-    );
->>>>>>> 4ee12df7
 
     if ( $val ) {
         $msg = $self->loc( "Owner changed from [_1] to [_2]",
