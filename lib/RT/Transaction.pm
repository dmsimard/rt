--- conflicted
+++ resolved
@@ -791,21 +791,13 @@
                 return ( "[_1] deleted", $self->FriendlyObjectType );   #loc
             }
             else {
-                my $canon = $self->Object->can("QueueObj")
-                    ? sub { $self->Object->QueueObj->Lifecycle->CanonicalCase(@_) }
+                my $canon = $self->Object->DOES("RT::Record::Role::Status")
+                    ? sub { $self->Object->LifecycleObj->CanonicalCase(@_) }
                     : sub { return $_[0] };
                 return (
-<<<<<<< HEAD
                     "Status changed from [_1] to [_2]",                 #loc
-                    "'" . $self->loc( $self->OldValue ) . "'",
-                    "'" . $self->loc( $self->NewValue ) . "'"
-=======
-                    $self->loc(
-                        "Status changed from [_1] to [_2]",
-                        "'" . $self->loc( $canon->($self->OldValue) ) . "'",
-                        "'" . $self->loc( $canon->($self->NewValue) ) . "'"
-                    )
->>>>>>> 793e087b
+                    "'" . $self->loc( $canon->($self->OldValue) ) . "'",
+                    "'" . $self->loc( $canon->($self->NewValue) ) . "'"
                 );
             }
         }
