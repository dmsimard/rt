# BEGIN BPS TAGGED BLOCK {{{
#
# COPYRIGHT:
#
# This software is Copyright (c) 1996-2013 Best Practical Solutions, LLC
#                                          <sales@bestpractical.com>
#
# (Except where explicitly superseded by other copyright notices)
#
#
# LICENSE:
#
# This work is made available to you under the terms of Version 2 of
# the GNU General Public License. A copy of that license should have
# been provided with this software, but in any event can be snarfed
# from www.gnu.org.
#
# This work is distributed in the hope that it will be useful, but
# WITHOUT ANY WARRANTY; without even the implied warranty of
# MERCHANTABILITY or FITNESS FOR A PARTICULAR PURPOSE.  See the GNU
# General Public License for more details.
#
# You should have received a copy of the GNU General Public License
# along with this program; if not, write to the Free Software
# Foundation, Inc., 51 Franklin Street, Fifth Floor, Boston, MA
# 02110-1301 or visit their web page on the internet at
# http://www.gnu.org/licenses/old-licenses/gpl-2.0.html.
#
#
# CONTRIBUTION SUBMISSION POLICY:
#
# (The following paragraph is not intended to limit the rights granted
# to you to modify and distribute this software under the terms of
# the GNU General Public License and is only of importance to you if
# you choose to contribute your changes and enhancements to the
# community by submitting them to Best Practical Solutions, LLC.)
#
# By intentionally submitting any modifications, corrections or
# derivatives to this work, or any other work intended for use with
# Request Tracker, to Best Practical Solutions, LLC, you confirm that
# you are the copyright holder for those contributions and you grant
# Best Practical Solutions,  LLC a nonexclusive, worldwide, irrevocable,
# royalty-free, perpetual, license to use, copy, create derivative
# works based on those contributions, and sublicense and distribute
# those contributions and any derivatives thereof.
#
# END BPS TAGGED BLOCK }}}

=head1 NAME

  RT::Transaction - RT's transaction object

=head1 SYNOPSIS

  use RT::Transaction;


=head1 DESCRIPTION


Each RT::Transaction describes an atomic change to a ticket object 
or an update to an RT::Ticket object.
It can have arbitrary MIME attachments.


=head1 METHODS


=cut


package RT::Transaction;

use base 'RT::Record';
use strict;
use warnings;


use vars qw( %_BriefDescriptions $PreferredContentType );

use RT::Attachments;
use RT::Scrips;
use RT::Ruleset;

use HTML::FormatText;
use HTML::TreeBuilder;
use HTML::Scrubber;

# For EscapeHTML() and decode_entities()
require RT::Interface::Web;
require HTML::Entities;

sub Table {'Transactions'}

# {{{ sub Create 

=head2 Create

Create a new transaction.

This routine should _never_ be called by anything other than RT::Ticket. 
It should not be called 
from client code. Ever. Not ever.  If you do this, we will hunt you down and break your kneecaps.
Then the unpleasant stuff will start.

TODO: Document what gets passed to this

=cut

sub Create {
    my $self = shift;
    my %args = (
        id             => undef,
        TimeTaken      => 0,
        Type           => 'undefined',
        Data           => '',
        Field          => undef,
        OldValue       => undef,
        NewValue       => undef,
        MIMEObj        => undef,
        ActivateScrips => 1,
        CommitScrips   => 1,
        ObjectType     => 'RT::Ticket',
        ObjectId       => 0,
        ReferenceType  => undef,
        OldReference   => undef,
        NewReference   => undef,
        SquelchMailTo  => undef,
        @_
    );

    $args{ObjectId} ||= $args{Ticket};

    #if we didn't specify a ticket, we need to bail
    unless ( $args{'ObjectId'} && $args{'ObjectType'}) {
        return ( 0, $self->loc( "Transaction->Create couldn't, as you didn't specify an object type and id"));
    }



    #lets create our transaction
    my %params = (
        Type      => $args{'Type'},
        Data      => $args{'Data'},
        Field     => $args{'Field'},
        OldValue  => $args{'OldValue'},
        NewValue  => $args{'NewValue'},
        Created   => $args{'Created'},
        ObjectType => $args{'ObjectType'},
        ObjectId => $args{'ObjectId'},
        ReferenceType => $args{'ReferenceType'},
        OldReference => $args{'OldReference'},
        NewReference => $args{'NewReference'},
    );

    # Parameters passed in during an import that we probably don't want to touch, otherwise
    foreach my $attr (qw(id Creator Created LastUpdated TimeTaken LastUpdatedBy)) {
        $params{$attr} = $args{$attr} if ($args{$attr});
    }
 
    my $id = $self->SUPER::Create(%params);
    $self->Load($id);
    if ( defined $args{'MIMEObj'} ) {
        my ($id, $msg) = $self->_Attach( $args{'MIMEObj'} );
        unless ( $id ) {
            $RT::Logger->error("Couldn't add attachment: $msg");
            return ( 0, $self->loc("Couldn't add attachment") );
        }
    }

    $self->AddAttribute(
        Name    => 'SquelchMailTo',
        Content => RT::User->CanonicalizeEmailAddress($_)
    ) for @{$args{'SquelchMailTo'} || []};

    #Provide a way to turn off scrips if we need to
        $RT::Logger->debug('About to think about scrips for transaction #' .$self->Id);
    if ( $args{'ActivateScrips'} and $args{'ObjectType'} eq 'RT::Ticket' ) {
       $self->{'scrips'} = RT::Scrips->new(RT->SystemUser);

        $RT::Logger->debug('About to prepare scrips for transaction #' .$self->Id); 

        $self->{'scrips'}->Prepare(
            Stage       => 'TransactionCreate',
            Type        => $args{'Type'},
            Ticket      => $args{'ObjectId'},
            Transaction => $self->id,
        );

       # Entry point of the rule system
       my $ticket = RT::Ticket->new(RT->SystemUser);
       $ticket->Load($args{'ObjectId'});
       my $txn = RT::Transaction->new($RT::SystemUser);
       $txn->Load($self->id);

       my $rules = $self->{rules} = RT::Ruleset->FindAllRules(
            Stage       => 'TransactionCreate',
            Type        => $args{'Type'},
            TicketObj   => $ticket,
            TransactionObj => $txn,
       );

        if ($args{'CommitScrips'} ) {
            $RT::Logger->debug('About to commit scrips for transaction #' .$self->Id);
            $self->{'scrips'}->Commit();
            RT::Ruleset->CommitRules($rules);
        }
    }

    return ( $id, $self->loc("Transaction Created") );
}


=head2 Scrips

Returns the Scrips object for this transaction.
This routine is only useful on a freshly created transaction object.
Scrips do not get persisted to the database with transactions.


=cut


sub Scrips {
    my $self = shift;
    return($self->{'scrips'});
}


=head2 Rules

Returns the array of Rule objects for this transaction.
This routine is only useful on a freshly created transaction object.
Rules do not get persisted to the database with transactions.


=cut


sub Rules {
    my $self = shift;
    return($self->{'rules'});
}



=head2 Delete

Delete this transaction. Currently DOES NOT CHECK ACLS

=cut

sub Delete {
    my $self = shift;


    $RT::Handle->BeginTransaction();

    my $attachments = $self->Attachments;

    while (my $attachment = $attachments->Next) {
        my ($id, $msg) = $attachment->Delete();
        unless ($id) {
            $RT::Handle->Rollback();
            return($id, $self->loc("System Error: [_1]", $msg));
        }
    }
    my ($id,$msg) = $self->SUPER::Delete();
        unless ($id) {
            $RT::Handle->Rollback();
            return($id, $self->loc("System Error: [_1]", $msg));
        }
    $RT::Handle->Commit();
    return ($id,$msg);
}




=head2 Message

Returns the L<RT::Attachments> object which contains the "top-level" object
attachment for this transaction.

=cut

sub Message {
    my $self = shift;

    # XXX: Where is ACL check?
    
    unless ( defined $self->{'message'} ) {

        $self->{'message'} = RT::Attachments->new( $self->CurrentUser );
        $self->{'message'}->Limit(
            FIELD => 'TransactionId',
            VALUE => $self->Id
        );
        $self->{'message'}->ChildrenOf(0);
    } else {
        $self->{'message'}->GotoFirstItem;
    }
    return $self->{'message'};
}



=head2 Content PARAMHASH

If this transaction has attached mime objects, returns the body of the first
textual part (as defined in RT::I18N::IsTextualContentType).  Otherwise,
returns undef.

Takes a paramhash.  If the $args{'Quote'} parameter is set, wraps this message 
at $args{'Wrap'}.  $args{'Wrap'} defaults to 70.

If $args{'Type'} is set to C<text/html>, this will return an HTML 
part of the message, if available.  Otherwise it looks for a text/plain
part. If $args{'Type'} is missing, it defaults to the value of 
C<$RT::Transaction::PreferredContentType>, if that's missing too, 
defaults to textual.

=cut

sub Content {
    my $self = shift;
    my %args = (
        Type => $PreferredContentType || '',
        Quote => 0,
        Wrap  => 70,
        @_
    );

    my $content;
    if ( my $content_obj =
        $self->ContentObj( $args{Type} ? ( Type => $args{Type} ) : () ) )
    {
        $content = $content_obj->Content ||'';

        if ( lc $content_obj->ContentType eq 'text/html' ) {
            $content =~ s/<p>--\s+<br \/>.*?$//s if $args{'Quote'};

            if ($args{Type} ne 'text/html') {
                my $tree = HTML::TreeBuilder->new_from_content( $content );
                $content = HTML::FormatText->new(
                    leftmargin  => 0,
                    rightmargin => 78,
                )->format( $tree);
                $tree->delete;
            }
        }
        else {
            $content =~ s/\n-- \n.*?$//s if $args{'Quote'};
            if ($args{Type} eq 'text/html') {
                # Extremely simple text->html converter
                $content =~ s/&/&#38;/g;
                $content =~ s/</&lt;/g;
                $content =~ s/>/&gt;/g;
                $content = "<pre>$content</pre>";
            }
        }
    }

    # If all else fails, return a message that we couldn't find any content
    else {
        $content = $self->loc('This transaction appears to have no content');
    }

    if ( $args{'Quote'} ) {

        # What's the longest line like?
        my $max = 0;
        foreach ( split ( /\n/, $content ) ) {
            $max = length if length > $max;
        }

        if ( $max > 76 ) {
            require Text::Wrapper;
            my $wrapper = Text::Wrapper->new(
                columns    => $args{'Wrap'},
                body_start => ( $max > 70 * 3 ? '   ' : '' ),
                par_start  => ''
            );
            $content = $wrapper->wrap($content);
        }

        $content =~ s/^/> /gm;
        $content = $self->loc("On [_1], [_2] wrote:", $self->CreatedAsString, $self->CreatorObj->Name)
          . "\n$content\n\n";
    }

    return ($content);
}



=head2 Addresses

Returns a hashref of addresses related to this transaction. See L<RT::Attachment/Addresses> for details.

=cut

sub Addresses {
    my $self = shift;

    if (my $attach = $self->Attachments->First) {
        return $attach->Addresses;
    }
    else {
        return {};
    }

}



=head2 ContentObj 

Returns the RT::Attachment object which contains the content for this Transaction

=cut


sub ContentObj {
    my $self = shift;
    my %args = ( Type => $PreferredContentType, Attachment => undef, @_ );

    # If we don't have any content, return undef now.
    # Get the set of toplevel attachments to this transaction.

    my $Attachment = $args{'Attachment'};

    $Attachment ||= $self->Attachments->First;

    return undef unless ($Attachment);

    # If it's a textual part, just return the body.
    if ( RT::I18N::IsTextualContentType($Attachment->ContentType) ) {
        return ($Attachment);
    }

    # If it's a multipart object, first try returning the first part with preferred
    # MIME type ('text/plain' by default).

    elsif ( $Attachment->ContentType =~ m|^multipart/mixed|i ) {
        my $kids = $Attachment->Children;
        while (my $child = $kids->Next) {
            my $ret =  $self->ContentObj(%args, Attachment => $child);
            return $ret if ($ret);
        }
    }
    elsif ( $Attachment->ContentType =~ m|^multipart/|i ) {
        if ( $args{Type} ) {
            my $plain_parts = $Attachment->Children;
            $plain_parts->ContentType( VALUE => $args{Type} );
            $plain_parts->LimitNotEmpty;

            # If we actully found a part, return its content
            if ( my $first = $plain_parts->First ) {
                return $first;
            }
        }

        # If that fails, return the first textual part which has some content.
        my $all_parts = $self->Attachments;
        while ( my $part = $all_parts->Next ) {
            next unless RT::I18N::IsTextualContentType($part->ContentType)
                        && $part->Content;
            return $part;
        }
    }

    # We found no content. suck
    return (undef);
}



=head2 Subject

If this transaction has attached mime objects, returns the first one's subject
Otherwise, returns null
  
=cut

sub Subject {
    my $self = shift;
    return undef unless my $first = $self->Attachments->First;
    return $first->Subject;
}



=head2 Attachments

Returns all the RT::Attachment objects which are attached
to this transaction. Takes an optional parameter, which is
a ContentType that Attachments should be restricted to.

=cut

sub Attachments {
    my $self = shift;

    if ( $self->{'attachments'} ) {
        $self->{'attachments'}->GotoFirstItem;
        return $self->{'attachments'};
    }

    $self->{'attachments'} = RT::Attachments->new( $self->CurrentUser );

    unless ( $self->CurrentUserCanSee ) {
        $self->{'attachments'}->Limit(FIELD => 'id', VALUE => '0', SUBCLAUSE => 'acl');
        return $self->{'attachments'};
    }

    $self->{'attachments'}->Limit( FIELD => 'TransactionId', VALUE => $self->Id );

    # Get the self->{'attachments'} in the order they're put into
    # the database.  Arguably, we should be returning a tree
    # of self->{'attachments'}, not a set...but no current app seems to need
    # it.

    $self->{'attachments'}->OrderBy( FIELD => 'id', ORDER => 'ASC' );

    return $self->{'attachments'};
}



=head2 _Attach

A private method used to attach a mime object to this transaction.

=cut

sub _Attach {
    my $self       = shift;
    my $MIMEObject = shift;

    unless ( defined $MIMEObject ) {
        $RT::Logger->error("We can't attach a mime object if you don't give us one.");
        return ( 0, $self->loc("[_1]: no attachment specified", $self) );
    }

    my $Attachment = RT::Attachment->new( $self->CurrentUser );
    my ($id, $msg) = $Attachment->Create(
        TransactionId => $self->Id,
        Attachment    => $MIMEObject
    );
    return ( $Attachment, $msg || $self->loc("Attachment created") );
}



sub ContentAsMIME {
    my $self = shift;

    # RT::Attachments doesn't limit ACLs as strictly as RT::Transaction does
    # since it has less information available without looking to it's parent
    # transaction.  Check ACLs here before we go any further.
    return unless $self->CurrentUserCanSee;

    my $attachments = RT::Attachments->new( $self->CurrentUser );
    $attachments->OrderBy( FIELD => 'id', ORDER => 'ASC' );
    $attachments->Limit( FIELD => 'TransactionId', VALUE => $self->id );
    $attachments->Limit( FIELD => 'Parent',        VALUE => 0 );
    $attachments->RowsPerPage(1);

    my $top = $attachments->First;
    return unless $top;

    my $entity = MIME::Entity->build(
        Type        => 'message/rfc822',
        Description => 'transaction ' . $self->id,
        Data        => $top->ContentAsMIME(Children => 1)->as_string,
    );

    return $entity;
}



=head2 Description

Returns a text string which describes this transaction

=cut

sub Description {
    my $self = shift;

    unless ( $self->CurrentUserCanSee ) {
        return ( $self->loc("Permission Denied") );
    }

    unless ( defined $self->Type ) {
        return ( $self->loc("No transaction type specified"));
    }

    return $self->loc("[_1] by [_2]", $self->BriefDescription , $self->CreatorObj->Name );
}



=head2 BriefDescription

Returns a text string which briefly describes this transaction

=cut

{
    my $scrubber = HTML::Scrubber->new(default => 0); # deny everything

    sub BriefDescription {
        my $self = shift;
        my $desc = $self->BriefDescriptionAsHTML;
           $desc = $scrubber->scrub($desc);
           $desc = HTML::Entities::decode_entities($desc);
        return $desc;
    }
}

=head2 BriefDescriptionAsHTML

Returns an HTML string which briefly describes this transaction.

=cut

sub BriefDescriptionAsHTML {
    my $self = shift;

    unless ( $self->CurrentUserCanSee ) {
        return ( $self->loc("Permission Denied") );
    }

    my ($objecttype, $type, $field) = ($self->ObjectType, $self->Type, $self->Field);

    unless ( defined $type ) {
        return $self->loc("No transaction type specified");
    }

    my ($template, @params) = (
        "Default: [_1]/[_2] changed from [_3] to [_4]", #loc
        $type,
        $field,
        (
            $self->OldValue
            ? "'" . $self->OldValue . "'"
            : $self->loc("(no value)")
        ),
        (
            $self->NewValue
            ? "'" . $self->NewValue . "'"
            : $self->loc("(no value)")
        ),
    );

    my @code = grep { ref eq 'CODE' } map { $_BriefDescriptions{$_} }
        ( $field
            ? ("$objecttype-$type-$field", "$type-$field")
            : () ),
        "$objecttype-$type", $type;

    if (@code) {
        ($template, @params) = $code[0]->($self);
    }

    unless ($template) {
        ($template, @params) = ("(No description)"); #loc
    }
    return $self->loc($template, $self->_ProcessReturnValues(@params));
}

sub _ProcessReturnValues {
    my $self   = shift;
    my @values = @_;
    return map {
        if    (ref eq 'ARRAY')  { $_ = join "", $self->_ProcessReturnValues(@$_) }
        elsif (ref eq 'SCALAR') { $_ = $$_ }
        else                    { RT::Interface::Web::EscapeHTML(\$_) }
        $_
    } @values;
}

sub _FormatUser {
    my $self = shift;
    my $user = shift;
    return [
        \'<span class="user" data-user-id="', $user->id, \'">',
        $user->Format,
        \'</span>'
    ];
}

%_BriefDescriptions = (
    Create => sub {
        my $self = shift;
        return ( "[_1] created", $self->FriendlyObjectType );   #loc
    },
    Enabled => sub {
        my $self = shift;
        return ( "[_1] enabled", $self->FriendlyObjectType );   #loc
    },
    Disabled => sub {
        my $self = shift;
        return ( "[_1] disabled", $self->FriendlyObjectType );  #loc
    },
    Status => sub {
        my $self = shift;
        if ( $self->Field eq 'Status' ) {
            if ( $self->NewValue eq 'deleted' ) {
                return ( "[_1] deleted", $self->FriendlyObjectType );   #loc
            }
            else {
                return (
                    "Status changed from [_1] to [_2]",                 #loc
                    "'" . $self->loc( $self->OldValue ) . "'",
                    "'" . $self->loc( $self->NewValue ) . "'"
                );
            }
        }

        # Generic:
        my $no_value = $self->loc("(no value)");
        return (
            "[_1] changed from [_2] to [_3]", #loc
            $self->Field,
            ( $self->OldValue ? "'" . $self->OldValue . "'" : $no_value ),
            "'" . $self->NewValue . "'"
        );
    },
    SystemError => sub {
        my $self = shift;
        return ("System error"); #loc
    },
    "Forward Transaction" => sub {
        my $self = shift;
        my $recipients = join ", ", map {
            RT::User->Format( Address => $_, CurrentUser => $self->CurrentUser )
        } RT::EmailParser->ParseEmailAddress($self->Data);

        return ( "Forwarded [_3]Transaction #[_1][_4] to [_2]", #loc
            $self->Field, $recipients,
            [\'<a href="#txn-', $self->Field, \'">'], \'</a>');
    },
    "Forward Ticket" => sub {
        my $self = shift;
        my $recipients = join ", ", map {
            RT::User->Format( Address => $_, CurrentUser => $self->CurrentUser )
        } RT::EmailParser->ParseEmailAddress($self->Data);

        return ( "Forwarded Ticket to [_1]", $recipients ); #loc
    },
    CommentEmailRecord => sub {
        my $self = shift;
        return ("Outgoing email about a comment recorded"); #loc
    },
    EmailRecord => sub {
        my $self = shift;
        return ("Outgoing email recorded"); #loc
    },
    Correspond => sub {
        my $self = shift;
        return ("Correspondence added");    #loc
    },
    Comment => sub {
        my $self = shift;
        return ("Comments added");          #loc
    },
    CustomField => sub {
        my $self = shift;
        my $field = $self->loc('CustomField');

        if ( $self->Field ) {
            my $cf = RT::CustomField->new( $self->CurrentUser );
            $cf->SetContextObject( $self->Object );
            $cf->Load( $self->Field );
            $field = $cf->Name();
            $field = $self->loc('a custom field') if !defined($field);
        }

        my $new = $self->NewValue;
        my $old = $self->OldValue;

        if ( !defined($old) || $old eq '' ) {
            return ("[_1] [_2] added", $field, $new);   #loc
        }
        elsif ( !defined($new) || $new eq '' ) {
            return ("[_1] [_2] deleted", $field, $old); #loc
        }
        else {
            return ("[_1] [_2] changed to [_3]", $field, $old, $new);   #loc
        }
    },
    Untake => sub {
        my $self = shift;
        return ("Untaken"); #loc
    },
    Take => sub {
        my $self = shift;
        return ("Taken"); #loc
    },
    Force => sub {
        my $self = shift;
        my $Old = RT::User->new( $self->CurrentUser );
        $Old->Load( $self->OldValue );
        my $New = RT::User->new( $self->CurrentUser );
        $New->Load( $self->NewValue );

        return ("Owner forcibly changed from [_1] to [_2]", #loc
                map { $self->_FormatUser($_) } $Old, $New);
    },
    Steal => sub {
        my $self = shift;
        my $Old = RT::User->new( $self->CurrentUser );
        $Old->Load( $self->OldValue );
        return ("Stolen from [_1]", $self->_FormatUser($Old));   #loc
    },
    Give => sub {
        my $self = shift;
        my $New = RT::User->new( $self->CurrentUser );
        $New->Load( $self->NewValue );
        return ( "Given to [_1]", $self->_FormatUser($New));    #loc
    },
    AddWatcher => sub {
        my $self = shift;
        my $principal = RT::Principal->new($self->CurrentUser);
        $principal->Load($self->NewValue);
        return ( "[_1] [_2] added", $self->loc($self->Field), $self->_FormatUser($principal->Object));    #loc
    },
    DelWatcher => sub {
        my $self = shift;
        my $principal = RT::Principal->new($self->CurrentUser);
        $principal->Load($self->OldValue);
        return ( "[_1] [_2] deleted", $self->loc($self->Field), $self->_FormatUser($principal->Object));  #loc
    },
    Subject => sub {
        my $self = shift;
        return ( "Subject changed to [_1]", $self->Data );  #loc
    },
    AddLink => sub {
        my $self = shift;
        my $value;
        if ( $self->NewValue ) {
            my $URI = RT::URI->new( $self->CurrentUser );
<<<<<<< HEAD
            $URI->FromURI( $self->NewValue );
            if ( $URI->Resolver ) {
                $value = [
                    \'<a href="', $URI->AsHREF, \'">',
                    $URI->Resolver->AsString,
                    \'</a>'
                ];
=======
            if ( $URI->FromURI( $self->NewValue ) ) {
                $value = $URI->Resolver->AsString;
>>>>>>> c1779fdf
            }
            else {
                $value = $self->NewValue;
            }

            if ( $self->Field eq 'DependsOn' ) {
                return ( "Dependency on [_1] added", $value );  #loc
            }
            elsif ( $self->Field eq 'DependedOnBy' ) {
                return ( "Dependency by [_1] added", $value );  #loc
            }
            elsif ( $self->Field eq 'RefersTo' ) {
                return ( "Reference to [_1] added", $value );   #loc
            }
            elsif ( $self->Field eq 'ReferredToBy' ) {
                return ( "Reference by [_1] added", $value );   #loc
            }
            elsif ( $self->Field eq 'MemberOf' ) {
                return ( "Membership in [_1] added", $value );  #loc
            }
            elsif ( $self->Field eq 'HasMember' ) {
                return ( "Member [_1] added", $value );         #loc
            }
            elsif ( $self->Field eq 'MergedInto' ) {
                return ( "Merged into [_1]", $value );          #loc
            }
        }
        else {
            return ( "[_1]", $self->Data ); #loc
        }
    },
    DeleteLink => sub {
        my $self = shift;
        my $value;
        if ( $self->OldValue ) {
            my $URI = RT::URI->new( $self->CurrentUser );
<<<<<<< HEAD
            $URI->FromURI( $self->OldValue );
            if ( $URI->Resolver ) {
                $value = [
                    \'<a href="', $URI->AsHREF, \'">',
                    $URI->Resolver->AsString,
                    \'</a>'
                ];
=======
            if ( $URI->FromURI( $self->OldValue ) ){
                $value = $URI->Resolver->AsString;
>>>>>>> c1779fdf
            }
            else {
                $value = $self->OldValue;
            }

            if ( $self->Field eq 'DependsOn' ) {
                return ( "Dependency on [_1] deleted", $value );    #loc
            }
            elsif ( $self->Field eq 'DependedOnBy' ) {
                return ( "Dependency by [_1] deleted", $value );    #loc
            }
            elsif ( $self->Field eq 'RefersTo' ) {
                return ( "Reference to [_1] deleted", $value );     #loc
            }
            elsif ( $self->Field eq 'ReferredToBy' ) {
                return ( "Reference by [_1] deleted", $value );     #loc
            }
            elsif ( $self->Field eq 'MemberOf' ) {
                return ( "Membership in [_1] deleted", $value );    #loc
            }
            elsif ( $self->Field eq 'HasMember' ) {
                return ( "Member [_1] deleted", $value );           #loc
            }
        }
        else {
            return ( "[_1]", $self->Data ); #loc
        }
    },
    Told => sub {
        my $self = shift;
        if ( $self->Field eq 'Told' ) {
            my $t1 = RT::Date->new($self->CurrentUser);
            $t1->Set(Format => 'ISO', Value => $self->NewValue);
            my $t2 = RT::Date->new($self->CurrentUser);
            $t2->Set(Format => 'ISO', Value => $self->OldValue);
            return ( "[_1] changed from [_2] to [_3]", $self->loc($self->Field), $t2->AsString, $t1->AsString );    #loc
        }
        else {
            return ( "[_1] changed from [_2] to [_3]",  #loc
                    $self->loc($self->Field),
                    ($self->OldValue? "'".$self->OldValue ."'" : $self->loc("(no value)")) , "'". $self->NewValue."'" );
        }
    },
    Set => sub {
        my $self = shift;
        if ( $self->Field eq 'Password' ) {
            return ('Password changed');    #loc
        }
        elsif ( $self->Field eq 'Queue' ) {
            my $q1 = RT::Queue->new( $self->CurrentUser );
            $q1->Load( $self->OldValue );
            my $q2 = RT::Queue->new( $self->CurrentUser );
            $q2->Load( $self->NewValue );
            return ("[_1] changed from [_2] to [_3]",   #loc
                    $self->loc($self->Field) , $q1->Name , $q2->Name);
        }

        # Write the date/time change at local time:
        elsif ($self->Field =~  /Due|Starts|Started|Told/) {
            my $t1 = RT::Date->new($self->CurrentUser);
            $t1->Set(Format => 'ISO', Value => $self->NewValue);
            my $t2 = RT::Date->new($self->CurrentUser);
            $t2->Set(Format => 'ISO', Value => $self->OldValue);
            return ( "[_1] changed from [_2] to [_3]", $self->loc($self->Field), $t2->AsString, $t1->AsString );    #loc
        }
        elsif ( $self->Field eq 'Owner' ) {
            my $Old = RT::User->new( $self->CurrentUser );
            $Old->Load( $self->OldValue );
            my $New = RT::User->new( $self->CurrentUser );
            $New->Load( $self->NewValue );

            if ( $Old->id == RT->Nobody->id ) {
                if ( $New->id == $self->Creator ) {
                    return ("Taken");   #loc
                }
                else {
                    return ( "Given to [_1]", $self->_FormatUser($New) );    #loc
                }
            }
            else {
                if ( $New->id == $self->Creator ) {
                    return ("Stolen from [_1]",  $self->_FormatUser($Old) );   #loc
                }
                elsif ( $Old->id == $self->Creator ) {
                    if ( $New->id == RT->Nobody->id ) {
                        return ("Untaken"); #loc
                    }
                    else {
                        return ( "Given to [_1]", $self->_FormatUser($New) ); #loc
                    }
                }
                else {
                    return (
                        "Owner forcibly changed from [_1] to [_2]", #loc
                        map { $self->_FormatUser($_) } $Old, $New
                    );
                }
            }
        }
        else {
            return ( "[_1] changed from [_2] to [_3]",  #loc
                    $self->loc($self->Field),
                    ($self->OldValue? "'".$self->OldValue ."'" : $self->loc("(no value)")) , "'". $self->NewValue."'" );
        }
    },
    PurgeTransaction => sub {
        my $self = shift;
        return ("Transaction [_1] purged", $self->Data);    #loc
    },
    AddReminder => sub {
        my $self = shift;
        my $ticket = RT::Ticket->new($self->CurrentUser);
        $ticket->Load($self->NewValue);
        my $subject = [
            \'<a href="', RT->Config->Get('WebPath'),
            "/Ticket/Reminders.html?id=", $self->ObjectId,
            "#reminder-", $ticket->id, \'">', $ticket->Subject, \'</a>'
        ];
        return ("Reminder '[_1]' added", $subject); #loc
    },
    OpenReminder => sub {
        my $self = shift;
        my $ticket = RT::Ticket->new($self->CurrentUser);
        $ticket->Load($self->NewValue);
        my $subject = [
            \'<a href="', RT->Config->Get('WebPath'),
            "/Ticket/Reminders.html?id=", $self->ObjectId,
            "#reminder-", $ticket->id, \'">', $ticket->Subject, \'</a>'
        ];
        return ("Reminder '[_1]' reopened", $subject);  #loc
    },
    ResolveReminder => sub {
        my $self = shift;
        my $ticket = RT::Ticket->new($self->CurrentUser);
        $ticket->Load($self->NewValue);
        my $subject = [
            \'<a href="', RT->Config->Get('WebPath'),
            "/Ticket/Reminders.html?id=", $self->ObjectId,
            "#reminder-", $ticket->id, \'">', $ticket->Subject, \'</a>'
        ];
        return ("Reminder '[_1]' completed", $subject); #loc
    }
);




=head2 IsInbound

Returns true if the creator of the transaction is a requestor of the ticket.
Returns false otherwise

=cut

sub IsInbound {
    my $self = shift;
    $self->ObjectType eq 'RT::Ticket' or return undef;
    return ( $self->TicketObj->IsRequestor( $self->CreatorObj->PrincipalId ) );
}



sub _OverlayAccessible {
    {

          ObjectType => { public => 1},
          ObjectId => { public => 1},

    }
};




sub _Set {
    my $self = shift;
    return ( 0, $self->loc('Transactions are immutable') );
}



=head2 _Value

Takes the name of a table column.
Returns its value as a string, if the user passes an ACL check

=cut

sub _Value {
    my $self  = shift;
    my $field = shift;

    #if the field is public, return it.
    if ( $self->_Accessible( $field, 'public' ) ) {
        return $self->SUPER::_Value( $field );
    }

    unless ( $self->CurrentUserCanSee ) {
        return undef;
    }

    return $self->SUPER::_Value( $field );
}



=head2 CurrentUserHasRight RIGHT

Calls $self->CurrentUser->HasQueueRight for the right passed in here.
passed in here.

=cut

sub CurrentUserHasRight {
    my $self  = shift;
    my $right = shift;
    return $self->CurrentUser->HasRight(
        Right  => $right,
        Object => $self->Object
    );
}

=head2 CurrentUserCanSee

Returns true if current user has rights to see this particular transaction.

This fact depends on type of the transaction, type of an object the transaction
is attached to and may be other conditions, so this method is prefered over
custom implementations.

=cut

sub CurrentUserCanSee {
    my $self = shift;

    # If it's a comment, we need to be extra special careful
    my $type = $self->__Value('Type');
    if ( $type eq 'Comment' ) {
        unless ( $self->CurrentUserHasRight('ShowTicketComments') ) {
            return 0;
        }
    }
    elsif ( $type eq 'CommentEmailRecord' ) {
        unless ( $self->CurrentUserHasRight('ShowTicketComments')
            && $self->CurrentUserHasRight('ShowOutgoingEmail') ) {
            return 0;
        }
    }
    elsif ( $type eq 'EmailRecord' ) {
        unless ( $self->CurrentUserHasRight('ShowOutgoingEmail') ) {
            return 0;
        }
    }
    # Make sure the user can see the custom field before showing that it changed
    elsif ( $type eq 'CustomField' and my $cf_id = $self->__Value('Field') ) {
        my $cf = RT::CustomField->new( $self->CurrentUser );
        $cf->SetContextObject( $self->Object );
        $cf->Load( $cf_id );
        return 0 unless $cf->CurrentUserHasRight('SeeCustomField');
    }

    # Transactions that might have changed the ->Object's visibility to
    # the current user are marked readable
    return 1 if $self->{ _object_is_readable };

    # Defer to the object in question
    return $self->Object->CurrentUserCanSee("Transaction");
}


sub Ticket {
    my $self = shift;
    return $self->ObjectId;
}

sub TicketObj {
    my $self = shift;
    return $self->Object;
}

sub OldValue {
    my $self = shift;
    if ( my $type = $self->__Value('ReferenceType')
         and my $id = $self->__Value('OldReference') )
    {
        my $Object = $type->new($self->CurrentUser);
        $Object->Load( $id );
        return $Object->Content;
    }
    else {
        return $self->_Value('OldValue');
    }
}

sub NewValue {
    my $self = shift;
    if ( my $type = $self->__Value('ReferenceType')
         and my $id = $self->__Value('NewReference') )
    {
        my $Object = $type->new($self->CurrentUser);
        $Object->Load( $id );
        return $Object->Content;
    }
    else {
        return $self->_Value('NewValue');
    }
}

sub Object {
    my $self  = shift;
    my $Object = $self->__Value('ObjectType')->new($self->CurrentUser);
    $Object->Load($self->__Value('ObjectId'));
    return $Object;
}

sub FriendlyObjectType {
    my $self = shift;
    return $self->loc( $self->Object->RecordType );
}

=head2 UpdateCustomFields

Takes a hash of:

    CustomField-C<Id> => Value

or:

    Object-RT::Transaction-CustomField-C<Id> => Value

parameters to update this transaction's custom fields.

=cut

sub UpdateCustomFields {
    my $self = shift;
    my %args = (@_);

    # This method used to have an API that took a hash of a single
    # value "ARGSRef", which was a reference to a hash of arguments.
    # This was insane. The next few lines of code preserve that API
    # while giving us something saner.
    my $args;
    if ($args{'ARGSRef'}) {
        RT->Deprecated( Arguments => "ARGSRef", Remove => "4.4" );
        $args = $args{ARGSRef};
    } else {
        $args = \%args;
    }

    foreach my $arg ( keys %$args ) {
        next
          unless ( $arg =~
            /^(?:Object-RT::Transaction--)?CustomField-(\d+)/ );
        next if $arg =~ /-Magic$/;
        my $cfid   = $1;
        my $values = $args->{$arg};
        foreach
          my $value ( UNIVERSAL::isa( $values, 'ARRAY' ) ? @$values : $values )
        {
            next unless (defined($value) && length($value));
            $self->_AddCustomFieldValue(
                Field             => $cfid,
                Value             => $value,
                RecordTransaction => 0,
            );
        }
    }
}

=head2 LoadCustomFieldByIdentifier

Finds and returns the custom field of the given name for the
transaction, overriding L<RT::Record/LoadCustomFieldByIdentifier> to
look for queue-specific CFs before global ones.

=cut

sub LoadCustomFieldByIdentifier {
    my $self  = shift;
    my $field = shift;

    return $self->SUPER::LoadCustomFieldByIdentifier($field)
        if ref $field or $field =~ /^\d+$/;

    return $self->SUPER::LoadCustomFieldByIdentifier($field)
        unless UNIVERSAL::can( $self->Object, 'QueueObj' );

    my $CFs = RT::CustomFields->new( $self->CurrentUser );
    $CFs->SetContextObject( $self->Object );
    $CFs->Limit( FIELD => 'Name', VALUE => $field );
    $CFs->LimitToLookupType($self->CustomFieldLookupType);
    $CFs->LimitToGlobalOrObjectId($self->Object->QueueObj->id);
    return $CFs->First || RT::CustomField->new( $self->CurrentUser );
}

=head2 CustomFieldLookupType

Returns the RT::Transaction lookup type, which can 
be passed to RT::CustomField->Create() via the 'LookupType' hash key.

=cut


sub CustomFieldLookupType {
    "RT::Queue-RT::Ticket-RT::Transaction";
}


=head2 SquelchMailTo

Similar to Ticket class SquelchMailTo method - returns a list of
transaction's squelched addresses.  As transactions are immutable, the
list of squelched recipients cannot be modified after creation.

=cut

sub SquelchMailTo {
    my $self = shift;
    return () unless $self->CurrentUserCanSee;
    return $self->Attributes->Named('SquelchMailTo');
}

=head2 Recipients

Returns the list of email addresses (as L<Email::Address> objects)
that this transaction would send mail to.  There may be duplicates.

=cut

sub Recipients {
    my $self = shift;
    my @recipients;
    foreach my $scrip ( @{ $self->Scrips->Prepared } ) {
        my $action = $scrip->ActionObj->Action;
        next unless $action->isa('RT::Action::SendEmail');

        foreach my $type (qw(To Cc Bcc)) {
            push @recipients, $action->$type();
        }
    }

    if ( $self->Rules ) {
        for my $rule (@{$self->Rules}) {
            next unless $rule->{hints} && $rule->{hints}{class} eq 'SendEmail';
            my $data = $rule->{hints}{recipients};
            foreach my $type (qw(To Cc Bcc)) {
                push @recipients, map {Email::Address->new($_)} @{$data->{$type}};
            }
        }
    }
    return @recipients;
}

=head2 DeferredRecipients($freq, $include_sent )

Takes the following arguments:

=over

=item * a string to indicate the frequency of digest delivery.  Valid values are "daily", "weekly", or "susp".

=item * an optional argument which, if true, will return addresses even if this notification has been marked as 'sent' for this transaction.

=back

Returns an array of users who should now receive the notification that
was recorded in this transaction.  Returns an empty array if there were
no deferred users, or if $include_sent was not specified and the deferred
notifications have been sent.

=cut

sub DeferredRecipients {
    my $self = shift;
    my $freq = shift;
    my $include_sent = @_? shift : 0;

    my $attr = $self->FirstAttribute('DeferredRecipients');

    return () unless ($attr);

    my $deferred = $attr->Content;

    return () unless ( ref($deferred) eq 'HASH' && exists $deferred->{$freq} );

    # Skip it.
   
    for my $user (keys %{$deferred->{$freq}}) {
        if ($deferred->{$freq}->{$user}->{_sent} && !$include_sent) { 
            delete $deferred->{$freq}->{$user} 
        }
    }
    # Now get our users.  Easy.
    
    return keys %{ $deferred->{$freq} };
}



# Transactions don't change. by adding this cache config directive, we don't lose pathalogically on long tickets.
sub _CacheConfig {
  {
     'cache_p'        => 1,
     'fast_update_p'  => 1,
     'cache_for_sec'  => 6000,
  }
}


=head2 ACLEquivalenceObjects

This method returns a list of objects for which a user's rights also apply
to this Transaction.

This currently only applies to Transaction Custom Fields on Tickets, so we return
the Ticket's Queue and the Ticket.

This method is called from L<RT::Principal/HasRight>.

=cut

sub ACLEquivalenceObjects {
    my $self = shift;

    return unless $self->ObjectType eq 'RT::Ticket';
    my $object = $self->Object;
    return $object,$object->QueueObj;

}





=head2 id

Returns the current value of id.
(In the database, id is stored as int(11).)


=cut


=head2 ObjectType

Returns the current value of ObjectType.
(In the database, ObjectType is stored as varchar(64).)



=head2 SetObjectType VALUE


Set ObjectType to VALUE.
Returns (1, 'Status message') on success and (0, 'Error Message') on failure.
(In the database, ObjectType will be stored as a varchar(64).)


=cut


=head2 ObjectId

Returns the current value of ObjectId.
(In the database, ObjectId is stored as int(11).)



=head2 SetObjectId VALUE


Set ObjectId to VALUE.
Returns (1, 'Status message') on success and (0, 'Error Message') on failure.
(In the database, ObjectId will be stored as a int(11).)


=cut


=head2 TimeTaken

Returns the current value of TimeTaken.
(In the database, TimeTaken is stored as int(11).)



=head2 SetTimeTaken VALUE


Set TimeTaken to VALUE.
Returns (1, 'Status message') on success and (0, 'Error Message') on failure.
(In the database, TimeTaken will be stored as a int(11).)


=cut


=head2 Type

Returns the current value of Type.
(In the database, Type is stored as varchar(20).)



=head2 SetType VALUE


Set Type to VALUE.
Returns (1, 'Status message') on success and (0, 'Error Message') on failure.
(In the database, Type will be stored as a varchar(20).)


=cut


=head2 Field

Returns the current value of Field.
(In the database, Field is stored as varchar(40).)



=head2 SetField VALUE


Set Field to VALUE.
Returns (1, 'Status message') on success and (0, 'Error Message') on failure.
(In the database, Field will be stored as a varchar(40).)


=cut


=head2 OldValue

Returns the current value of OldValue.
(In the database, OldValue is stored as varchar(255).)



=head2 SetOldValue VALUE


Set OldValue to VALUE.
Returns (1, 'Status message') on success and (0, 'Error Message') on failure.
(In the database, OldValue will be stored as a varchar(255).)


=cut


=head2 NewValue

Returns the current value of NewValue.
(In the database, NewValue is stored as varchar(255).)



=head2 SetNewValue VALUE


Set NewValue to VALUE.
Returns (1, 'Status message') on success and (0, 'Error Message') on failure.
(In the database, NewValue will be stored as a varchar(255).)


=cut


=head2 ReferenceType

Returns the current value of ReferenceType.
(In the database, ReferenceType is stored as varchar(255).)



=head2 SetReferenceType VALUE


Set ReferenceType to VALUE.
Returns (1, 'Status message') on success and (0, 'Error Message') on failure.
(In the database, ReferenceType will be stored as a varchar(255).)


=cut


=head2 OldReference

Returns the current value of OldReference.
(In the database, OldReference is stored as int(11).)



=head2 SetOldReference VALUE


Set OldReference to VALUE.
Returns (1, 'Status message') on success and (0, 'Error Message') on failure.
(In the database, OldReference will be stored as a int(11).)


=cut


=head2 NewReference

Returns the current value of NewReference.
(In the database, NewReference is stored as int(11).)



=head2 SetNewReference VALUE


Set NewReference to VALUE.
Returns (1, 'Status message') on success and (0, 'Error Message') on failure.
(In the database, NewReference will be stored as a int(11).)


=cut


=head2 Data

Returns the current value of Data.
(In the database, Data is stored as varchar(255).)



=head2 SetData VALUE


Set Data to VALUE.
Returns (1, 'Status message') on success and (0, 'Error Message') on failure.
(In the database, Data will be stored as a varchar(255).)


=cut


=head2 Creator

Returns the current value of Creator.
(In the database, Creator is stored as int(11).)


=cut


=head2 Created

Returns the current value of Created.
(In the database, Created is stored as datetime.)


=cut



sub _CoreAccessible {
    {

        id =>
                {read => 1, sql_type => 4, length => 11,  is_blob => 0,  is_numeric => 1,  type => 'int(11)', default => ''},
        ObjectType =>
                {read => 1, write => 1, sql_type => 12, length => 64,  is_blob => 0,  is_numeric => 0,  type => 'varchar(64)', default => ''},
        ObjectId =>
                {read => 1, write => 1, sql_type => 4, length => 11,  is_blob => 0,  is_numeric => 1,  type => 'int(11)', default => '0'},
        TimeTaken =>
                {read => 1, write => 1, sql_type => 4, length => 11,  is_blob => 0,  is_numeric => 1,  type => 'int(11)', default => '0'},
        Type =>
                {read => 1, write => 1, sql_type => 12, length => 20,  is_blob => 0,  is_numeric => 0,  type => 'varchar(20)', default => ''},
        Field =>
                {read => 1, write => 1, sql_type => 12, length => 40,  is_blob => 0,  is_numeric => 0,  type => 'varchar(40)', default => ''},
        OldValue =>
                {read => 1, write => 1, sql_type => 12, length => 255,  is_blob => 0,  is_numeric => 0,  type => 'varchar(255)', default => ''},
        NewValue =>
                {read => 1, write => 1, sql_type => 12, length => 255,  is_blob => 0,  is_numeric => 0,  type => 'varchar(255)', default => ''},
        ReferenceType =>
                {read => 1, write => 1, sql_type => 12, length => 255,  is_blob => 0,  is_numeric => 0,  type => 'varchar(255)', default => ''},
        OldReference =>
                {read => 1, write => 1, sql_type => 4, length => 11,  is_blob => 0,  is_numeric => 1,  type => 'int(11)', default => ''},
        NewReference =>
                {read => 1, write => 1, sql_type => 4, length => 11,  is_blob => 0,  is_numeric => 1,  type => 'int(11)', default => ''},
        Data =>
                {read => 1, write => 1, sql_type => 12, length => 255,  is_blob => 0,  is_numeric => 0,  type => 'varchar(255)', default => ''},
        Creator =>
                {read => 1, auto => 1, sql_type => 4, length => 11,  is_blob => 0,  is_numeric => 1,  type => 'int(11)', default => '0'},
        Created =>
                {read => 1, auto => 1, sql_type => 11, length => 0,  is_blob => 0,  is_numeric => 0,  type => 'datetime', default => ''},

 }
};

RT::Base->_ImportOverlays();

1;<|MERGE_RESOLUTION|>--- conflicted
+++ resolved
@@ -844,18 +844,12 @@
         my $value;
         if ( $self->NewValue ) {
             my $URI = RT::URI->new( $self->CurrentUser );
-<<<<<<< HEAD
-            $URI->FromURI( $self->NewValue );
-            if ( $URI->Resolver ) {
+            if ( $URI->FromURI( $self->NewValue ) ) {
                 $value = [
                     \'<a href="', $URI->AsHREF, \'">',
                     $URI->Resolver->AsString,
                     \'</a>'
                 ];
-=======
-            if ( $URI->FromURI( $self->NewValue ) ) {
-                $value = $URI->Resolver->AsString;
->>>>>>> c1779fdf
             }
             else {
                 $value = $self->NewValue;
@@ -892,18 +886,12 @@
         my $value;
         if ( $self->OldValue ) {
             my $URI = RT::URI->new( $self->CurrentUser );
-<<<<<<< HEAD
-            $URI->FromURI( $self->OldValue );
-            if ( $URI->Resolver ) {
+            if ( $URI->FromURI( $self->OldValue ) ) {
                 $value = [
                     \'<a href="', $URI->AsHREF, \'">',
                     $URI->Resolver->AsString,
                     \'</a>'
                 ];
-=======
-            if ( $URI->FromURI( $self->OldValue ) ){
-                $value = $URI->Resolver->AsString;
->>>>>>> c1779fdf
             }
             else {
                 $value = $self->OldValue;
