# BEGIN BPS TAGGED BLOCK {{{
#
# COPYRIGHT:
#
# This software is Copyright (c) 1996-2013 Best Practical Solutions, LLC
#                                          <sales@bestpractical.com>
#
# (Except where explicitly superseded by other copyright notices)
#
#
# LICENSE:
#
# This work is made available to you under the terms of Version 2 of
# the GNU General Public License. A copy of that license should have
# been provided with this software, but in any event can be snarfed
# from www.gnu.org.
#
# This work is distributed in the hope that it will be useful, but
# WITHOUT ANY WARRANTY; without even the implied warranty of
# MERCHANTABILITY or FITNESS FOR A PARTICULAR PURPOSE.  See the GNU
# General Public License for more details.
#
# You should have received a copy of the GNU General Public License
# along with this program; if not, write to the Free Software
# Foundation, Inc., 51 Franklin Street, Fifth Floor, Boston, MA
# 02110-1301 or visit their web page on the internet at
# http://www.gnu.org/licenses/old-licenses/gpl-2.0.html.
#
#
# CONTRIBUTION SUBMISSION POLICY:
#
# (The following paragraph is not intended to limit the rights granted
# to you to modify and distribute this software under the terms of
# the GNU General Public License and is only of importance to you if
# you choose to contribute your changes and enhancements to the
# community by submitting them to Best Practical Solutions, LLC.)
#
# By intentionally submitting any modifications, corrections or
# derivatives to this work, or any other work intended for use with
# Request Tracker, to Best Practical Solutions, LLC, you confirm that
# you are the copyright holder for those contributions and you grant
# Best Practical Solutions,  LLC a nonexclusive, worldwide, irrevocable,
# royalty-free, perpetual, license to use, copy, create derivative
# works based on those contributions, and sublicense and distribute
# those contributions and any derivatives thereof.
#
# END BPS TAGGED BLOCK }}}

# Major Changes:

# - Decimated ProcessRestrictions and broke it into multiple
# functions joined by a LUT
# - Semi-Generic SQL stuff moved to another file

# Known Issues: FIXME!

# - ClearRestrictions and Reinitialization is messy and unclear.  The
# only good way to do it is to create a new RT::Tickets object.

=head1 NAME

  RT::Tickets - A collection of Ticket objects


=head1 SYNOPSIS

  use RT::Tickets;
  my $tickets = RT::Tickets->new($CurrentUser);

=head1 DESCRIPTION

   A collection of RT::Tickets.

=head1 METHODS


=cut

package RT::Tickets;

use strict;
use warnings;

use base 'RT::SearchBuilder';

use Role::Basic 'with';
with 'RT::SearchBuilder::Role::Roles';

use RT::Ticket;
use RT::SQL;

sub Table { 'Tickets'}

use RT::CustomFields;
use DBIx::SearchBuilder::Unique;

# Configuration Tables:

# FIELD_METADATA is a mapping of searchable Field name, to Type, and other
# metadata.

our %FIELD_METADATA = (
    Status          => [ 'ENUM', ], #loc_left_pair
    Queue           => [ 'ENUM' => 'Queue', ], #loc_left_pair
    Type            => [ 'ENUM', ], #loc_left_pair
    Creator         => [ 'ENUM' => 'User', ], #loc_left_pair
    LastUpdatedBy   => [ 'ENUM' => 'User', ], #loc_left_pair
    Owner           => [ 'WATCHERFIELD' => 'Owner', ], #loc_left_pair
    EffectiveId     => [ 'INT', ], #loc_left_pair
    id              => [ 'ID', ], #loc_left_pair
    InitialPriority => [ 'INT', ], #loc_left_pair
    FinalPriority   => [ 'INT', ], #loc_left_pair
    Priority        => [ 'INT', ], #loc_left_pair
    TimeLeft        => [ 'INT', ], #loc_left_pair
    TimeWorked      => [ 'INT', ], #loc_left_pair
    TimeEstimated   => [ 'INT', ], #loc_left_pair

    Linked          => [ 'LINK' ], #loc_left_pair
    LinkedTo        => [ 'LINK' => 'To' ], #loc_left_pair
    LinkedFrom      => [ 'LINK' => 'From' ], #loc_left_pair
    MemberOf        => [ 'LINK' => To => 'MemberOf', ], #loc_left_pair
    DependsOn       => [ 'LINK' => To => 'DependsOn', ], #loc_left_pair
    RefersTo        => [ 'LINK' => To => 'RefersTo', ], #loc_left_pair
    HasMember       => [ 'LINK' => From => 'MemberOf', ], #loc_left_pair
    DependentOn     => [ 'LINK' => From => 'DependsOn', ], #loc_left_pair
    DependedOnBy    => [ 'LINK' => From => 'DependsOn', ], #loc_left_pair
    ReferredToBy    => [ 'LINK' => From => 'RefersTo', ], #loc_left_pair
    Told             => [ 'DATE'            => 'Told', ], #loc_left_pair
    Starts           => [ 'DATE'            => 'Starts', ], #loc_left_pair
    Started          => [ 'DATE'            => 'Started', ], #loc_left_pair
    Due              => [ 'DATE'            => 'Due', ], #loc_left_pair
    Resolved         => [ 'DATE'            => 'Resolved', ], #loc_left_pair
    LastUpdated      => [ 'DATE'            => 'LastUpdated', ], #loc_left_pair
    Created          => [ 'DATE'            => 'Created', ], #loc_left_pair
    Subject          => [ 'STRING', ], #loc_left_pair
    Content          => [ 'TRANSCONTENT', ], #loc_left_pair
    ContentType      => [ 'TRANSFIELD', ], #loc_left_pair
    Filename         => [ 'TRANSFIELD', ], #loc_left_pair
    TransactionDate  => [ 'TRANSDATE', ], #loc_left_pair
    Requestor        => [ 'WATCHERFIELD'    => 'Requestor', ], #loc_left_pair
    Requestors       => [ 'WATCHERFIELD'    => 'Requestor', ], #loc_left_pair
    Cc               => [ 'WATCHERFIELD'    => 'Cc', ], #loc_left_pair
    AdminCc          => [ 'WATCHERFIELD'    => 'AdminCc', ], #loc_left_pair
    Watcher          => [ 'WATCHERFIELD', ], #loc_left_pair
    QueueCc          => [ 'WATCHERFIELD'    => 'Cc'      => 'Queue', ], #loc_left_pair
    QueueAdminCc     => [ 'WATCHERFIELD'    => 'AdminCc' => 'Queue', ], #loc_left_pair
    QueueWatcher     => [ 'WATCHERFIELD'    => undef     => 'Queue', ], #loc_left_pair
    CustomFieldValue => [ 'CUSTOMFIELD', ], #loc_left_pair
    CustomField      => [ 'CUSTOMFIELD', ], #loc_left_pair
    CF               => [ 'CUSTOMFIELD', ], #loc_left_pair
    Updated          => [ 'TRANSDATE', ], #loc_left_pair
    RequestorGroup   => [ 'MEMBERSHIPFIELD' => 'Requestor', ], #loc_left_pair
    CCGroup          => [ 'MEMBERSHIPFIELD' => 'Cc', ], #loc_left_pair
    AdminCCGroup     => [ 'MEMBERSHIPFIELD' => 'AdminCc', ], #loc_left_pair
    WatcherGroup     => [ 'MEMBERSHIPFIELD', ], #loc_left_pair
    HasAttribute     => [ 'HASATTRIBUTE', 1 ],
    HasNoAttribute     => [ 'HASATTRIBUTE', 0 ],
);

# Lower Case version of FIELDS, for case insensitivity
our %LOWER_CASE_FIELDS = map { ( lc($_) => $_ ) } (keys %FIELD_METADATA);

our %SEARCHABLE_SUBFIELDS = (
    User => [qw(
        EmailAddress Name RealName Nickname Organization Address1 Address2
        WorkPhone HomePhone MobilePhone PagerPhone id
    )],
);

# Mapping of Field Type to Function
our %dispatch = (
    ENUM            => \&_EnumLimit,
    INT             => \&_IntLimit,
    ID              => \&_IdLimit,
    LINK            => \&_LinkLimit,
    DATE            => \&_DateLimit,
    STRING          => \&_StringLimit,
    TRANSFIELD      => \&_TransLimit,
    TRANSCONTENT    => \&_TransContentLimit,
    TRANSDATE       => \&_TransDateLimit,
    WATCHERFIELD    => \&_WatcherLimit,
    MEMBERSHIPFIELD => \&_WatcherMembershipLimit,
    CUSTOMFIELD     => \&_CustomFieldLimit,
    HASATTRIBUTE    => \&_HasAttributeLimit,
);

# Default EntryAggregator per type
# if you specify OP, you must specify all valid OPs
my %DefaultEA = (
    INT  => 'AND',
    ENUM => {
        '='  => 'OR',
        '!=' => 'AND'
    },
    DATE => {
        '='  => 'OR',
        '>=' => 'AND',
        '<=' => 'AND',
        '>'  => 'AND',
        '<'  => 'AND'
    },
    STRING => {
        '='        => 'OR',
        '!='       => 'AND',
        'LIKE'     => 'AND',
        'NOT LIKE' => 'AND'
    },
    TRANSFIELD   => 'AND',
    TRANSDATE    => 'AND',
    LINK         => 'OR',
    LINKFIELD    => 'AND',
    TARGET       => 'AND',
    BASE         => 'AND',
    WATCHERFIELD => {
        '='        => 'OR',
        '!='       => 'AND',
        'LIKE'     => 'OR',
        'NOT LIKE' => 'AND'
    },

    HASATTRIBUTE => {
        '='        => 'AND',
        '!='       => 'AND',
    },

    CUSTOMFIELD => 'OR',
);

sub FIELDS     { return \%FIELD_METADATA }

our @SORTFIELDS = qw(id Status
    Queue Subject
    Owner Created Due Starts Started
    Told
    Resolved LastUpdated Priority TimeWorked TimeLeft);

=head2 SortFields

Returns the list of fields that lists of tickets can easily be sorted by

=cut

sub SortFields {
    my $self = shift;
    return (@SORTFIELDS);
}


# BEGIN SQL STUFF *********************************


sub CleanSlate {
    my $self = shift;
    $self->SUPER::CleanSlate( @_ );
    delete $self->{$_} foreach qw(
        _sql_cf_alias
        _sql_group_members_aliases
        _sql_object_cfv_alias
        _sql_role_group_aliases
        _sql_trattachalias
        _sql_u_watchers_alias_for_sort
        _sql_u_watchers_aliases
        _sql_current_user_can_see_applied
    );
}

=head1 Limit Helper Routines

These routines are the targets of a dispatch table depending on the
type of field.  They all share the same signature:

  my ($self,$field,$op,$value,@rest) = @_;

The values in @rest should be suitable for passing directly to
DBIx::SearchBuilder::Limit.

Essentially they are an expanded/broken out (and much simplified)
version of what ProcessRestrictions used to do.  They're also much
more clearly delineated by the TYPE of field being processed.

=head2 _IdLimit

Handle ID field.

=cut

sub _IdLimit {
    my ( $sb, $field, $op, $value, @rest ) = @_;

    if ( $value eq '__Bookmarked__' ) {
        return $sb->_BookmarkLimit( $field, $op, $value, @rest );
    } else {
        return $sb->_IntLimit( $field, $op, $value, @rest );
    }
}

sub _BookmarkLimit {
    my ( $sb, $field, $op, $value, @rest ) = @_;

    die "Invalid operator $op for __Bookmarked__ search on $field"
        unless $op =~ /^(=|!=)$/;

    my @bookmarks = $sb->CurrentUser->UserObj->Bookmarks;

    return $sb->Limit(
        FIELD    => $field,
        OPERATOR => $op,
        VALUE    => 0,
        @rest,
    ) unless @bookmarks;

    # as bookmarked tickets can be merged we have to use a join
    # but it should be pretty lightweight
    my $tickets_alias = $sb->Join(
        TYPE   => 'LEFT',
        ALIAS1 => 'main',
        FIELD1 => 'id',
        TABLE2 => 'Tickets',
        FIELD2 => 'EffectiveId',
    );
    $sb->_OpenParen;
    my $first = 1;
    my $ea = $op eq '='? 'OR': 'AND';
    foreach my $id ( sort @bookmarks ) {
        $sb->Limit(
            ALIAS    => $tickets_alias,
            FIELD    => 'id',
            OPERATOR => $op,
            VALUE    => $id,
            $first? (@rest): ( ENTRYAGGREGATOR => $ea )
        );
        $first = 0 if $first;
    }
    $sb->_CloseParen;
}

=head2 _EnumLimit

Handle Fields which are limited to certain values, and potentially
need to be looked up from another class.

This subroutine actually handles two different kinds of fields.  For
some the user is responsible for limiting the values.  (i.e. Status,
Type).

For others, the value specified by the user will be looked by via
specified class.

Meta Data:
  name of class to lookup in (Optional)

=cut

sub _EnumLimit {
    my ( $sb, $field, $op, $value, @rest ) = @_;

    # SQL::Statement changes != to <>.  (Can we remove this now?)
    $op = "!=" if $op eq "<>";

    die "Invalid Operation: $op for $field"
        unless $op eq "="
        or $op     eq "!=";

    my $meta = $FIELD_METADATA{$field};
    if ( defined $meta->[1] && defined $value && $value !~ /^\d+$/ ) {
        my $class = "RT::" . $meta->[1];
        my $o     = $class->new( $sb->CurrentUser );
        $o->Load($value);
        $value = $o->Id || 0;
    } elsif ( $field eq "Type" ) {
        $value = lc $value if $value =~ /^(ticket|approval|reminder)$/i;
    }
    $sb->Limit(
        FIELD    => $field,
        VALUE    => $value,
        OPERATOR => $op,
        @rest,
    );
}

=head2 _IntLimit

Handle fields where the values are limited to integers.  (For example,
Priority, TimeWorked.)

Meta Data:
  None

=cut

sub _IntLimit {
    my ( $sb, $field, $op, $value, @rest ) = @_;

    die "Invalid Operator $op for $field"
        unless $op =~ /^(=|!=|>|<|>=|<=)$/;

    $sb->Limit(
        FIELD    => $field,
        VALUE    => $value,
        OPERATOR => $op,
        @rest,
    );
}

=head2 _LinkLimit

Handle fields which deal with links between tickets.  (MemberOf, DependsOn)

Meta Data:
  1: Direction (From, To)
  2: Link Type (MemberOf, DependsOn, RefersTo)

=cut

sub _LinkLimit {
    my ( $sb, $field, $op, $value, @rest ) = @_;

    my $meta = $FIELD_METADATA{$field};
    die "Invalid Operator $op for $field" unless $op =~ /^(=|!=|IS|IS NOT)$/io;

    my $is_negative = 0;
    if ( $op eq '!=' || $op =~ /\bNOT\b/i ) {
        $is_negative = 1;
    }
    my $is_null = 0;
    $is_null = 1 if !$value || $value =~ /^null$/io;

    unless ($is_null) {
        $value = RT::URI->new( $sb->CurrentUser )->CanonicalizeURI( $value );
    }

    my $direction = $meta->[1] || '';
    my ($matchfield, $linkfield) = ('', '');
    if ( $direction eq 'To' ) {
        ($matchfield, $linkfield) = ("Target", "Base");
    }
    elsif ( $direction eq 'From' ) {
        ($matchfield, $linkfield) = ("Base", "Target");
    }
    elsif ( $direction ) {
        die "Invalid link direction '$direction' for $field\n";
    } else {
        $sb->_OpenParen;
        $sb->_LinkLimit( 'LinkedTo', $op, $value, @rest );
        $sb->_LinkLimit(
            'LinkedFrom', $op, $value, @rest,
            ENTRYAGGREGATOR => (($is_negative && $is_null) || (!$is_null && !$is_negative))? 'OR': 'AND',
        );
        $sb->_CloseParen;
        return;
    }

    my $is_local = 1;
    if ( $is_null ) {
        $op = ($op =~ /^(=|IS)$/i)? 'IS': 'IS NOT';
    }
    elsif ( $value =~ /\D/ ) {
        $is_local = 0;
    }
    $matchfield = "Local$matchfield" if $is_local;

#For doing a left join to find "unlinked tickets" we want to generate a query that looks like this
#    SELECT main.* FROM Tickets main
#        LEFT JOIN Links Links_1 ON (     (Links_1.Type = 'MemberOf')
#                                      AND(main.id = Links_1.LocalTarget))
#        WHERE Links_1.LocalBase IS NULL;

    if ( $is_null ) {
        my $linkalias = $sb->Join(
            TYPE   => 'LEFT',
            ALIAS1 => 'main',
            FIELD1 => 'id',
            TABLE2 => 'Links',
            FIELD2 => 'Local' . $linkfield
        );
        $sb->Limit(
            LEFTJOIN => $linkalias,
            FIELD    => 'Type',
            OPERATOR => '=',
            VALUE    => $meta->[2],
        ) if $meta->[2];
        $sb->Limit(
            @rest,
            ALIAS      => $linkalias,
            FIELD      => $matchfield,
            OPERATOR   => $op,
            VALUE      => 'NULL',
            QUOTEVALUE => 0,
        );
    }
    else {
        my $linkalias = $sb->Join(
            TYPE   => 'LEFT',
            ALIAS1 => 'main',
            FIELD1 => 'id',
            TABLE2 => 'Links',
            FIELD2 => 'Local' . $linkfield
        );
        $sb->Limit(
            LEFTJOIN => $linkalias,
            FIELD    => 'Type',
            OPERATOR => '=',
            VALUE    => $meta->[2],
        ) if $meta->[2];
        $sb->Limit(
            LEFTJOIN => $linkalias,
            FIELD    => $matchfield,
            OPERATOR => '=',
            VALUE    => $value,
        );
        $sb->Limit(
            @rest,
            ALIAS      => $linkalias,
            FIELD      => $matchfield,
            OPERATOR   => $is_negative? 'IS': 'IS NOT',
            VALUE      => 'NULL',
            QUOTEVALUE => 0,
        );
    }
}

=head2 _DateLimit

Handle date fields.  (Created, LastTold..)

Meta Data:
  1: type of link.  (Probably not necessary.)

=cut

sub _DateLimit {
    my ( $sb, $field, $op, $value, @rest ) = @_;

    die "Invalid Date Op: $op"
        unless $op =~ /^(=|>|<|>=|<=)$/;

    my $meta = $FIELD_METADATA{$field};
    die "Incorrect Meta Data for $field"
        unless ( defined $meta->[1] );

    my $date = RT::Date->new( $sb->CurrentUser );
    $date->Set( Format => 'unknown', Value => $value );

    if ( $op eq "=" ) {

        # if we're specifying =, that means we want everything on a
        # particular single day.  in the database, we need to check for >
        # and < the edges of that day.

        $date->SetToMidnight( Timezone => 'server' );
        my $daystart = $date->ISO;
        $date->AddDay;
        my $dayend = $date->ISO;

        $sb->_OpenParen;

        $sb->Limit(
            FIELD    => $meta->[1],
            OPERATOR => ">=",
            VALUE    => $daystart,
            @rest,
        );

        $sb->Limit(
            FIELD    => $meta->[1],
            OPERATOR => "<",
            VALUE    => $dayend,
            @rest,
            ENTRYAGGREGATOR => 'AND',
        );

        $sb->_CloseParen;

    }
    else {
        $sb->Limit(
            FIELD    => $meta->[1],
            OPERATOR => $op,
            VALUE    => $date->ISO,
            @rest,
        );
    }
}

=head2 _StringLimit

Handle simple fields which are just strings.  (Subject,Type)

Meta Data:
  None

=cut

sub _StringLimit {
    my ( $sb, $field, $op, $value, @rest ) = @_;

    # FIXME:
    # Valid Operators:
    #  =, !=, LIKE, NOT LIKE
    if ( RT->Config->Get('DatabaseType') eq 'Oracle'
        && (!defined $value || !length $value)
        && lc($op) ne 'is' && lc($op) ne 'is not'
    ) {
        if ($op eq '!=' || $op =~ /^NOT\s/i) {
            $op = 'IS NOT';
        } else {
            $op = 'IS';
        }
        $value = 'NULL';
    }

    $sb->Limit(
        FIELD         => $field,
        OPERATOR      => $op,
        VALUE         => $value,
        CASESENSITIVE => 0,
        @rest,
    );
}

=head2 _TransDateLimit

Handle fields limiting based on Transaction Date.

The inpupt value must be in a format parseable by Time::ParseDate

Meta Data:
  None

=cut

# This routine should really be factored into translimit.
sub _TransDateLimit {
    my ( $sb, $field, $op, $value, @rest ) = @_;

    # See the comments for TransLimit, they apply here too

    my $txn_alias = $sb->JoinTransactions;

    my $date = RT::Date->new( $sb->CurrentUser );
    $date->Set( Format => 'unknown', Value => $value );

    $sb->_OpenParen;
    if ( $op eq "=" ) {

        # if we're specifying =, that means we want everything on a
        # particular single day.  in the database, we need to check for >
        # and < the edges of that day.

        $date->SetToMidnight( Timezone => 'server' );
        my $daystart = $date->ISO;
        $date->AddDay;
        my $dayend = $date->ISO;

        $sb->Limit(
            ALIAS         => $txn_alias,
            FIELD         => 'Created',
            OPERATOR      => ">=",
            VALUE         => $daystart,
            @rest
        );
        $sb->Limit(
            ALIAS         => $txn_alias,
            FIELD         => 'Created',
            OPERATOR      => "<=",
            VALUE         => $dayend,
            @rest,
            ENTRYAGGREGATOR => 'AND',
        );

    }

    # not searching for a single day
    else {

        #Search for the right field
        $sb->Limit(
            ALIAS         => $txn_alias,
            FIELD         => 'Created',
            OPERATOR      => $op,
            VALUE         => $date->ISO,
            @rest
        );
    }

    $sb->_CloseParen;
}

=head2 _TransLimit

Limit based on the ContentType or the Filename of a transaction.

=cut

sub _TransLimit {
    my ( $self, $field, $op, $value, %rest ) = @_;

    my $txn_alias = $self->JoinTransactions;
    unless ( defined $self->{_sql_trattachalias} ) {
        $self->{_sql_trattachalias} = $self->Join(
            TYPE   => 'LEFT', # not all txns have an attachment
            ALIAS1 => $txn_alias,
            FIELD1 => 'id',
            TABLE2 => 'Attachments',
            FIELD2 => 'TransactionId',
        );
    }

    $self->Limit(
        %rest,
        ALIAS         => $self->{_sql_trattachalias},
        FIELD         => $field,
        OPERATOR      => $op,
        VALUE         => $value,
        CASESENSITIVE => 0,
    );
}

=head2 _TransContentLimit

Limit based on the Content of a transaction.

=cut

sub _TransContentLimit {

    # Content search

    # If only this was this simple.  We've got to do something
    # complicated here:

    #Basically, we want to make sure that the limits apply to
    #the same attachment, rather than just another attachment
    #for the same ticket, no matter how many clauses we lump
    #on.

    # In the SQL, we might have
    #       (( Content = foo ) or ( Content = bar AND Content = baz ))
    # The AND group should share the same Alias.

    # Actually, maybe it doesn't matter.  We use the same alias and it
    # works itself out? (er.. different.)

    # Steal more from _ProcessRestrictions

    # FIXME: Maybe look at the previous FooLimit call, and if it was a
    # TransLimit and EntryAggregator == AND, reuse the Aliases?

    # Or better - store the aliases on a per subclause basis - since
    # those are going to be the things we want to relate to each other,
    # anyway.

    # maybe we should not allow certain kinds of aggregation of these
    # clauses and do a psuedo regex instead? - the problem is getting
    # them all into the same subclause when you have (A op B op C) - the
    # way they get parsed in the tree they're in different subclauses.

    my ( $self, $field, $op, $value, %rest ) = @_;
    $field = 'Content' if $field =~ /\W/;

    my $config = RT->Config->Get('FullTextSearch') || {};
    unless ( $config->{'Enable'} ) {
        $self->Limit( %rest, FIELD => 'id', VALUE => 0 );
        return;
    }

    my $txn_alias = $self->JoinTransactions;
    unless ( defined $self->{_sql_trattachalias} ) {
        $self->{_sql_trattachalias} = $self->Join(
            TYPE   => 'LEFT', # not all txns have an attachment
            ALIAS1 => $txn_alias,
            FIELD1 => 'id',
            TABLE2 => 'Attachments',
            FIELD2 => 'TransactionId',
        );
    }

    $self->_OpenParen;
    if ( $config->{'Indexed'} ) {
        my $db_type = RT->Config->Get('DatabaseType');

        my $alias;
        if ( $config->{'Table'} and $config->{'Table'} ne "Attachments") {
            $alias = $self->{'_sql_aliases'}{'full_text'} ||= $self->Join(
                TYPE   => 'LEFT',
                ALIAS1 => $self->{'_sql_trattachalias'},
                FIELD1 => 'id',
                TABLE2 => $config->{'Table'},
                FIELD2 => 'id',
            );
        } else {
            $alias = $self->{'_sql_trattachalias'};
        }

        #XXX: handle negative searches
        my $index = $config->{'Column'};
        if ( $db_type eq 'Oracle' ) {
            my $dbh = $RT::Handle->dbh;
            my $alias = $self->{_sql_trattachalias};
            $self->Limit(
                %rest,
                FUNCTION      => "CONTAINS( $alias.$field, ".$dbh->quote($value) .")",
                OPERATOR      => '>',
                VALUE         => 0,
                QUOTEVALUE    => 0,
                CASESENSITIVE => 1,
            );
            # this is required to trick DBIx::SB's LEFT JOINS optimizer
            # into deciding that join is redundant as it is
            $self->Limit(
                ENTRYAGGREGATOR => 'AND',
                ALIAS           => $self->{_sql_trattachalias},
                FIELD           => 'Content',
                OPERATOR        => 'IS NOT',
                VALUE           => 'NULL',
            );
        }
        elsif ( $db_type eq 'Pg' ) {
            my $dbh = $RT::Handle->dbh;
            $self->Limit(
                %rest,
                ALIAS       => $alias,
                FIELD       => $index,
                OPERATOR    => '@@',
                VALUE       => 'plainto_tsquery('. $dbh->quote($value) .')',
                QUOTEVALUE  => 0,
            );
        }
        elsif ( $db_type eq 'mysql' ) {
            # XXX: We could theoretically skip the join to Attachments,
            # and have Sphinx simply index and group by the TicketId,
            # and join Ticket.id to that attribute, which would be much
            # more efficient -- however, this is only a possibility if
            # there are no other transaction limits.

            # This is a special character.  Note that \ does not escape
            # itself (in Sphinx 2.1.0, at least), so 'foo\;bar' becoming
            # 'foo\\;bar' is not a vulnerability, and is still parsed as
            # "foo, \, ;, then bar".  Happily, the default mode is
            # "all", meaning that boolean operators are not special.
            $value =~ s/;/\\;/g;

            my $max = $config->{'MaxMatches'};
            $self->Limit(
                %rest,
                ALIAS       => $alias,
                FIELD       => 'query',
                OPERATOR    => '=',
                VALUE       => "$value;limit=$max;maxmatches=$max",
            );
        }
    } else {
        $self->Limit(
            %rest,
            ALIAS         => $self->{_sql_trattachalias},
            FIELD         => $field,
            OPERATOR      => $op,
            VALUE         => $value,
            CASESENSITIVE => 0,
        );
    }
    if ( RT->Config->Get('DontSearchFileAttachments') ) {
        $self->Limit(
            ENTRYAGGREGATOR => 'AND',
            ALIAS           => $self->{_sql_trattachalias},
            FIELD           => 'Filename',
            OPERATOR        => 'IS',
            VALUE           => 'NULL',
        );
    }
    $self->_CloseParen;
}

=head2 _WatcherLimit

Handle watcher limits.  (Requestor, CC, etc..)

Meta Data:
  1: Field to query on



=cut

sub _WatcherLimit {
    my $self  = shift;
    my $field = shift;
    my $op    = shift;
    my $value = shift;
    my %rest  = (@_);

    my $meta = $FIELD_METADATA{ $field };
    my $type = $meta->[1] || '';
    my $class = $meta->[2] || 'Ticket';

    # Bail if the subfield is not allowed
    if (    $rest{SUBKEY}
        and not grep { $_ eq $rest{SUBKEY} } @{$SEARCHABLE_SUBFIELDS{'User'}})
    {
        die "Invalid watcher subfield: '$rest{SUBKEY}'";
    }

<<<<<<< HEAD
    $self->RoleLimit(
        TYPE      => $type,
        CLASS     => "RT::$class",
        FIELD     => $rest{SUBKEY},
        OPERATOR  => $op,
        VALUE     => $value,
        SUBCLAUSE => "ticketsql",
        %rest,
=======
    # if it's equality op and search by Email or Name then we can preload user
    # we do it to help some DBs better estimate number of rows and get better plans
    if ( $op =~ /^!?=$/ && (!$rest{'SUBKEY'} || $rest{'SUBKEY'} eq 'Name' || $rest{'SUBKEY'} eq 'EmailAddress') ) {
        my $o = RT::User->new( $self->CurrentUser );
        my $method =
            !$rest{'SUBKEY'}
            ? $field eq 'Owner'? 'Load' : 'LoadByEmail'
            : $rest{'SUBKEY'} eq 'EmailAddress' ? 'LoadByEmail': 'Load';
        $o->$method( $value );
        $rest{'SUBKEY'} = 'id';
        $value = $o->id || 0;
    }

    # Owner was ENUM field, so "Owner = 'xxx'" allowed user to
    # search by id and Name at the same time, this is workaround
    # to preserve backward compatibility
    if ( $field eq 'Owner' ) {
        if ( ($rest{'SUBKEY'}||'') eq 'id' ) {
            $self->_SQLLimit(
                FIELD    => 'Owner',
                OPERATOR => $op,
                VALUE    => $value,
                %rest,
            );
            return;
        }
    }
    $rest{SUBKEY} ||= 'EmailAddress';

    my ($groups, $group_members, $users);
    if ( $rest{'BUNDLE'} ) {
        ($groups, $group_members, $users) = @{ $rest{'BUNDLE'} };
    } else {
        $groups = $self->_RoleGroupsJoin( Type => $type, Class => $class, New => !$type );
    }

    $self->_OpenParen;
    if ( $op =~ /^IS(?: NOT)?$/i ) {
        # is [not] empty case

        $group_members ||= $self->_GroupMembersJoin( GroupsAlias => $groups );
        # to avoid joining the table Users into the query, we just join GM
        # and make sure we don't match records where group is member of itself
        $self->SUPER::Limit(
            LEFTJOIN   => $group_members,
            FIELD      => 'GroupId',
            OPERATOR   => '!=',
            VALUE      => "$group_members.MemberId",
            QUOTEVALUE => 0,
        );
        $self->_SQLLimit(
            ALIAS         => $group_members,
            FIELD         => 'GroupId',
            OPERATOR      => $op,
            VALUE         => $value,
            %rest,
        );
    }
    elsif ( $op =~ /^!=$|^NOT\s+/i ) {
        # negative condition case

        # reverse op
        $op =~ s/!|NOT\s+//i;

        # XXX: we have no way to build correct "Watcher.X != 'Y'" when condition
        # "X = 'Y'" matches more then one user so we try to fetch two records and
        # do the right thing when there is only one exist and semi-working solution
        # otherwise.
        my $users_obj = RT::Users->new( $self->CurrentUser );
        $users_obj->Limit(
            FIELD         => $rest{SUBKEY},
            OPERATOR      => $op,
            VALUE         => $value,
        );
        $users_obj->OrderBy;
        $users_obj->RowsPerPage(2);
        my @users = @{ $users_obj->ItemsArrayRef };

        $group_members ||= $self->_GroupMembersJoin( GroupsAlias => $groups );
        if ( @users <= 1 ) {
            my $uid = 0;
            $uid = $users[0]->id if @users;
            $self->SUPER::Limit(
                LEFTJOIN      => $group_members,
                ALIAS         => $group_members,
                FIELD         => 'MemberId',
                VALUE         => $uid,
            );
            $self->_SQLLimit(
                %rest,
                ALIAS           => $group_members,
                FIELD           => 'id',
                OPERATOR        => 'IS',
                VALUE           => 'NULL',
            );
        } else {
            $self->SUPER::Limit(
                LEFTJOIN   => $group_members,
                FIELD      => 'GroupId',
                OPERATOR   => '!=',
                VALUE      => "$group_members.MemberId",
                QUOTEVALUE => 0,
            );
            $users ||= $self->Join(
                TYPE            => 'LEFT',
                ALIAS1          => $group_members,
                FIELD1          => 'MemberId',
                TABLE2          => 'Users',
                FIELD2          => 'id',
            );
            $self->SUPER::Limit(
                LEFTJOIN      => $users,
                ALIAS         => $users,
                FIELD         => $rest{SUBKEY},
                OPERATOR      => $op,
                VALUE         => $value,
                CASESENSITIVE => 0,
            );
            $self->_SQLLimit(
                %rest,
                ALIAS         => $users,
                FIELD         => 'id',
                OPERATOR      => 'IS',
                VALUE         => 'NULL',
            );
        }
    } else {
        # positive condition case

        $group_members ||= $self->_GroupMembersJoin(
            GroupsAlias => $groups, New => 1, Left => 0
        );
        $users ||= $self->Join(
            TYPE            => 'LEFT',
            ALIAS1          => $group_members,
            FIELD1          => 'MemberId',
            TABLE2          => 'Users',
            FIELD2          => 'id',
        );
        $self->_SQLLimit(
            %rest,
            ALIAS           => $users,
            FIELD           => $rest{'SUBKEY'},
            VALUE           => $value,
            OPERATOR        => $op,
            CASESENSITIVE   => 0,
        );
    }
    $self->_CloseParen;
    return ($groups, $group_members, $users);
}

sub _RoleGroupsJoin {
    my $self = shift;
    my %args = (New => 0, Class => 'Ticket', Type => '', @_);
    return $self->{'_sql_role_group_aliases'}{ $args{'Class'} .'-'. $args{'Type'} }
        if $self->{'_sql_role_group_aliases'}{ $args{'Class'} .'-'. $args{'Type'} }
           && !$args{'New'};

    # we always have watcher groups for ticket, so we use INNER join
    my $groups = $self->Join(
        ALIAS1          => 'main',
        FIELD1          => $args{'Class'} eq 'Queue'? 'Queue': 'id',
        TABLE2          => 'Groups',
        FIELD2          => 'Instance',
        ENTRYAGGREGATOR => 'AND',
    );
    $self->SUPER::Limit(
        LEFTJOIN        => $groups,
        ALIAS           => $groups,
        FIELD           => 'Domain',
        VALUE           => 'RT::'. $args{'Class'} .'-Role',
    );
    $self->SUPER::Limit(
        LEFTJOIN        => $groups,
        ALIAS           => $groups,
        FIELD           => 'Type',
        VALUE           => $args{'Type'},
    ) if $args{'Type'};

    $self->{'_sql_role_group_aliases'}{ $args{'Class'} .'-'. $args{'Type'} } = $groups
        unless $args{'New'};

    return $groups;
}

sub _GroupMembersJoin {
    my $self = shift;
    my %args = (New => 1, GroupsAlias => undef, Left => 1, @_);

    return $self->{'_sql_group_members_aliases'}{ $args{'GroupsAlias'} }
        if $self->{'_sql_group_members_aliases'}{ $args{'GroupsAlias'} }
            && !$args{'New'};

    my $alias = $self->Join(
        $args{'Left'} ? (TYPE            => 'LEFT') : (),
        ALIAS1          => $args{'GroupsAlias'},
        FIELD1          => 'id',
        TABLE2          => 'CachedGroupMembers',
        FIELD2          => 'GroupId',
        ENTRYAGGREGATOR => 'AND',
    );
    $self->SUPER::Limit(
        $args{'Left'} ? (LEFTJOIN => $alias) : (),
        ALIAS => $alias,
        FIELD => 'Disabled',
        VALUE => 0,
    );

    $self->{'_sql_group_members_aliases'}{ $args{'GroupsAlias'} } = $alias
        unless $args{'New'};

    return $alias;
}

=head2 _WatcherJoin

Helper function which provides joins to a watchers table both for limits
and for ordering.

=cut

sub _WatcherJoin {
    my $self = shift;
    my $type = shift || '';


    my $groups = $self->_RoleGroupsJoin( Type => $type );
    my $group_members = $self->_GroupMembersJoin( GroupsAlias => $groups );
    # XXX: work around, we must hide groups that
    # are members of the role group we search in,
    # otherwise them result in wrong NULLs in Users
    # table and break ordering. Now, we know that
    # RT doesn't allow to add groups as members of the
    # ticket roles, so we just hide entries in CGM table
    # with MemberId == GroupId from results
    $self->SUPER::Limit(
        LEFTJOIN   => $group_members,
        FIELD      => 'GroupId',
        OPERATOR   => '!=',
        VALUE      => "$group_members.MemberId",
        QUOTEVALUE => 0,
    );
    my $users = $self->Join(
        TYPE            => 'LEFT',
        ALIAS1          => $group_members,
        FIELD1          => 'MemberId',
        TABLE2          => 'Users',
        FIELD2          => 'id',
>>>>>>> da1a67bf
    );
}

=head2 _WatcherMembershipLimit

Handle watcher membership limits, i.e. whether the watcher belongs to a
specific group or not.

Meta Data:
  1: Field to query on

SELECT DISTINCT main.*
FROM
    Tickets main,
    Groups Groups_1,
    CachedGroupMembers CachedGroupMembers_2,
    Users Users_3
WHERE (
    (main.EffectiveId = main.id)
) AND (
    (main.Status != 'deleted')
) AND (
    (main.Type = 'ticket')
) AND (
    (
        (Users_3.EmailAddress = '22')
            AND
        (Groups_1.Domain = 'RT::Ticket-Role')
            AND
        (Groups_1.Type = 'RequestorGroup')
    )
) AND
    Groups_1.Instance = main.id
AND
    Groups_1.id = CachedGroupMembers_2.GroupId
AND
    CachedGroupMembers_2.MemberId = Users_3.id
ORDER BY main.id ASC
LIMIT 25

=cut

sub _WatcherMembershipLimit {
    my ( $self, $field, $op, $value, @rest ) = @_;
    my %rest = @rest;

    $self->_OpenParen;

    my $groups       = $self->NewAlias('Groups');
    my $groupmembers = $self->NewAlias('CachedGroupMembers');
    my $users        = $self->NewAlias('Users');
    my $memberships  = $self->NewAlias('CachedGroupMembers');

    $self->Limit(
        ALIAS    => $memberships,
        FIELD    => 'GroupId',
        VALUE    => $value,
        OPERATOR => $op,
        @rest,
    );

    # Tie to groups for tickets we care about
    $self->Limit(
        ALIAS           => $groups,
        FIELD           => 'Domain',
        VALUE           => 'RT::Ticket-Role',
        ENTRYAGGREGATOR => 'AND'
    );

    $self->Join(
        ALIAS1 => $groups,
        FIELD1 => 'Instance',
        ALIAS2 => 'main',
        FIELD2 => 'id'
    );

    # }}}

    # If we care about which sort of watcher
    my $meta = $FIELD_METADATA{$field};
    my $type = ( defined $meta->[1] ? $meta->[1] : undef );

    if ($type) {
        $self->Limit(
            ALIAS           => $groups,
            FIELD           => 'Type',
            VALUE           => $type,
            ENTRYAGGREGATOR => 'AND'
        );
    }

    $self->Join(
        ALIAS1 => $groups,
        FIELD1 => 'id',
        ALIAS2 => $groupmembers,
        FIELD2 => 'GroupId'
    );

    $self->Join(
        ALIAS1 => $groupmembers,
        FIELD1 => 'MemberId',
        ALIAS2 => $users,
        FIELD2 => 'id'
    );

    $self->Limit(
        ALIAS => $groupmembers,
        FIELD => 'Disabled',
        VALUE => 0,
    );

    $self->Join(
        ALIAS1 => $memberships,
        FIELD1 => 'MemberId',
        ALIAS2 => $users,
        FIELD2 => 'id'
    );

    $self->Limit(
        ALIAS => $memberships,
        FIELD => 'Disabled',
        VALUE => 0,
    );


    $self->_CloseParen;

}

=head2 _CustomFieldDecipher

Try and turn a CF descriptor into (cfid, cfname) object pair.

=cut

sub _CustomFieldDecipher {
    my ($self, $string) = @_;

    my ($queue, $field, $column) = ($string =~ /^(?:(.+?)\.)?{(.+)}(?:\.(Content|LargeContent))?$/);
    $field ||= ($string =~ /^{(.*?)}$/)[0] || $string;

    my $cf;
    if ( $queue ) {
        my $q = RT::Queue->new( $self->CurrentUser );
        $q->Load( $queue );

        if ( $q->id ) {
            # $queue = $q->Name; # should we normalize the queue?
            $cf = $q->CustomField( $field );
        }
        else {
            $RT::Logger->warning("Queue '$queue' doesn't exist, parsed from '$string'");
            $queue = 0;
        }
    }
    elsif ( $field =~ /\D/ ) {
        $queue = '';
        my $cfs = RT::CustomFields->new( $self->CurrentUser );
        $cfs->Limit( FIELD => 'Name', VALUE => $field );
        $cfs->LimitToLookupType('RT::Queue-RT::Ticket');

        # if there is more then one field the current user can
        # see with the same name then we shouldn't return cf object
        # as we don't know which one to use
        $cf = $cfs->First;
        if ( $cf ) {
            $cf = undef if $cfs->Next;
        }
    }
    else {
        $cf = RT::CustomField->new( $self->CurrentUser );
        $cf->Load( $field );
    }

    return ($queue, $field, $cf, $column);
}

=head2 _CustomFieldJoin

Factor out the Join of custom fields so we can use it for sorting too

=cut

sub _CustomFieldJoin {
    my ($self, $cfkey, $cfid, $field) = @_;
    # Perform one Join per CustomField
    if ( $self->{_sql_object_cfv_alias}{$cfkey} ||
         $self->{_sql_cf_alias}{$cfkey} )
    {
        return ( $self->{_sql_object_cfv_alias}{$cfkey},
                 $self->{_sql_cf_alias}{$cfkey} );
    }

    my ($TicketCFs, $CFs);
    if ( $cfid ) {
        $TicketCFs = $self->{_sql_object_cfv_alias}{$cfkey} = $self->Join(
            TYPE   => 'LEFT',
            ALIAS1 => 'main',
            FIELD1 => 'id',
            TABLE2 => 'ObjectCustomFieldValues',
            FIELD2 => 'ObjectId',
        );
        $self->Limit(
            LEFTJOIN        => $TicketCFs,
            FIELD           => 'CustomField',
            VALUE           => $cfid,
            ENTRYAGGREGATOR => 'AND'
        );
    }
    else {
        my $ocfalias = $self->Join(
            TYPE       => 'LEFT',
            FIELD1     => 'Queue',
            TABLE2     => 'ObjectCustomFields',
            FIELD2     => 'ObjectId',
        );

        $self->Limit(
            LEFTJOIN        => $ocfalias,
            ENTRYAGGREGATOR => 'OR',
            FIELD           => 'ObjectId',
            VALUE           => '0',
        );

        $CFs = $self->{_sql_cf_alias}{$cfkey} = $self->Join(
            TYPE       => 'LEFT',
            ALIAS1     => $ocfalias,
            FIELD1     => 'CustomField',
            TABLE2     => 'CustomFields',
            FIELD2     => 'id',
        );
        $self->Limit(
            LEFTJOIN        => $CFs,
            ENTRYAGGREGATOR => 'AND',
            FIELD           => 'LookupType',
            VALUE           => 'RT::Queue-RT::Ticket',
        );
        $self->Limit(
            LEFTJOIN        => $CFs,
            ENTRYAGGREGATOR => 'AND',
            FIELD           => 'Name',
            VALUE           => $field,
        );

        $TicketCFs = $self->{_sql_object_cfv_alias}{$cfkey} = $self->Join(
            TYPE   => 'LEFT',
            ALIAS1 => $CFs,
            FIELD1 => 'id',
            TABLE2 => 'ObjectCustomFieldValues',
            FIELD2 => 'CustomField',
        );
        $self->Limit(
            LEFTJOIN        => $TicketCFs,
            FIELD           => 'ObjectId',
            VALUE           => 'main.id',
            QUOTEVALUE      => 0,
            ENTRYAGGREGATOR => 'AND',
        );
    }
    $self->Limit(
        LEFTJOIN        => $TicketCFs,
        FIELD           => 'ObjectType',
        VALUE           => 'RT::Ticket',
        ENTRYAGGREGATOR => 'AND'
    );
    $self->Limit(
        LEFTJOIN        => $TicketCFs,
        FIELD           => 'Disabled',
        OPERATOR        => '=',
        VALUE           => '0',
        ENTRYAGGREGATOR => 'AND'
    );

    return ($TicketCFs, $CFs);
}

=head2 _CustomFieldLimit

Limit based on CustomFields

Meta Data:
  none

=cut

use Regexp::Common qw(RE_net_IPv4);
use Regexp::Common::net::CIDR;


sub _CustomFieldLimit {
    my ( $self, $_field, $op, $value, %rest ) = @_;

    my $field = $rest{'SUBKEY'} || die "No field specified";

    # For our sanity, we can only limit on one queue at a time

    my ($queue, $cfid, $cf, $column);
    ($queue, $field, $cf, $column) = $self->_CustomFieldDecipher( $field );
    $cfid = $cf ? $cf->id  : 0 ;

# If we're trying to find custom fields that don't match something, we
# want tickets where the custom field has no value at all.  Note that
# we explicitly don't include the "IS NULL" case, since we would
# otherwise end up with a redundant clause.

    my $negative_op = ($op eq '!=' || $op =~ /\bNOT\b/i);
    my $null_op = ( 'is not' eq lc($op) || 'is' eq lc($op) );

    my $fix_op = sub {
        return @_ unless RT->Config->Get('DatabaseType') eq 'Oracle';

        my %args = @_;
        return %args unless $args{'FIELD'} eq 'LargeContent';
        
        my $op = $args{'OPERATOR'};
        if ( $op eq '=' ) {
            $args{'OPERATOR'} = 'MATCHES';
        }
        elsif ( $op eq '!=' ) {
            $args{'OPERATOR'} = 'NOT MATCHES';
        }
        elsif ( $op =~ /^[<>]=?$/ ) {
            $args{'FUNCTION'} = "TO_CHAR( $args{'ALIAS'}.LargeContent )";
        }
        return %args;
    };

    if ( $cf && $cf->Type eq 'IPAddress' ) {
        my $parsed = RT::ObjectCustomFieldValue->ParseIP($value);
        if ($parsed) {
            $value = $parsed;
        }
        else {
            $RT::Logger->warn("$value is not a valid IPAddress");
        }
    }

    if ( $cf && $cf->Type eq 'IPAddressRange' ) {

        if ( $value =~ /^\s*$RE{net}{CIDR}{IPv4}{-keep}\s*$/o ) {

            # convert incomplete 192.168/24 to 192.168.0.0/24 format
            $value =
              join( '.', map $_ || 0, ( split /\./, $1 )[ 0 .. 3 ] ) . "/$2"
              || $value;
        }

        my ( $start_ip, $end_ip ) =
          RT::ObjectCustomFieldValue->ParseIPRange($value);
        if ( $start_ip && $end_ip ) {
            if ( $op =~ /^([<>])=?$/ ) {
                my $is_less = $1 eq '<' ? 1 : 0;
                if ( $is_less ) {
                    $value = $start_ip;
                }
                else {
                    $value = $end_ip;
                }
            }
            else {
                $value = join '-', $start_ip, $end_ip;
            }
        }
        else {
            $RT::Logger->warn("$value is not a valid IPAddressRange");
        }
    }

    if ( $cf && $cf->Type =~ /^Date(?:Time)?$/ ) {
        my $date = RT::Date->new( $self->CurrentUser );
        $date->Set( Format => 'unknown', Value => $value );
        if ( $date->Unix ) {

            if (
                   $cf->Type eq 'Date'
                || $value =~ /^\s*(?:today|tomorrow|yesterday)\s*$/i
                || (   $value !~ /midnight|\d+:\d+:\d+/i
                    && $date->Time( Timezone => 'user' ) eq '00:00:00' )
              )
            {
                $value = $date->Date( Timezone => 'user' );
            }
            else {
                $value = $date->DateTime;
            }
        }
        else {
            $RT::Logger->warn("$value is not a valid date string");
        }
    }

    my $single_value = !$cf || !$cfid || $cf->SingleValue;

    my $cfkey = $cfid ? $cfid : "$queue.$field";

    if ( $null_op && !$column ) {
        # IS[ NOT] NULL without column is the same as has[ no] any CF value,
        # we can reuse our default joins for this operation
        # with column specified we have different situation
        my ($TicketCFs, $CFs) = $self->_CustomFieldJoin( $cfkey, $cfid, $field );
        $self->_OpenParen;
        $self->Limit(
            ALIAS    => $TicketCFs,
            FIELD    => 'id',
            OPERATOR => $op,
            VALUE    => $value,
            %rest
        );
        $self->Limit(
            ALIAS      => $CFs,
            FIELD      => 'Name',
            OPERATOR   => 'IS NOT',
            VALUE      => 'NULL',
            QUOTEVALUE => 0,
            ENTRYAGGREGATOR => 'AND',
        ) if $CFs;
        $self->_CloseParen;
    }
    elsif ( $op !~ /^[<>]=?$/ && (  $cf && $cf->Type eq 'IPAddressRange')) {
    
        my ($start_ip, $end_ip) = split /-/, $value;
        
        $self->_OpenParen;
        if ( $op !~ /NOT|!=|<>/i ) { # positive equation
            $self->_CustomFieldLimit(
                'CF', '<=', $end_ip, %rest,
                SUBKEY => $rest{'SUBKEY'}. '.Content',
            );
            $self->_CustomFieldLimit(
                'CF', '>=', $start_ip, %rest,
                SUBKEY          => $rest{'SUBKEY'}. '.LargeContent',
                ENTRYAGGREGATOR => 'AND',
            ); 
            # as well limit borders so DB optimizers can use better
            # estimations and scan less rows
# have to disable this tweak because of ipv6
#            $self->_CustomFieldLimit(
#                $field, '>=', '000.000.000.000', %rest,
#                SUBKEY          => $rest{'SUBKEY'}. '.Content',
#                ENTRYAGGREGATOR => 'AND',
#            );
#            $self->_CustomFieldLimit(
#                $field, '<=', '255.255.255.255', %rest,
#                SUBKEY          => $rest{'SUBKEY'}. '.LargeContent',
#                ENTRYAGGREGATOR => 'AND',
#            );  
        }       
        else { # negative equation
            $self->_CustomFieldLimit($field, '>', $end_ip, %rest);
            $self->_CustomFieldLimit(
                $field, '<', $start_ip, %rest,
                SUBKEY          => $rest{'SUBKEY'}. '.LargeContent',
                ENTRYAGGREGATOR => 'OR',
            );  
            # TODO: as well limit borders so DB optimizers can use better
            # estimations and scan less rows, but it's harder to do
            # as we have OR aggregator
        }
        $self->_CloseParen;
    } 
    elsif ( !$negative_op || $single_value ) {
        $cfkey .= '.'. $self->{'_sql_multiple_cfs_index'}++ if not $single_value and not $op =~ /^[<>]=?$/;
        my ($TicketCFs, $CFs) = $self->_CustomFieldJoin( $cfkey, $cfid, $field );

        $self->_OpenParen;

        $self->_OpenParen;

        $self->_OpenParen;
        # if column is defined then deal only with it
        # otherwise search in Content and in LargeContent
        if ( $column ) {
            $self->Limit( $fix_op->(
                ALIAS      => $TicketCFs,
                FIELD      => $column,
                OPERATOR   => $op,
                VALUE      => $value,
                CASESENSITIVE => 0,
                %rest
            ) );
            $self->_CloseParen;
            $self->_CloseParen;
            $self->_CloseParen;
        }
        else {
            # need special treatment for Date
            if ( $cf and $cf->Type eq 'DateTime' and $op eq '=' && $value !~ /:/ ) {
                # no time specified, that means we want everything on a
                # particular day.  in the database, we need to check for >
                # and < the edges of that day.
                    my $date = RT::Date->new( $self->CurrentUser );
                    $date->Set( Format => 'unknown', Value => $value );
                    my $daystart = $date->ISO;
                    $date->AddDay;
                    my $dayend = $date->ISO;

                    $self->_OpenParen;

                    $self->Limit(
                        ALIAS    => $TicketCFs,
                        FIELD    => 'Content',
                        OPERATOR => ">=",
                        VALUE    => $daystart,
                        %rest,
                    );

                    $self->Limit(
                        ALIAS    => $TicketCFs,
                        FIELD    => 'Content',
                        OPERATOR => "<",
                        VALUE    => $dayend,
                        %rest,
                        ENTRYAGGREGATOR => 'AND',
                    );

                    $self->_CloseParen;
            }
            elsif ( $op eq '=' || $op eq '!=' || $op eq '<>' ) {
                if ( length( Encode::encode_utf8($value) ) < 256 ) {
                    $self->Limit(
                        ALIAS    => $TicketCFs,
                        FIELD    => 'Content',
                        OPERATOR => $op,
                        VALUE    => $value,
                        CASESENSITIVE => 0,
                        %rest
                    );
                }
                else {
                    $self->_OpenParen;
                    $self->Limit(
                        ALIAS           => $TicketCFs,
                        FIELD           => 'Content',
                        OPERATOR        => '=',
                        VALUE           => '',
                        ENTRYAGGREGATOR => 'OR'
                    );
                    $self->Limit(
                        ALIAS           => $TicketCFs,
                        FIELD           => 'Content',
                        OPERATOR        => 'IS',
                        VALUE           => 'NULL',
                        ENTRYAGGREGATOR => 'OR'
                    );
                    $self->_CloseParen;
                    $self->Limit( $fix_op->(
                        ALIAS           => $TicketCFs,
                        FIELD           => 'LargeContent',
                        OPERATOR        => $op,
                        VALUE           => $value,
                        ENTRYAGGREGATOR => 'AND',
                        CASESENSITIVE => 0,
                    ) );
                }
            }
            else {
                $self->Limit(
                    ALIAS    => $TicketCFs,
                    FIELD    => 'Content',
                    OPERATOR => $op,
                    VALUE    => $value,
                    CASESENSITIVE => 0,
                    %rest
                );

                $self->_OpenParen;
                $self->_OpenParen;
                $self->Limit(
                    ALIAS           => $TicketCFs,
                    FIELD           => 'Content',
                    OPERATOR        => '=',
                    VALUE           => '',
                    ENTRYAGGREGATOR => 'OR'
                );
                $self->Limit(
                    ALIAS           => $TicketCFs,
                    FIELD           => 'Content',
                    OPERATOR        => 'IS',
                    VALUE           => 'NULL',
                    ENTRYAGGREGATOR => 'OR'
                );
                $self->_CloseParen;
                $self->Limit( $fix_op->(
                    ALIAS           => $TicketCFs,
                    FIELD           => 'LargeContent',
                    OPERATOR        => $op,
                    VALUE           => $value,
                    ENTRYAGGREGATOR => 'AND',
                    CASESENSITIVE => 0,
                ) );
                $self->_CloseParen;
            }
            $self->_CloseParen;

            # XXX: if we join via CustomFields table then
            # because of order of left joins we get NULLs in
            # CF table and then get nulls for those records
            # in OCFVs table what result in wrong results
            # as decifer method now tries to load a CF then
            # we fall into this situation only when there
            # are more than one CF with the name in the DB.
            # the same thing applies to order by call.
            # TODO: reorder joins T <- OCFVs <- CFs <- OCFs if
            # we want treat IS NULL as (not applies or has
            # no value)
            $self->Limit(
                ALIAS           => $CFs,
                FIELD           => 'Name',
                OPERATOR        => 'IS NOT',
                VALUE           => 'NULL',
                QUOTEVALUE      => 0,
                ENTRYAGGREGATOR => 'AND',
            ) if $CFs;
            $self->_CloseParen;

            if ($negative_op) {
                $self->Limit(
                    ALIAS           => $TicketCFs,
                    FIELD           => $column || 'Content',
                    OPERATOR        => 'IS',
                    VALUE           => 'NULL',
                    QUOTEVALUE      => 0,
                    ENTRYAGGREGATOR => 'OR',
                );
            }

            $self->_CloseParen;
        }
    }
    else {
        $cfkey .= '.'. $self->{'_sql_multiple_cfs_index'}++;
        my ($TicketCFs, $CFs) = $self->_CustomFieldJoin( $cfkey, $cfid, $field );

        # reverse operation
        $op =~ s/!|NOT\s+//i;

        # if column is defined then deal only with it
        # otherwise search in Content and in LargeContent
        if ( $column ) {
            $self->Limit( $fix_op->(
                LEFTJOIN   => $TicketCFs,
                ALIAS      => $TicketCFs,
                FIELD      => $column,
                OPERATOR   => $op,
                VALUE      => $value,
                CASESENSITIVE => 0,
            ) );
        }
        else {
            $self->Limit(
                LEFTJOIN   => $TicketCFs,
                ALIAS      => $TicketCFs,
                FIELD      => 'Content',
                OPERATOR   => $op,
                VALUE      => $value,
                CASESENSITIVE => 0,
            );
        }
        $self->Limit(
            %rest,
            ALIAS      => $TicketCFs,
            FIELD      => 'id',
            OPERATOR   => 'IS',
            VALUE      => 'NULL',
            QUOTEVALUE => 0,
        );
    }
}

sub _HasAttributeLimit {
    my ( $self, $field, $op, $value, %rest ) = @_;

    my $alias = $self->Join(
        TYPE   => 'LEFT',
        ALIAS1 => 'main',
        FIELD1 => 'id',
        TABLE2 => 'Attributes',
        FIELD2 => 'ObjectId',
    );
    $self->Limit(
        LEFTJOIN        => $alias,
        FIELD           => 'ObjectType',
        VALUE           => 'RT::Ticket',
        ENTRYAGGREGATOR => 'AND'
    );
    $self->Limit(
        LEFTJOIN        => $alias,
        FIELD           => 'Name',
        OPERATOR        => $op,
        VALUE           => $value,
        ENTRYAGGREGATOR => 'AND'
    );
    $self->Limit(
        %rest,
        ALIAS      => $alias,
        FIELD      => 'id',
        OPERATOR   => $FIELD_METADATA{$field}->[1]? 'IS NOT': 'IS',
        VALUE      => 'NULL',
        QUOTEVALUE => 0,
    );
}


# End Helper Functions

# End of SQL Stuff -------------------------------------------------


=head2 OrderByCols ARRAY

A modified version of the OrderBy method which automatically joins where
C<ALIAS> is set to the name of a watcher type.

=cut

sub OrderByCols {
    my $self = shift;
    my @args = @_;
    my $clause;
    my @res   = ();
    my $order = 0;

    foreach my $row (@args) {
        if ( $row->{ALIAS} ) {
            push @res, $row;
            next;
        }
        if ( $row->{FIELD} !~ /\./ ) {
            my $meta = $FIELD_METADATA{ $row->{FIELD} };
            unless ( $meta ) {
                push @res, $row;
                next;
            }

            if ( $meta->[0] eq 'ENUM' && ($meta->[1]||'') eq 'Queue' ) {
                my $alias = $self->Join(
                    TYPE   => 'LEFT',
                    ALIAS1 => 'main',
                    FIELD1 => $row->{'FIELD'},
                    TABLE2 => 'Queues',
                    FIELD2 => 'id',
                );
                push @res, { %$row, ALIAS => $alias, FIELD => "Name" };
            } elsif ( ( $meta->[0] eq 'ENUM' && ($meta->[1]||'') eq 'User' )
                || ( $meta->[0] eq 'WATCHERFIELD' && ($meta->[1]||'') eq 'Owner' )
            ) {
                my $alias = $self->Join(
                    TYPE   => 'LEFT',
                    ALIAS1 => 'main',
                    FIELD1 => $row->{'FIELD'},
                    TABLE2 => 'Users',
                    FIELD2 => 'id',
                );
                push @res, { %$row, ALIAS => $alias, FIELD => "Name" };
            } else {
                push @res, $row;
            }
            next;
        }

        my ( $field, $subkey ) = split /\./, $row->{FIELD}, 2;
        my $meta = $FIELD_METADATA{$field};
        if ( defined $meta->[0] && $meta->[0] eq 'WATCHERFIELD' ) {
            # cache alias as we want to use one alias per watcher type for sorting
            my $cache_key = join "-", map { $_ || "" } @$meta[1,2];
            my $users = $self->{_sql_u_watchers_alias_for_sort}{ $cache_key };
            unless ( $users ) {
                $self->{_sql_u_watchers_alias_for_sort}{ $cache_key }
                    = $users = ( $self->_WatcherJoin( Type => $meta->[1], Class => "RT::" . ($meta->[2] || 'Ticket') ) )[2];
            }
            push @res, { %$row, ALIAS => $users, FIELD => $subkey };
       } elsif ( defined $meta->[0] && $meta->[0] eq 'CUSTOMFIELD' ) {
           my ($queue, $field, $cf_obj, $column) = $self->_CustomFieldDecipher( $subkey );
           my $cfkey = $cf_obj ? $cf_obj->id : "$queue.$field";
           $cfkey .= ".ordering" if !$cf_obj || ($cf_obj->MaxValues||0) != 1;
           my ($TicketCFs, $CFs) = $self->_CustomFieldJoin( $cfkey, ($cf_obj ?$cf_obj->id :0) , $field );
           # this is described in _CustomFieldLimit
           $self->Limit(
               ALIAS      => $CFs,
               FIELD      => 'Name',
               OPERATOR   => 'IS NOT',
               VALUE      => 'NULL',
               QUOTEVALUE => 1,
               ENTRYAGGREGATOR => 'AND',
           ) if $CFs;
           unless ($cf_obj) {
               # For those cases where we are doing a join against the
               # CF name, and don't have a CFid, use Unique to make sure
               # we don't show duplicate tickets.  NOTE: I'm pretty sure
               # this will stay mixed in for the life of the
               # class/package, and not just for the life of the object.
               # Potential performance issue.
               require DBIx::SearchBuilder::Unique;
               DBIx::SearchBuilder::Unique->import;
           }
           my $CFvs = $self->Join(
               TYPE   => 'LEFT',
               ALIAS1 => $TicketCFs,
               FIELD1 => 'CustomField',
               TABLE2 => 'CustomFieldValues',
               FIELD2 => 'CustomField',
           );
           $self->Limit(
               LEFTJOIN        => $CFvs,
               FIELD           => 'Name',
               QUOTEVALUE      => 0,
               VALUE           => $TicketCFs . ".Content",
               ENTRYAGGREGATOR => 'AND'
           );

           push @res, { %$row, ALIAS => $CFvs, FIELD => 'SortOrder' };
           push @res, { %$row, ALIAS => $TicketCFs, FIELD => 'Content' };
       } elsif ( $field eq "Custom" && $subkey eq "Ownership") {
           # PAW logic is "reversed"
           my $order = "ASC";
           if (exists $row->{ORDER} ) {
               my $o = $row->{ORDER};
               delete $row->{ORDER};
               $order = "DESC" if $o =~ /asc/i;
           }

           # Ticket.Owner    1 0 X
           # Unowned Tickets 0 1 X
           # Else            0 0 X

           foreach my $uid ( $self->CurrentUser->Id, RT->Nobody->Id ) {
               if ( RT->Config->Get('DatabaseType') eq 'Oracle' ) {
                   my $f = ($row->{'ALIAS'} || 'main') .'.Owner';
                   push @res, {
                       %$row,
                       FIELD => undef,
                       ALIAS => '',
                       FUNCTION => "CASE WHEN $f=$uid THEN 1 ELSE 0 END",
                       ORDER => $order
                   };
               } else {
                   push @res, {
                       %$row,
                       FIELD => undef,
                       FUNCTION => "Owner=$uid",
                       ORDER => $order
                   };
               }
           }

           push @res, { %$row, FIELD => "Priority", ORDER => $order } ;
       }
       else {
           push @res, $row;
       }
    }
    return $self->SUPER::OrderByCols(@res);
}

sub _SQLLimit {
    my $self = shift;
    RT->Deprecated( Remove => "4.4", Instead => "Limit" );
    $self->Limit(@_);
}
sub _SQLJoin {
    my $self = shift;
    RT->Deprecated( Remove => "4.4", Instead => "Join" );
    $self->Join(@_);
}

sub _OpenParen {
    $_[0]->SUPER::_OpenParen( 'ticketsql' );
}
sub _CloseParen {
    $_[0]->SUPER::_CloseParen( 'ticketsql' );
}

sub Limit {
    my $self = shift;
    my %args = @_;
    $self->{'must_redo_search'} = 1;
    delete $self->{'raw_rows'};
    delete $self->{'count_all'};

    if ($self->{'using_restrictions'}) {
        RT->Deprecated( Message => "Mixing old-style LimitFoo methods with Limit is deprecated" );
        $self->LimitField(@_);
    }

    $args{SUBCLAUSE} ||= "ticketsql"
        if $self->{parsing_ticketsql} and not $args{LEFTJOIN};

    $self->{_sql_looking_at}{ lc $args{FIELD} } = 1
        if (not $args{ALIAS} or $args{ALIAS} eq "main");

    $self->SUPER::Limit(%args);
}


=head2 LimitField

Takes a paramhash with the fields FIELD, OPERATOR, VALUE and DESCRIPTION
Generally best called from LimitFoo methods

=cut

sub LimitField {
    my $self = shift;
    my %args = (
        FIELD       => undef,
        OPERATOR    => '=',
        VALUE       => undef,
        DESCRIPTION => undef,
        @_
    );
    $args{'DESCRIPTION'} = $self->loc(
        "[_1] [_2] [_3]",  $args{'FIELD'},
        $args{'OPERATOR'}, $args{'VALUE'}
        )
        if ( !defined $args{'DESCRIPTION'} );


    if ($self->_isLimited > 1) {
        RT->Deprecated( Message => "Mixing old-style LimitFoo methods with Limit is deprecated" );
    }
    $self->{using_restrictions} = 1;

    my $index = $self->_NextIndex;

# make the TicketRestrictions hash the equivalent of whatever we just passed in;

    %{ $self->{'TicketRestrictions'}{$index} } = %args;

    $self->{'RecalcTicketLimits'} = 1;

    return ($index);
}




=head2 LimitQueue

LimitQueue takes a paramhash with the fields OPERATOR and VALUE.
OPERATOR is one of = or !=. (It defaults to =).
VALUE is a queue id or Name.


=cut

sub LimitQueue {
    my $self = shift;
    my %args = (
        VALUE    => undef,
        OPERATOR => '=',
        @_
    );

    #TODO  VALUE should also take queue objects
    if ( defined $args{'VALUE'} && $args{'VALUE'} !~ /^\d+$/ ) {
        my $queue = RT::Queue->new( $self->CurrentUser );
        $queue->Load( $args{'VALUE'} );
        $args{'VALUE'} = $queue->Id;
    }

    # What if they pass in an Id?  Check for isNum() and convert to
    # string.

    #TODO check for a valid queue here

    $self->LimitField(
        FIELD       => 'Queue',
        VALUE       => $args{'VALUE'},
        OPERATOR    => $args{'OPERATOR'},
        DESCRIPTION => join(
            ' ', $self->loc('Queue'), $args{'OPERATOR'}, $args{'VALUE'},
        ),
    );

}



=head2 LimitStatus

Takes a paramhash with the fields OPERATOR and VALUE.
OPERATOR is one of = or !=.
VALUE is a status.

RT adds Status != 'deleted' until object has
allow_deleted_search internal property set.
$tickets->{'allow_deleted_search'} = 1;
$tickets->LimitStatus( VALUE => 'deleted' );

=cut

sub LimitStatus {
    my $self = shift;
    my %args = (
        OPERATOR => '=',
        @_
    );
    $self->LimitField(
        FIELD       => 'Status',
        VALUE       => $args{'VALUE'},
        OPERATOR    => $args{'OPERATOR'},
        DESCRIPTION => join( ' ',
            $self->loc('Status'), $args{'OPERATOR'},
            $self->loc( $args{'VALUE'} ) ),
    );
}

=head2 LimitToActiveStatus

Limits the status to L<RT::Queue/ActiveStatusArray>

TODO: make this respect lifecycles for the queues associated with the search

=cut

sub LimitToActiveStatus {
    my $self = shift;

    my @active = RT::Queue->ActiveStatusArray();
    for my $active (@active) {
        $self->LimitStatus(
            VALUE => $active,
        );
    }
}

=head2 LimitToInactiveStatus

Limits the status to L<RT::Queue/InactiveStatusArray>

TODO: make this respect lifecycles for the queues associated with the search

=cut

sub LimitToInactiveStatus {
    my $self = shift;

    my @active = RT::Queue->InactiveStatusArray();
    for my $active (@active) {
        $self->LimitStatus(
            VALUE => $active,
        );
    }
}

=head2 IgnoreType

If called, this search will not automatically limit the set of results found
to tickets of type "Ticket". Tickets of other types, such as "project" and
"approval" will be found.

=cut

sub IgnoreType {
    my $self = shift;

    # Instead of faking a Limit that later gets ignored, fake up the
    # fact that we're already looking at type, so that the check in
    # FromSQL goes down the right branch

    #  $self->LimitType(VALUE => '__any');
    $self->{_sql_looking_at}{type} = 1;
}



=head2 LimitType

Takes a paramhash with the fields OPERATOR and VALUE.
OPERATOR is one of = or !=, it defaults to "=".
VALUE is a string to search for in the type of the ticket.



=cut

sub LimitType {
    my $self = shift;
    my %args = (
        OPERATOR => '=',
        VALUE    => undef,
        @_
    );
    $self->LimitField(
        FIELD       => 'Type',
        VALUE       => $args{'VALUE'},
        OPERATOR    => $args{'OPERATOR'},
        DESCRIPTION => join( ' ',
            $self->loc('Type'), $args{'OPERATOR'}, $args{'VALUE'}, ),
    );
}





=head2 LimitSubject

Takes a paramhash with the fields OPERATOR and VALUE.
OPERATOR is one of = or !=.
VALUE is a string to search for in the subject of the ticket.

=cut

sub LimitSubject {
    my $self = shift;
    my %args = (@_);
    $self->LimitField(
        FIELD       => 'Subject',
        VALUE       => $args{'VALUE'},
        OPERATOR    => $args{'OPERATOR'},
        DESCRIPTION => join( ' ',
            $self->loc('Subject'), $args{'OPERATOR'}, $args{'VALUE'}, ),
    );
}



# Things that can be > < = !=


=head2 LimitId

Takes a paramhash with the fields OPERATOR and VALUE.
OPERATOR is one of =, >, < or !=.
VALUE is a ticket Id to search for

=cut

sub LimitId {
    my $self = shift;
    my %args = (
        OPERATOR => '=',
        @_
    );

    $self->LimitField(
        FIELD       => 'id',
        VALUE       => $args{'VALUE'},
        OPERATOR    => $args{'OPERATOR'},
        DESCRIPTION =>
            join( ' ', $self->loc('Id'), $args{'OPERATOR'}, $args{'VALUE'}, ),
    );
}



=head2 LimitPriority

Takes a paramhash with the fields OPERATOR and VALUE.
OPERATOR is one of =, >, < or !=.
VALUE is a value to match the ticket's priority against

=cut

sub LimitPriority {
    my $self = shift;
    my %args = (@_);
    $self->LimitField(
        FIELD       => 'Priority',
        VALUE       => $args{'VALUE'},
        OPERATOR    => $args{'OPERATOR'},
        DESCRIPTION => join( ' ',
            $self->loc('Priority'),
            $args{'OPERATOR'}, $args{'VALUE'}, ),
    );
}



=head2 LimitInitialPriority

Takes a paramhash with the fields OPERATOR and VALUE.
OPERATOR is one of =, >, < or !=.
VALUE is a value to match the ticket's initial priority against


=cut

sub LimitInitialPriority {
    my $self = shift;
    my %args = (@_);
    $self->LimitField(
        FIELD       => 'InitialPriority',
        VALUE       => $args{'VALUE'},
        OPERATOR    => $args{'OPERATOR'},
        DESCRIPTION => join( ' ',
            $self->loc('Initial Priority'), $args{'OPERATOR'},
            $args{'VALUE'}, ),
    );
}



=head2 LimitFinalPriority

Takes a paramhash with the fields OPERATOR and VALUE.
OPERATOR is one of =, >, < or !=.
VALUE is a value to match the ticket's final priority against

=cut

sub LimitFinalPriority {
    my $self = shift;
    my %args = (@_);
    $self->LimitField(
        FIELD       => 'FinalPriority',
        VALUE       => $args{'VALUE'},
        OPERATOR    => $args{'OPERATOR'},
        DESCRIPTION => join( ' ',
            $self->loc('Final Priority'), $args{'OPERATOR'},
            $args{'VALUE'}, ),
    );
}



=head2 LimitTimeWorked

Takes a paramhash with the fields OPERATOR and VALUE.
OPERATOR is one of =, >, < or !=.
VALUE is a value to match the ticket's TimeWorked attribute

=cut

sub LimitTimeWorked {
    my $self = shift;
    my %args = (@_);
    $self->LimitField(
        FIELD       => 'TimeWorked',
        VALUE       => $args{'VALUE'},
        OPERATOR    => $args{'OPERATOR'},
        DESCRIPTION => join( ' ',
            $self->loc('Time Worked'),
            $args{'OPERATOR'}, $args{'VALUE'}, ),
    );
}



=head2 LimitTimeLeft

Takes a paramhash with the fields OPERATOR and VALUE.
OPERATOR is one of =, >, < or !=.
VALUE is a value to match the ticket's TimeLeft attribute

=cut

sub LimitTimeLeft {
    my $self = shift;
    my %args = (@_);
    $self->LimitField(
        FIELD       => 'TimeLeft',
        VALUE       => $args{'VALUE'},
        OPERATOR    => $args{'OPERATOR'},
        DESCRIPTION => join( ' ',
            $self->loc('Time Left'),
            $args{'OPERATOR'}, $args{'VALUE'}, ),
    );
}





=head2 LimitContent

Takes a paramhash with the fields OPERATOR and VALUE.
OPERATOR is one of =, LIKE, NOT LIKE or !=.
VALUE is a string to search for in the body of the ticket

=cut

sub LimitContent {
    my $self = shift;
    my %args = (@_);
    $self->LimitField(
        FIELD       => 'Content',
        VALUE       => $args{'VALUE'},
        OPERATOR    => $args{'OPERATOR'},
        DESCRIPTION => join( ' ',
            $self->loc('Ticket content'), $args{'OPERATOR'},
            $args{'VALUE'}, ),
    );
}



=head2 LimitFilename

Takes a paramhash with the fields OPERATOR and VALUE.
OPERATOR is one of =, LIKE, NOT LIKE or !=.
VALUE is a string to search for in the body of the ticket

=cut

sub LimitFilename {
    my $self = shift;
    my %args = (@_);
    $self->LimitField(
        FIELD       => 'Filename',
        VALUE       => $args{'VALUE'},
        OPERATOR    => $args{'OPERATOR'},
        DESCRIPTION => join( ' ',
            $self->loc('Attachment filename'), $args{'OPERATOR'},
            $args{'VALUE'}, ),
    );
}


=head2 LimitContentType

Takes a paramhash with the fields OPERATOR and VALUE.
OPERATOR is one of =, LIKE, NOT LIKE or !=.
VALUE is a content type to search ticket attachments for

=cut

sub LimitContentType {
    my $self = shift;
    my %args = (@_);
    $self->LimitField(
        FIELD       => 'ContentType',
        VALUE       => $args{'VALUE'},
        OPERATOR    => $args{'OPERATOR'},
        DESCRIPTION => join( ' ',
            $self->loc('Ticket content type'), $args{'OPERATOR'},
            $args{'VALUE'}, ),
    );
}





=head2 LimitOwner

Takes a paramhash with the fields OPERATOR and VALUE.
OPERATOR is one of = or !=.
VALUE is a user id.

=cut

sub LimitOwner {
    my $self = shift;
    my %args = (
        OPERATOR => '=',
        @_
    );

    my $owner = RT::User->new( $self->CurrentUser );
    $owner->Load( $args{'VALUE'} );

    # FIXME: check for a valid $owner
    $self->LimitField(
        FIELD       => 'Owner',
        VALUE       => $args{'VALUE'},
        OPERATOR    => $args{'OPERATOR'},
        DESCRIPTION => join( ' ',
            $self->loc('Owner'), $args{'OPERATOR'}, $owner->Name(), ),
    );

}




=head2 LimitWatcher

  Takes a paramhash with the fields OPERATOR, TYPE and VALUE.
  OPERATOR is one of =, LIKE, NOT LIKE or !=.
  VALUE is a value to match the ticket's watcher email addresses against
  TYPE is the sort of watchers you want to match against. Leave it undef if you want to search all of them


=cut

sub LimitWatcher {
    my $self = shift;
    my %args = (
        OPERATOR => '=',
        VALUE    => undef,
        TYPE     => undef,
        @_
    );

    #build us up a description
    my ( $watcher_type, $desc );
    if ( $args{'TYPE'} ) {
        $watcher_type = $args{'TYPE'};
    }
    else {
        $watcher_type = "Watcher";
    }

    $self->LimitField(
        FIELD       => $watcher_type,
        VALUE       => $args{'VALUE'},
        OPERATOR    => $args{'OPERATOR'},
        TYPE        => $args{'TYPE'},
        DESCRIPTION => join( ' ',
            $self->loc($watcher_type),
            $args{'OPERATOR'}, $args{'VALUE'}, ),
    );
}






=head2 LimitLinkedTo

LimitLinkedTo takes a paramhash with two fields: TYPE and TARGET
TYPE limits the sort of link we want to search on

TYPE = { RefersTo, MemberOf, DependsOn }

TARGET is the id or URI of the TARGET of the link

=cut

sub LimitLinkedTo {
    my $self = shift;
    my %args = (
        TARGET   => undef,
        TYPE     => undef,
        OPERATOR => '=',
        @_
    );

    $self->LimitField(
        FIELD       => 'LinkedTo',
        BASE        => undef,
        TARGET      => $args{'TARGET'},
        TYPE        => $args{'TYPE'},
        DESCRIPTION => $self->loc(
            "Tickets [_1] by [_2]",
            $self->loc( $args{'TYPE'} ),
            $args{'TARGET'}
        ),
        OPERATOR    => $args{'OPERATOR'},
    );
}



=head2 LimitLinkedFrom

LimitLinkedFrom takes a paramhash with two fields: TYPE and BASE
TYPE limits the sort of link we want to search on


BASE is the id or URI of the BASE of the link

=cut

sub LimitLinkedFrom {
    my $self = shift;
    my %args = (
        BASE     => undef,
        TYPE     => undef,
        OPERATOR => '=',
        @_
    );

    # translate RT2 From/To naming to RT3 TicketSQL naming
    my %fromToMap = qw(DependsOn DependentOn
        MemberOf  HasMember
        RefersTo  ReferredToBy);

    my $type = $args{'TYPE'};
    $type = $fromToMap{$type} if exists( $fromToMap{$type} );

    $self->LimitField(
        FIELD       => 'LinkedTo',
        TARGET      => undef,
        BASE        => $args{'BASE'},
        TYPE        => $type,
        DESCRIPTION => $self->loc(
            "Tickets [_1] [_2]",
            $self->loc( $args{'TYPE'} ),
            $args{'BASE'},
        ),
        OPERATOR    => $args{'OPERATOR'},
    );
}


sub LimitMemberOf {
    my $self      = shift;
    my $ticket_id = shift;
    return $self->LimitLinkedTo(
        @_,
        TARGET => $ticket_id,
        TYPE   => 'MemberOf',
    );
}


sub LimitHasMember {
    my $self      = shift;
    my $ticket_id = shift;
    return $self->LimitLinkedFrom(
        @_,
        BASE => "$ticket_id",
        TYPE => 'HasMember',
    );

}



sub LimitDependsOn {
    my $self      = shift;
    my $ticket_id = shift;
    return $self->LimitLinkedTo(
        @_,
        TARGET => $ticket_id,
        TYPE   => 'DependsOn',
    );

}



sub LimitDependedOnBy {
    my $self      = shift;
    my $ticket_id = shift;
    return $self->LimitLinkedFrom(
        @_,
        BASE => $ticket_id,
        TYPE => 'DependentOn',
    );

}



sub LimitRefersTo {
    my $self      = shift;
    my $ticket_id = shift;
    return $self->LimitLinkedTo(
        @_,
        TARGET => $ticket_id,
        TYPE   => 'RefersTo',
    );

}



sub LimitReferredToBy {
    my $self      = shift;
    my $ticket_id = shift;
    return $self->LimitLinkedFrom(
        @_,
        BASE => $ticket_id,
        TYPE => 'ReferredToBy',
    );
}





=head2 LimitDate (FIELD => 'DateField', OPERATOR => $oper, VALUE => $ISODate)

Takes a paramhash with the fields FIELD OPERATOR and VALUE.

OPERATOR is one of > or <
VALUE is a date and time in ISO format in GMT
FIELD is one of Starts, Started, Told, Created, Resolved, LastUpdated

There are also helper functions of the form LimitFIELD that eliminate
the need to pass in a FIELD argument.

=cut

sub LimitDate {
    my $self = shift;
    my %args = (
        FIELD    => undef,
        VALUE    => undef,
        OPERATOR => undef,

        @_
    );

    #Set the description if we didn't get handed it above
    unless ( $args{'DESCRIPTION'} ) {
        $args{'DESCRIPTION'} = $args{'FIELD'} . " "
            . $args{'OPERATOR'} . " "
            . $args{'VALUE'} . " GMT";
    }

    $self->LimitField(%args);

}


sub LimitCreated {
    my $self = shift;
    $self->LimitDate( FIELD => 'Created', @_ );
}

sub LimitDue {
    my $self = shift;
    $self->LimitDate( FIELD => 'Due', @_ );

}

sub LimitStarts {
    my $self = shift;
    $self->LimitDate( FIELD => 'Starts', @_ );

}

sub LimitStarted {
    my $self = shift;
    $self->LimitDate( FIELD => 'Started', @_ );
}

sub LimitResolved {
    my $self = shift;
    $self->LimitDate( FIELD => 'Resolved', @_ );
}

sub LimitTold {
    my $self = shift;
    $self->LimitDate( FIELD => 'Told', @_ );
}

sub LimitLastUpdated {
    my $self = shift;
    $self->LimitDate( FIELD => 'LastUpdated', @_ );
}

#

=head2 LimitTransactionDate (OPERATOR => $oper, VALUE => $ISODate)

Takes a paramhash with the fields FIELD OPERATOR and VALUE.

OPERATOR is one of > or <
VALUE is a date and time in ISO format in GMT


=cut

sub LimitTransactionDate {
    my $self = shift;
    my %args = (
        FIELD    => 'TransactionDate',
        VALUE    => undef,
        OPERATOR => undef,

        @_
    );

    #  <20021217042756.GK28744@pallas.fsck.com>
    #    "Kill It" - Jesse.

    #Set the description if we didn't get handed it above
    unless ( $args{'DESCRIPTION'} ) {
        $args{'DESCRIPTION'} = $args{'FIELD'} . " "
            . $args{'OPERATOR'} . " "
            . $args{'VALUE'} . " GMT";
    }

    $self->LimitField(%args);

}




=head2 LimitCustomField

Takes a paramhash of key/value pairs with the following keys:

=over 4

=item CUSTOMFIELD - CustomField name or id.  If a name is passed, an additional parameter QUEUE may also be passed to distinguish the custom field.

=item OPERATOR - The usual Limit operators

=item VALUE - The value to compare against

=back

=cut

sub LimitCustomField {
    my $self = shift;
    my %args = (
        VALUE       => undef,
        CUSTOMFIELD => undef,
        OPERATOR    => '=',
        DESCRIPTION => undef,
        FIELD       => 'CustomFieldValue',
        QUOTEVALUE  => 1,
        @_
    );

    my $CF = RT::CustomField->new( $self->CurrentUser );
    if ( $args{CUSTOMFIELD} =~ /^\d+$/ ) {
        $CF->Load( $args{CUSTOMFIELD} );
    }
    else {
        $CF->LoadByNameAndQueue(
            Name  => $args{CUSTOMFIELD},
            Queue => $args{QUEUE}
        );
        $args{CUSTOMFIELD} = $CF->Id;
    }

    #If we are looking to compare with a null value.
    if ( $args{'OPERATOR'} =~ /^is$/i ) {
        $args{'DESCRIPTION'}
            ||= $self->loc( "Custom field [_1] has no value.", $CF->Name );
    }
    elsif ( $args{'OPERATOR'} =~ /^is not$/i ) {
        $args{'DESCRIPTION'}
            ||= $self->loc( "Custom field [_1] has a value.", $CF->Name );
    }

    # if we're not looking to compare with a null value
    else {
        $args{'DESCRIPTION'} ||= $self->loc( "Custom field [_1] [_2] [_3]",
            $CF->Name, $args{OPERATOR}, $args{VALUE} );
    }

    if ( defined $args{'QUEUE'} && $args{'QUEUE'} =~ /\D/ ) {
        my $QueueObj = RT::Queue->new( $self->CurrentUser );
        $QueueObj->Load( $args{'QUEUE'} );
        $args{'QUEUE'} = $QueueObj->Id;
    }
    delete $args{'QUEUE'} unless defined $args{'QUEUE'} && length $args{'QUEUE'};

    my @rest;
    @rest = ( ENTRYAGGREGATOR => 'AND' )
        if ( $CF->Type eq 'SelectMultiple' );

    $self->LimitField(
        VALUE => $args{VALUE},
        FIELD => "CF"
            .(defined $args{'QUEUE'}? ".{$args{'QUEUE'}}" : '' )
            .".{" . $CF->Name . "}",
        OPERATOR    => $args{OPERATOR},
        CUSTOMFIELD => 1,
        @rest,
    );

    $self->{'RecalcTicketLimits'} = 1;
}



=head2 _NextIndex

Keep track of the counter for the array of restrictions

=cut

sub _NextIndex {
    my $self = shift;
    return ( $self->{'restriction_index'}++ );
}




sub _Init {
    my $self = shift;
    $self->{'table'}                   = "Tickets";
    $self->{'RecalcTicketLimits'}      = 1;
    $self->{'restriction_index'}       = 1;
    $self->{'primary_key'}             = "id";
    delete $self->{'items_array'};
    delete $self->{'item_map'};
    delete $self->{'columns_to_display'};
    $self->SUPER::_Init(@_);

    $self->_InitSQL();
}

sub _InitSQL {
    my $self = shift;
    # Private Member Variables (which should get cleaned)
    $self->{'_sql_transalias'}    = undef;
    $self->{'_sql_trattachalias'} = undef;
    $self->{'_sql_cf_alias'}  = undef;
    $self->{'_sql_object_cfv_alias'}  = undef;
    $self->{'_sql_watcher_join_users_alias'} = undef;
    $self->{'_sql_query'}         = '';
    $self->{'_sql_looking_at'}    = {};
}


sub Count {
    my $self = shift;
    $self->_ProcessRestrictions() if ( $self->{'RecalcTicketLimits'} == 1 );
    return ( $self->SUPER::Count() );
}


sub CountAll {
    my $self = shift;
    $self->_ProcessRestrictions() if ( $self->{'RecalcTicketLimits'} == 1 );
    return ( $self->SUPER::CountAll() );
}



=head2 ItemsArrayRef

Returns a reference to the set of all items found in this search

=cut

sub ItemsArrayRef {
    my $self = shift;

    return $self->{'items_array'} if $self->{'items_array'};

    my $placeholder = $self->_ItemsCounter;
    $self->GotoFirstItem();
    while ( my $item = $self->Next ) {
        push( @{ $self->{'items_array'} }, $item );
    }
    $self->GotoItem($placeholder);
    $self->{'items_array'}
        = $self->ItemsOrderBy( $self->{'items_array'} );

    return $self->{'items_array'};
}

sub ItemsArrayRefWindow {
    my $self = shift;
    my $window = shift;

    my @old = ($self->_ItemsCounter, $self->RowsPerPage, $self->FirstRow+1);

    $self->RowsPerPage( $window );
    $self->FirstRow(1);
    $self->GotoFirstItem;

    my @res;
    while ( my $item = $self->Next ) {
        push @res, $item;
    }

    $self->RowsPerPage( $old[1] );
    $self->FirstRow( $old[2] );
    $self->GotoItem( $old[0] );

    return \@res;
}


sub Next {
    my $self = shift;

    $self->_ProcessRestrictions() if ( $self->{'RecalcTicketLimits'} == 1 );

    my $Ticket = $self->SUPER::Next;
    return $Ticket unless $Ticket;

    if ( $Ticket->__Value('Status') eq 'deleted'
        && !$self->{'allow_deleted_search'} )
    {
        return $self->Next;
    }
    elsif ( RT->Config->Get('UseSQLForACLChecks') ) {
        # if we found a ticket with this option enabled then
        # all tickets we found are ACLed, cache this fact
        my $key = join ";:;", $self->CurrentUser->id, 'ShowTicket', 'RT::Ticket-'. $Ticket->id;
        $RT::Principal::_ACL_CACHE->{ $key } = 1;
        return $Ticket;
    }
    elsif ( $Ticket->CurrentUserHasRight('ShowTicket') ) {
        # has rights
        return $Ticket;
    }
    else {
        # If the user doesn't have the right to show this ticket
        return $self->Next;
    }
}

sub _DoSearch {
    my $self = shift;
    $self->CurrentUserCanSee if RT->Config->Get('UseSQLForACLChecks');
    return $self->SUPER::_DoSearch( @_ );
}

sub _DoCount {
    my $self = shift;
    $self->CurrentUserCanSee if RT->Config->Get('UseSQLForACLChecks');
    return $self->SUPER::_DoCount( @_ );
}

sub _RolesCanSee {
    my $self = shift;

    my $cache_key = 'RolesHasRight;:;ShowTicket';
 
    if ( my $cached = $RT::Principal::_ACL_CACHE->{ $cache_key } ) {
        return %$cached;
    }

    my $ACL = RT::ACL->new( RT->SystemUser );
    $ACL->Limit( FIELD => 'RightName', VALUE => 'ShowTicket' );
    $ACL->Limit( FIELD => 'PrincipalType', OPERATOR => '!=', VALUE => 'Group' );
    my $principal_alias = $ACL->Join(
        ALIAS1 => 'main',
        FIELD1 => 'PrincipalId',
        TABLE2 => 'Principals',
        FIELD2 => 'id',
    );
    $ACL->Limit( ALIAS => $principal_alias, FIELD => 'Disabled', VALUE => 0 );

    my %res = ();
    foreach my $ACE ( @{ $ACL->ItemsArrayRef } ) {
        my $role = $ACE->__Value('PrincipalType');
        my $type = $ACE->__Value('ObjectType');
        if ( $type eq 'RT::System' ) {
            $res{ $role } = 1;
        }
        elsif ( $type eq 'RT::Queue' ) {
            next if $res{ $role } && !ref $res{ $role };
            push @{ $res{ $role } ||= [] }, $ACE->__Value('ObjectId');
        }
        else {
            $RT::Logger->error('ShowTicket right is granted on unsupported object');
        }
    }
    $RT::Principal::_ACL_CACHE->{ $cache_key } = \%res;
    return %res;
}

sub _DirectlyCanSeeIn {
    my $self = shift;
    my $id = $self->CurrentUser->id;

    my $cache_key = 'User-'. $id .';:;ShowTicket;:;DirectlyCanSeeIn';
    if ( my $cached = $RT::Principal::_ACL_CACHE->{ $cache_key } ) {
        return @$cached;
    }

    my $ACL = RT::ACL->new( RT->SystemUser );
    $ACL->Limit( FIELD => 'RightName', VALUE => 'ShowTicket' );
    my $principal_alias = $ACL->Join(
        ALIAS1 => 'main',
        FIELD1 => 'PrincipalId',
        TABLE2 => 'Principals',
        FIELD2 => 'id',
    );
    $ACL->Limit( ALIAS => $principal_alias, FIELD => 'Disabled', VALUE => 0 );
    my $cgm_alias = $ACL->Join(
        ALIAS1 => 'main',
        FIELD1 => 'PrincipalId',
        TABLE2 => 'CachedGroupMembers',
        FIELD2 => 'GroupId',
    );
    $ACL->Limit( ALIAS => $cgm_alias, FIELD => 'MemberId', VALUE => $id );
    $ACL->Limit( ALIAS => $cgm_alias, FIELD => 'Disabled', VALUE => 0 );

    my @res = ();
    foreach my $ACE ( @{ $ACL->ItemsArrayRef } ) {
        my $type = $ACE->__Value('ObjectType');
        if ( $type eq 'RT::System' ) {
            # If user is direct member of a group that has the right
            # on the system then he can see any ticket
            $RT::Principal::_ACL_CACHE->{ $cache_key } = [-1];
            return (-1);
        }
        elsif ( $type eq 'RT::Queue' ) {
            push @res, $ACE->__Value('ObjectId');
        }
        else {
            $RT::Logger->error('ShowTicket right is granted on unsupported object');
        }
    }
    $RT::Principal::_ACL_CACHE->{ $cache_key } = \@res;
    return @res;
}

sub CurrentUserCanSee {
    my $self = shift;
    return if $self->{'_sql_current_user_can_see_applied'};

    return $self->{'_sql_current_user_can_see_applied'} = 1
        if $self->CurrentUser->UserObj->HasRight(
            Right => 'SuperUser', Object => $RT::System
        );

    local $self->{using_restrictions};

    my $id = $self->CurrentUser->id;

    # directly can see in all queues then we have nothing to do
    my @direct_queues = $self->_DirectlyCanSeeIn;
    return $self->{'_sql_current_user_can_see_applied'} = 1
        if @direct_queues && $direct_queues[0] == -1;

    my %roles = $self->_RolesCanSee;
    {
        my %skip = map { $_ => 1 } @direct_queues;
        foreach my $role ( keys %roles ) {
            next unless ref $roles{ $role };

            my @queues = grep !$skip{$_}, @{ $roles{ $role } };
            if ( @queues ) {
                $roles{ $role } = \@queues;
            } else {
                delete $roles{ $role };
            }
        }
    }

# there is no global watchers, only queues and tickes, if at
# some point we will add global roles then it's gonna blow
# the idea here is that if the right is set globaly for a role
# and user plays this role for a queue directly not a ticket
# then we have to check in advance
    if ( my @tmp = grep $_ ne 'Owner' && !ref $roles{ $_ }, keys %roles ) {

        my $groups = RT::Groups->new( RT->SystemUser );
        $groups->Limit( FIELD => 'Domain', VALUE => 'RT::Queue-Role' );
        foreach ( @tmp ) {
            $groups->Limit( FIELD => 'Type', VALUE => $_ );
        }
        my $principal_alias = $groups->Join(
            ALIAS1 => 'main',
            FIELD1 => 'id',
            TABLE2 => 'Principals',
            FIELD2 => 'id',
        );
        $groups->Limit( ALIAS => $principal_alias, FIELD => 'Disabled', VALUE => 0 );
        my $cgm_alias = $groups->Join(
            ALIAS1 => 'main',
            FIELD1 => 'id',
            TABLE2 => 'CachedGroupMembers',
            FIELD2 => 'GroupId',
        );
        $groups->Limit( ALIAS => $cgm_alias, FIELD => 'MemberId', VALUE => $id );
        $groups->Limit( ALIAS => $cgm_alias, FIELD => 'Disabled', VALUE => 0 );
        while ( my $group = $groups->Next ) {
            push @direct_queues, $group->Instance;
        }
    }

    unless ( @direct_queues || keys %roles ) {
        $self->Limit(
            SUBCLAUSE => 'ACL',
            ALIAS => 'main',
            FIELD => 'id',
            VALUE => 0,
            ENTRYAGGREGATOR => 'AND',
        );
        return $self->{'_sql_current_user_can_see_applied'} = 1;
    }

    {
        my $join_roles = keys %roles;
        $join_roles = 0 if $join_roles == 1 && $roles{'Owner'};
        my ($role_group_alias, $cgm_alias);
        if ( $join_roles ) {
            $role_group_alias = $self->_RoleGroupsJoin( New => 1 );
            $cgm_alias = $self->_GroupMembersJoin( GroupsAlias => $role_group_alias );
            $self->Limit(
                LEFTJOIN   => $cgm_alias,
                FIELD      => 'MemberId',
                OPERATOR   => '=',
                VALUE      => $id,
            );
        }
        my $limit_queues = sub {
            my $ea = shift;
            my @queues = @_;

            return unless @queues;
            if ( @queues == 1 ) {
                $self->Limit(
                    SUBCLAUSE => 'ACL',
                    ALIAS => 'main',
                    FIELD => 'Queue',
                    VALUE => $_[0],
                    ENTRYAGGREGATOR => $ea,
                );
            } else {
                $self->SUPER::_OpenParen('ACL');
                foreach my $q ( @queues ) {
                    $self->Limit(
                        SUBCLAUSE => 'ACL',
                        ALIAS => 'main',
                        FIELD => 'Queue',
                        VALUE => $q,
                        ENTRYAGGREGATOR => $ea,
                    );
                    $ea = 'OR';
                }
                $self->SUPER::_CloseParen('ACL');
            }
            return 1;
        };

        $self->SUPER::_OpenParen('ACL');
        my $ea = 'AND';
        $ea = 'OR' if $limit_queues->( $ea, @direct_queues );
        while ( my ($role, $queues) = each %roles ) {
            $self->SUPER::_OpenParen('ACL');
            if ( $role eq 'Owner' ) {
                $self->Limit(
                    SUBCLAUSE => 'ACL',
                    FIELD           => 'Owner',
                    VALUE           => $id,
                    ENTRYAGGREGATOR => $ea,
                );
            }
            else {
                $self->Limit(
                    SUBCLAUSE       => 'ACL',
                    ALIAS           => $cgm_alias,
                    FIELD           => 'MemberId',
                    OPERATOR        => 'IS NOT',
                    VALUE           => 'NULL',
                    QUOTEVALUE      => 0,
                    ENTRYAGGREGATOR => $ea,
                );
                $self->Limit(
                    SUBCLAUSE       => 'ACL',
                    ALIAS           => $role_group_alias,
                    FIELD           => 'Type',
                    VALUE           => $role,
                    ENTRYAGGREGATOR => 'AND',
                );
            }
            $limit_queues->( 'AND', @$queues ) if ref $queues;
            $ea = 'OR' if $ea eq 'AND';
            $self->SUPER::_CloseParen('ACL');
        }
        $self->SUPER::_CloseParen('ACL');
    }
    return $self->{'_sql_current_user_can_see_applied'} = 1;
}



=head2 ClearRestrictions

Removes all restrictions irretrievably

=cut

sub ClearRestrictions {
    my $self = shift;
    delete $self->{'TicketRestrictions'};
    $self->{_sql_looking_at} = {};
    $self->{'RecalcTicketLimits'}      = 1;
}

# Convert a set of oldstyle SB Restrictions to Clauses for RQL

sub _RestrictionsToClauses {
    my $self = shift;

    my %clause;
    foreach my $row ( keys %{ $self->{'TicketRestrictions'} } ) {
        my $restriction = $self->{'TicketRestrictions'}{$row};

        # We need to reimplement the subclause aggregation that SearchBuilder does.
        # Default Subclause is ALIAS.FIELD, and default ALIAS is 'main',
        # Then SB AND's the different Subclauses together.

        # So, we want to group things into Subclauses, convert them to
        # SQL, and then join them with the appropriate DefaultEA.
        # Then join each subclause group with AND.

        my $field = $restriction->{'FIELD'};
        my $realfield = $field;    # CustomFields fake up a fieldname, so
                                   # we need to figure that out

        # One special case
        # Rewrite LinkedTo meta field to the real field
        if ( $field =~ /LinkedTo/ ) {
            $realfield = $field = $restriction->{'TYPE'};
        }

        # Two special case
        # Handle subkey fields with a different real field
        if ( $field =~ /^(\w+)\./ ) {
            $realfield = $1;
        }

        die "I don't know about $field yet"
            unless ( exists $FIELD_METADATA{$realfield}
                or $restriction->{CUSTOMFIELD} );

        my $type = $FIELD_METADATA{$realfield}->[0];
        my $op   = $restriction->{'OPERATOR'};

        my $value = (
            grep    {defined}
                map { $restriction->{$_} } qw(VALUE TICKET BASE TARGET)
        )[0];

        # this performs the moral equivalent of defined or/dor/C<//>,
        # without the short circuiting.You need to use a 'defined or'
        # type thing instead of just checking for truth values, because
        # VALUE could be 0.(i.e. "false")

        # You could also use this, but I find it less aesthetic:
        # (although it does short circuit)
        #( defined $restriction->{'VALUE'}? $restriction->{VALUE} :
        # defined $restriction->{'TICKET'} ?
        # $restriction->{TICKET} :
        # defined $restriction->{'BASE'} ?
        # $restriction->{BASE} :
        # defined $restriction->{'TARGET'} ?
        # $restriction->{TARGET} )

        my $ea = $restriction->{ENTRYAGGREGATOR}
            || $DefaultEA{$type}
            || "AND";
        if ( ref $ea ) {
            die "Invalid operator $op for $field ($type)"
                unless exists $ea->{$op};
            $ea = $ea->{$op};
        }

        # Each CustomField should be put into a different Clause so they
        # are ANDed together.
        if ( $restriction->{CUSTOMFIELD} ) {
            $realfield = $field;
        }

        exists $clause{$realfield} or $clause{$realfield} = [];

        # Escape Quotes
        $field =~ s!(['\\])!\\$1!g;
        $value =~ s!(['\\])!\\$1!g;
        my $data = [ $ea, $type, $field, $op, $value ];

        # here is where we store extra data, say if it's a keyword or
        # something.  (I.e. "TYPE SPECIFIC STUFF")

        if (lc $ea eq 'none') {
            $clause{$realfield} = [ $data ];
        } else {
            push @{ $clause{$realfield} }, $data;
        }
    }
    return \%clause;
}

=head2 ClausesToSQL

=cut

sub ClausesToSQL {
  my $self = shift;
  my $clauses = shift;
  my @sql;

  for my $f (keys %{$clauses}) {
    my $sql;
    my $first = 1;

    # Build SQL from the data hash
    for my $data ( @{ $clauses->{$f} } ) {
      $sql .= $data->[0] unless $first; $first=0; # ENTRYAGGREGATOR
      $sql .= " '". $data->[2] . "' ";            # FIELD
      $sql .= $data->[3] . " ";                   # OPERATOR
      $sql .= "'". $data->[4] . "' ";             # VALUE
    }

    push @sql, " ( " . $sql . " ) ";
  }

  return join("AND",@sql);
}

sub _ProcessRestrictions {
    my $self = shift;

    delete $self->{'items_array'};
    delete $self->{'item_map'};
    delete $self->{'raw_rows'};
    delete $self->{'count_all'};

    my $sql = $self->Query;
    if ( !$sql || $self->{'RecalcTicketLimits'} ) {

        local $self->{using_restrictions};
        #  "Restrictions to Clauses Branch\n";
        my $clauseRef = eval { $self->_RestrictionsToClauses; };
        if ($@) {
            $RT::Logger->error( "RestrictionsToClauses: " . $@ );
            $self->FromSQL("");
        }
        else {
            $sql = $self->ClausesToSQL($clauseRef);
            $self->FromSQL($sql) if $sql;
        }
    }

    $self->{'RecalcTicketLimits'} = 0;

}

=head2 _BuildItemMap

Build up a L</ItemMap> of first/last/next/prev items, so that we can
display search nav quickly.

=cut

sub _BuildItemMap {
    my $self = shift;

    my $window = RT->Config->Get('TicketsItemMapSize');

    $self->{'item_map'} = {};

    my $items = $self->ItemsArrayRefWindow( $window );
    return unless $items && @$items;

    my $prev = 0;
    $self->{'item_map'}{'first'} = $items->[0]->EffectiveId;
    for ( my $i = 0; $i < @$items; $i++ ) {
        my $item = $items->[$i];
        my $id = $item->EffectiveId;
        $self->{'item_map'}{$id}{'defined'} = 1;
        $self->{'item_map'}{$id}{'prev'}    = $prev;
        $self->{'item_map'}{$id}{'next'}    = $items->[$i+1]->EffectiveId
            if $items->[$i+1];
        $prev = $id;
    }
    $self->{'item_map'}{'last'} = $prev
        if !$window || @$items < $window;
}

=head2 ItemMap

Returns an a map of all items found by this search. The map is a hash
of the form:

    {
        first => <first ticket id found>,
        last => <last ticket id found or undef>,

        <ticket id> => {
            prev => <the ticket id found before>,
            next => <the ticket id found after>,
        },
        <ticket id> => {
            prev => ...,
            next => ...,
        },
    }

=cut

sub ItemMap {
    my $self = shift;
    $self->_BuildItemMap unless $self->{'item_map'};
    return $self->{'item_map'};
}




=head2 PrepForSerialization

You don't want to serialize a big tickets object, as
the {items} hash will be instantly invalid _and_ eat
lots of space

=cut

sub PrepForSerialization {
    my $self = shift;
    delete $self->{'items'};
    delete $self->{'items_array'};
    $self->RedoSearch();
}

=head1 FLAGS

RT::Tickets supports several flags which alter search behavior:


allow_deleted_search  (Otherwise never show deleted tickets in search results)

These flags are set by calling 

$tickets->{'flagname'} = 1;

BUG: There should be an API for this



=cut

=head2 FromSQL

Convert a RT-SQL string into a set of SearchBuilder restrictions.

Returns (1, 'Status message') on success and (0, 'Error Message') on
failure.

=cut

sub _parser {
    my ($self,$string) = @_;
    my $ea = '';

    my %callback;
    $callback{'OpenParen'} = sub {
      $self->_OpenParen
    };
    $callback{'CloseParen'} = sub {
      $self->_CloseParen;
    };
    $callback{'EntryAggregator'} = sub { $ea = $_[0] || '' };
    $callback{'Condition'} = sub {
        my ($key, $op, $value) = @_;

        # key has dot then it's compound variant and we have subkey
        my $subkey = '';
        ($key, $subkey) = ($1, $2) if $key =~ /^([^\.]+)\.(.+)$/;

        # normalize key and get class (type)
        my $class;
        if (exists $LOWER_CASE_FIELDS{lc $key}) {
            $key = $LOWER_CASE_FIELDS{lc $key};
            $class = $FIELD_METADATA{$key}->[0];
        }
        die "Unknown field '$key' in '$string'" unless $class;

        # replace __CurrentUser__ with id
        $value = $self->CurrentUser->id if $value eq '__CurrentUser__';


        unless( $dispatch{ $class } ) {
            die "No dispatch method for class '$class'"
        }
        my $sub = $dispatch{ $class };

        $sub->( $self, $key, $op, $value,
                ENTRYAGGREGATOR => $ea,
                SUBKEY          => $subkey,
              );
        $ea = '';
    };
    RT::SQL::Parse($string, \%callback);
}

sub FromSQL {
    my ($self,$query) = @_;

    {
        # preserve first_row and show_rows across the CleanSlate
        local ($self->{'first_row'}, $self->{'show_rows'}, $self->{_sql_looking_at});
        $self->CleanSlate;
        $self->_InitSQL();
    }

    return (1, $self->loc("No Query")) unless $query;

    $self->{_sql_query} = $query;
    eval {
        local $self->{parsing_ticketsql} = 1;
        $self->_parser( $query );
    };
    if ( $@ ) {
        $RT::Logger->error( $@ );
        return (0, $@);
    }

    # We only want to look at EffectiveId's (mostly) for these searches.
    unless ( $self->{_sql_looking_at}{effectiveid} ) {
        # instead of EffectiveId = id we do IsMerged IS NULL
        $self->Limit(
            FIELD           => 'IsMerged',
            OPERATOR        => 'IS',
            VALUE           => 'NULL',
            ENTRYAGGREGATOR => 'AND',
            QUOTEVALUE      => 0,
        );
    }
    unless ( $self->{_sql_looking_at}{type} ) {
        $self->Limit( FIELD => 'Type', VALUE => 'ticket' );
    }

    # We don't want deleted tickets unless 'allow_deleted_search' is set
    unless( $self->{'allow_deleted_search'} ) {
        $self->Limit(
            FIELD    => 'Status',
            OPERATOR => '!=',
            VALUE => 'deleted',
        );
    }

    # set SB's dirty flag
    $self->{'must_redo_search'} = 1;
    $self->{'RecalcTicketLimits'} = 0;

    return (1, $self->loc("Valid Query"));
}

=head2 Query

Returns the last string passed to L</FromSQL>.

=cut

sub Query {
    my $self = shift;
    return $self->{_sql_query};
}


=head2 NewItem

Returns an empty new RT::Ticket item

=cut

sub NewItem {
    my $self = shift;
    return(RT::Ticket->new($self->CurrentUser));
}
RT::Base->_ImportOverlays();

1;<|MERGE_RESOLUTION|>--- conflicted
+++ resolved
@@ -900,7 +900,6 @@
         die "Invalid watcher subfield: '$rest{SUBKEY}'";
     }
 
-<<<<<<< HEAD
     $self->RoleLimit(
         TYPE      => $type,
         CLASS     => "RT::$class",
@@ -909,257 +908,6 @@
         VALUE     => $value,
         SUBCLAUSE => "ticketsql",
         %rest,
-=======
-    # if it's equality op and search by Email or Name then we can preload user
-    # we do it to help some DBs better estimate number of rows and get better plans
-    if ( $op =~ /^!?=$/ && (!$rest{'SUBKEY'} || $rest{'SUBKEY'} eq 'Name' || $rest{'SUBKEY'} eq 'EmailAddress') ) {
-        my $o = RT::User->new( $self->CurrentUser );
-        my $method =
-            !$rest{'SUBKEY'}
-            ? $field eq 'Owner'? 'Load' : 'LoadByEmail'
-            : $rest{'SUBKEY'} eq 'EmailAddress' ? 'LoadByEmail': 'Load';
-        $o->$method( $value );
-        $rest{'SUBKEY'} = 'id';
-        $value = $o->id || 0;
-    }
-
-    # Owner was ENUM field, so "Owner = 'xxx'" allowed user to
-    # search by id and Name at the same time, this is workaround
-    # to preserve backward compatibility
-    if ( $field eq 'Owner' ) {
-        if ( ($rest{'SUBKEY'}||'') eq 'id' ) {
-            $self->_SQLLimit(
-                FIELD    => 'Owner',
-                OPERATOR => $op,
-                VALUE    => $value,
-                %rest,
-            );
-            return;
-        }
-    }
-    $rest{SUBKEY} ||= 'EmailAddress';
-
-    my ($groups, $group_members, $users);
-    if ( $rest{'BUNDLE'} ) {
-        ($groups, $group_members, $users) = @{ $rest{'BUNDLE'} };
-    } else {
-        $groups = $self->_RoleGroupsJoin( Type => $type, Class => $class, New => !$type );
-    }
-
-    $self->_OpenParen;
-    if ( $op =~ /^IS(?: NOT)?$/i ) {
-        # is [not] empty case
-
-        $group_members ||= $self->_GroupMembersJoin( GroupsAlias => $groups );
-        # to avoid joining the table Users into the query, we just join GM
-        # and make sure we don't match records where group is member of itself
-        $self->SUPER::Limit(
-            LEFTJOIN   => $group_members,
-            FIELD      => 'GroupId',
-            OPERATOR   => '!=',
-            VALUE      => "$group_members.MemberId",
-            QUOTEVALUE => 0,
-        );
-        $self->_SQLLimit(
-            ALIAS         => $group_members,
-            FIELD         => 'GroupId',
-            OPERATOR      => $op,
-            VALUE         => $value,
-            %rest,
-        );
-    }
-    elsif ( $op =~ /^!=$|^NOT\s+/i ) {
-        # negative condition case
-
-        # reverse op
-        $op =~ s/!|NOT\s+//i;
-
-        # XXX: we have no way to build correct "Watcher.X != 'Y'" when condition
-        # "X = 'Y'" matches more then one user so we try to fetch two records and
-        # do the right thing when there is only one exist and semi-working solution
-        # otherwise.
-        my $users_obj = RT::Users->new( $self->CurrentUser );
-        $users_obj->Limit(
-            FIELD         => $rest{SUBKEY},
-            OPERATOR      => $op,
-            VALUE         => $value,
-        );
-        $users_obj->OrderBy;
-        $users_obj->RowsPerPage(2);
-        my @users = @{ $users_obj->ItemsArrayRef };
-
-        $group_members ||= $self->_GroupMembersJoin( GroupsAlias => $groups );
-        if ( @users <= 1 ) {
-            my $uid = 0;
-            $uid = $users[0]->id if @users;
-            $self->SUPER::Limit(
-                LEFTJOIN      => $group_members,
-                ALIAS         => $group_members,
-                FIELD         => 'MemberId',
-                VALUE         => $uid,
-            );
-            $self->_SQLLimit(
-                %rest,
-                ALIAS           => $group_members,
-                FIELD           => 'id',
-                OPERATOR        => 'IS',
-                VALUE           => 'NULL',
-            );
-        } else {
-            $self->SUPER::Limit(
-                LEFTJOIN   => $group_members,
-                FIELD      => 'GroupId',
-                OPERATOR   => '!=',
-                VALUE      => "$group_members.MemberId",
-                QUOTEVALUE => 0,
-            );
-            $users ||= $self->Join(
-                TYPE            => 'LEFT',
-                ALIAS1          => $group_members,
-                FIELD1          => 'MemberId',
-                TABLE2          => 'Users',
-                FIELD2          => 'id',
-            );
-            $self->SUPER::Limit(
-                LEFTJOIN      => $users,
-                ALIAS         => $users,
-                FIELD         => $rest{SUBKEY},
-                OPERATOR      => $op,
-                VALUE         => $value,
-                CASESENSITIVE => 0,
-            );
-            $self->_SQLLimit(
-                %rest,
-                ALIAS         => $users,
-                FIELD         => 'id',
-                OPERATOR      => 'IS',
-                VALUE         => 'NULL',
-            );
-        }
-    } else {
-        # positive condition case
-
-        $group_members ||= $self->_GroupMembersJoin(
-            GroupsAlias => $groups, New => 1, Left => 0
-        );
-        $users ||= $self->Join(
-            TYPE            => 'LEFT',
-            ALIAS1          => $group_members,
-            FIELD1          => 'MemberId',
-            TABLE2          => 'Users',
-            FIELD2          => 'id',
-        );
-        $self->_SQLLimit(
-            %rest,
-            ALIAS           => $users,
-            FIELD           => $rest{'SUBKEY'},
-            VALUE           => $value,
-            OPERATOR        => $op,
-            CASESENSITIVE   => 0,
-        );
-    }
-    $self->_CloseParen;
-    return ($groups, $group_members, $users);
-}
-
-sub _RoleGroupsJoin {
-    my $self = shift;
-    my %args = (New => 0, Class => 'Ticket', Type => '', @_);
-    return $self->{'_sql_role_group_aliases'}{ $args{'Class'} .'-'. $args{'Type'} }
-        if $self->{'_sql_role_group_aliases'}{ $args{'Class'} .'-'. $args{'Type'} }
-           && !$args{'New'};
-
-    # we always have watcher groups for ticket, so we use INNER join
-    my $groups = $self->Join(
-        ALIAS1          => 'main',
-        FIELD1          => $args{'Class'} eq 'Queue'? 'Queue': 'id',
-        TABLE2          => 'Groups',
-        FIELD2          => 'Instance',
-        ENTRYAGGREGATOR => 'AND',
-    );
-    $self->SUPER::Limit(
-        LEFTJOIN        => $groups,
-        ALIAS           => $groups,
-        FIELD           => 'Domain',
-        VALUE           => 'RT::'. $args{'Class'} .'-Role',
-    );
-    $self->SUPER::Limit(
-        LEFTJOIN        => $groups,
-        ALIAS           => $groups,
-        FIELD           => 'Type',
-        VALUE           => $args{'Type'},
-    ) if $args{'Type'};
-
-    $self->{'_sql_role_group_aliases'}{ $args{'Class'} .'-'. $args{'Type'} } = $groups
-        unless $args{'New'};
-
-    return $groups;
-}
-
-sub _GroupMembersJoin {
-    my $self = shift;
-    my %args = (New => 1, GroupsAlias => undef, Left => 1, @_);
-
-    return $self->{'_sql_group_members_aliases'}{ $args{'GroupsAlias'} }
-        if $self->{'_sql_group_members_aliases'}{ $args{'GroupsAlias'} }
-            && !$args{'New'};
-
-    my $alias = $self->Join(
-        $args{'Left'} ? (TYPE            => 'LEFT') : (),
-        ALIAS1          => $args{'GroupsAlias'},
-        FIELD1          => 'id',
-        TABLE2          => 'CachedGroupMembers',
-        FIELD2          => 'GroupId',
-        ENTRYAGGREGATOR => 'AND',
-    );
-    $self->SUPER::Limit(
-        $args{'Left'} ? (LEFTJOIN => $alias) : (),
-        ALIAS => $alias,
-        FIELD => 'Disabled',
-        VALUE => 0,
-    );
-
-    $self->{'_sql_group_members_aliases'}{ $args{'GroupsAlias'} } = $alias
-        unless $args{'New'};
-
-    return $alias;
-}
-
-=head2 _WatcherJoin
-
-Helper function which provides joins to a watchers table both for limits
-and for ordering.
-
-=cut
-
-sub _WatcherJoin {
-    my $self = shift;
-    my $type = shift || '';
-
-
-    my $groups = $self->_RoleGroupsJoin( Type => $type );
-    my $group_members = $self->_GroupMembersJoin( GroupsAlias => $groups );
-    # XXX: work around, we must hide groups that
-    # are members of the role group we search in,
-    # otherwise them result in wrong NULLs in Users
-    # table and break ordering. Now, we know that
-    # RT doesn't allow to add groups as members of the
-    # ticket roles, so we just hide entries in CGM table
-    # with MemberId == GroupId from results
-    $self->SUPER::Limit(
-        LEFTJOIN   => $group_members,
-        FIELD      => 'GroupId',
-        OPERATOR   => '!=',
-        VALUE      => "$group_members.MemberId",
-        QUOTEVALUE => 0,
-    );
-    my $users = $self->Join(
-        TYPE            => 'LEFT',
-        ALIAS1          => $group_members,
-        FIELD1          => 'MemberId',
-        TABLE2          => 'Users',
-        FIELD2          => 'id',
->>>>>>> da1a67bf
     );
 }
 
@@ -3580,17 +3328,64 @@
     my ($self,$string) = @_;
     my $ea = '';
 
+    # Bundling of joins is implemented by dynamically tracking a parallel query
+    # tree in %sub_tree as the TicketSQL is parsed.
+    #
+    # Only positive, OR'd watcher conditions are bundled currently.  Each key
+    # in %sub_tree is a watcher type (Requestor, Cc, AdminCc) or the generic
+    # "Watcher" for any watcher type.  Owner is not bundled because it is
+    # denormalized into a Tickets column and doesn't need a join.  AND'd
+    # conditions are not bundled since a record may have multiple watchers
+    # which independently match the conditions, thus necessitating two joins.
+    #
+    # The values of %sub_tree are arrayrefs made up of:
+    #
+    #   * Open parentheses "(" pushed on by the OpenParen callback
+    #   * Arrayrefs of bundled join aliases pushed on by the Condition callback
+    #   * Entry aggregators (AND/OR) pushed on by the EntryAggregator callback
+    #
+    # The CloseParen callback takes care of backing off the query trees until
+    # outside of the just-closed parenthetical, thus restoring the tree state
+    # an equivalent of before the parenthetical was entered.
+    #
+    # The Condition callback handles starting a new subtree or extending an
+    # existing one, determining if bundling the current condition with any
+    # subtree is possible, and pruning any dangling entry aggregators from
+    # trees.
+    #
+
+    my %sub_tree;
+    my $depth = 0;
+
     my %callback;
     $callback{'OpenParen'} = sub {
-      $self->_OpenParen
+      $self->_OpenParen;
+      $depth++;
+      push @$_, '(' foreach values %sub_tree;
     };
     $callback{'CloseParen'} = sub {
       $self->_CloseParen;
+      $depth--;
+      foreach my $list ( values %sub_tree ) {
+          if ( $list->[-1] eq '(' ) {
+              pop @$list;
+              pop @$list if $list->[-1] =~ /^(?:AND|OR)$/i;
+          }
+          else {
+              pop @$list while $list->[-2] ne '(';
+              $list->[-1] = pop @$list;
+          }
+      }
     };
-    $callback{'EntryAggregator'} = sub { $ea = $_[0] || '' };
+    $callback{'EntryAggregator'} = sub {
+      $ea = $_[0] || '';
+      push @$_, $ea foreach grep @$_ && $_->[-1] ne '(', values %sub_tree;
+    };
     $callback{'Condition'} = sub {
         my ($key, $op, $value) = @_;
 
+        my $negative_op = ($op eq '!=' || $op =~ /\bNOT\b/i);
+        my $null_op = ( 'is not' eq lc($op) || 'is' eq lc($op) );
         # key has dot then it's compound variant and we have subkey
         my $subkey = '';
         ($key, $subkey) = ($1, $2) if $key =~ /^([^\.]+)\.(.+)$/;
@@ -3612,9 +3407,28 @@
         }
         my $sub = $dispatch{ $class };
 
-        $sub->( $self, $key, $op, $value,
+        my @res; my $bundle_with;
+        if ( $class eq 'WATCHERFIELD' && $key ne 'Owner' && !$negative_op && (!$null_op || $subkey) ) {
+            if ( !$sub_tree{$key} ) {
+              $sub_tree{$key} = [ ('(')x$depth, \@res ];
+            } else {
+              $bundle_with = $self->_check_bundling_possibility( $string, @{ $sub_tree{$key} } );
+              if ( $sub_tree{$key}[-1] eq '(' ) {
+                    push @{ $sub_tree{$key} }, \@res;
+              }
+            }
+        }
+
+        # Remove our aggregator from subtrees where our condition didn't get added
+        pop @$_ foreach grep @$_ && $_->[-1] =~ /^(?:AND|OR)$/i, values %sub_tree;
+
+        # A reference to @res may be pushed onto $sub_tree{$key} from
+        # above, and we fill it here.
+        @res = $sub->( $self, $key, $op, $value,
+                SUBCLAUSE       => '',  # don't need anymore
                 ENTRYAGGREGATOR => $ea,
                 SUBKEY          => $subkey,
+                BUNDLE          => $bundle_with,
               );
         $ea = '';
     };
@@ -3685,6 +3499,29 @@
     return $self->{_sql_query};
 }
 
+sub _check_bundling_possibility {
+    my $self = shift;
+    my $string = shift;
+    my @list = reverse @_;
+    while (my $e = shift @list) {
+        next if $e eq '(';
+        if ( lc($e) eq 'and' ) {
+            return undef;
+        }
+        elsif ( lc($e) eq 'or' ) {
+            return shift @list;
+        }
+        else {
+            # should not happen
+            $RT::Logger->error(
+                "Joins optimization failed when parsing '$string'. It's bug in RT, contact Best Practical"
+            );
+            die "Internal error. Contact your system administrator.";
+        }
+    }
+    return undef;
+}
+
 
 =head2 NewItem
 
