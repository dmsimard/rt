# BEGIN BPS TAGGED BLOCK {{{
#
# COPYRIGHT:
#
# This software is Copyright (c) 1996-2007 Best Practical Solutions, LLC
#                                          <jesse@bestpractical.com>
#
# (Except where explicitly superseded by other copyright notices)
#
#
# LICENSE:
#
# This work is made available to you under the terms of Version 2 of
# the GNU General Public License. A copy of that license should have
# been provided with this software, but in any event can be snarfed
# from www.gnu.org.
#
# This work is distributed in the hope that it will be useful, but
# WITHOUT ANY WARRANTY; without even the implied warranty of
# MERCHANTABILITY or FITNESS FOR A PARTICULAR PURPOSE.  See the GNU
# General Public License for more details.
#
# You should have received a copy of the GNU General Public License
# along with this program; if not, write to the Free Software
# Foundation, Inc., 51 Franklin Street, Fifth Floor, Boston, MA
# 02110-1301 or visit their web page on the internet at
# http://www.gnu.org/copyleft/gpl.html.
#
#
# CONTRIBUTION SUBMISSION POLICY:
#
# (The following paragraph is not intended to limit the rights granted
# to you to modify and distribute this software under the terms of
# the GNU General Public License and is only of importance to you if
# you choose to contribute your changes and enhancements to the
# community by submitting them to Best Practical Solutions, LLC.)
#
# By intentionally submitting any modifications, corrections or
# derivatives to this work, or any other work intended for use with
# Request Tracker, to Best Practical Solutions, LLC, you confirm that
# you are the copyright holder for those contributions and you grant
# Best Practical Solutions,  LLC a nonexclusive, worldwide, irrevocable,
# royalty-free, perpetual, license to use, copy, create derivative
# works based on those contributions, and sublicense and distribute
# those contributions and any derivatives thereof.
#
# END BPS TAGGED BLOCK }}}
use warnings;
use strict;

package RT::Dispatcher;

use Jifty::Dispatcher -base;

use RT;
use RT::Interface::Web;
use RT::Interface::Web::Handler;

sub main_nav     { return Jifty->web->navigation() }
sub page_nav     { return Jifty->web->page_navigation(); }
sub query_string { my %args = @_; my $u = URI->new(); $u->query_form(%args); return $u->query }

before qr/.*/ => run {
    if ( int RT->config->get('auto_logoff') ) {
        my $now = int( time / 60 );

        # XXX TODO 4.0 port this;
        my $last_update;
        if ( $last_update
            && ( $now - $last_update - RT->config->get('auto_logoff') ) > 0 )
        {

            # clean up sessions, but we should leave the session id
        }

        # save session on each request when AutoLogoff is turned on
    }

};

before qr/.*/ => run {
    Jifty->web->new_action(
        moniker   => 'login',
        class     => 'Login',
        arguments => {
            username => Jifty->web->request->arguments->{'user'},
            password => Jifty->web->request->arguments->{'pass'}
        }
        )->run
        if ( Jifty->web->request->arguments->{'user'}
        && Jifty->web->request->arguments->{'pass'} );
};

# XXX TODO XXX SECURITY RISK - this regex is WRONG AND UNSAFE
before qr'^/(?!login)' => run {
    tangent '/login'
        unless ( Jifty->web->current_user->id
        || Jifty->web->request->path =~ RT->config->get('web_no_auth_regex')
        || Jifty->web->request->path =~ m{^/Elements/Header$}
        || Jifty->web->request->path =~ m{^/Elements/Footer$}
        || Jifty->web->request->path =~ m{^/Elements/Logo$}
        || Jifty->web->request->path =~ m{^/__jifty/test_warnings$}
        || Jifty->web->request->path =~ m{^/__jifty/(css|js)} );
};

before qr/(.*)/ => run {
    my $path = Jifty->web->request->path;

    # This code canonicalize_s time inputs in hours into minutes
    # If it's a noauth file, don't ask for auth.

    # Set the proper encoding for the current Language handle
    #    content_type("text/html; charset=utf-8");

    return;

    # XXX TODO 4.0 implmeent self service smarts
    # If the user isn't privileged, they can only see SelfService
    unless ( Jifty->web->current_user->user_object
        && Jifty->web->current_user->user_object->privileged )
    {

        # if the user is trying to access a ticket, redirect them
        if ( $path =~ '^(/+)Ticket/Display.html' && get('id') ) {
            Jifty->web->redirect( Jifty->web->url . "SelfService/Display.html?id=" . get('id') );
        }

        # otherwise, drop the user at the SelfService default page
        elsif ( $path !~ '^(/+)SelfService/' ) {
            Jifty->web->redirect( Jifty->web->url . "SelfService/" );
        }
    }

}

before qr/.*/ => run {

    my $args = Jifty->web->request->arguments;

    # This code canonicalizes time inputs in hours into minutes
    foreach my $field ( keys %$args ) {
        next unless $field =~ /^(.*)-TimeUnits$/i && $args->{$1};
        my $local = $1;
        $args->{$local} =~ s{\b (?: (\d+) \s+ )? (\d+)/(\d+) \b}
                      {($1 || 0) + $3 ? $2 / $3 : 0}xe;
        if ( $args->{$field} && $args->{$field} =~ /hours/i ) {
            $args->{$local} *= 60;
        }
        delete $args->{$field};
    }
};

after qr/.*/ => run {
    RT::Interface::Web::Handler::cleanup_request();
};

on qr{^/$} => run {
    if ( Jifty->config->framework('SetupMode') ) {
        Jifty->find_plugin('Jifty::Plugin::SetupWizard')
            or die "The SetupWizard plugin needs to be used with SetupMode";

        show '/__jifty/admin/setupwizard';
    }

    # Make them log in first, otherwise they'll appear to be logged in
    # for one click as RT_System
    # Instead of this, we may want to log them in automatically as the
    # root user as a convenience
    tangent '/login'
        if !Jifty->web->current_user->id
            || Jifty->web->current_user->id == RT->system_user->id;

    show '/index.html';
};

on qr{^/Dashboards/(\d+)} => run {
    Jifty->web->request->argument( id => $1 );
    show('/Dashboards/Render.html');
};

on qr{^/Ticket/Graphs/(\d+)} => run {
    Jifty->web->request->argument( id => $1 );
    show('/Ticket/Graphs/Render');
};


my $PREFS_NAV = Jifty::Web::Menu->new( { label => _('Preferences'), url =>
        '/prefs/other' } );
$PREFS_NAV->child( _('Settings'),       url => '/prefs/other', );
$PREFS_NAV->child( _('About me'),       url => '/prefs/me', );
$PREFS_NAV->child( _('Search options'), url => '/prefs/search_options', );
$PREFS_NAV->child( _('RT at a glance'), url => '/prefs/my_rt', );


before qr{.*} => run {
	next_rule unless (Jifty->web->current_user->user_object);
    main_nav->child( Home => label => _('Homepage'),      url => '/', sort_order => 1);
    my $tickets = main_nav->child( _('Tickets'),       url => '/Search/Build.html', sort_order => 2 );
    $tickets->child( new => label => _('New Search')  => url => "/Search/Build.html?new_query=1" );
    my $new = $tickets->child(create => label => _('New ticket'), url => '/ticket/create');

    my $q = RT::Model::QueueCollection->new();
    $q->find_all_rows;
    while (my $queue = $q->next) {
            next unless $queue->current_user_has_right('CreateTicket');
            $new->child( $queue->id => label => $queue->name, url => '/ticket/create?queue='.$queue->id);
    }

    my $tools = main_nav->child( _('Tools'), url => '/Tools/index.html', sort_order => 3 );
    my $dashes =$tools->child( _('Dashboards'), url => '/Dashboards/index.html' );
    $dashes->child( _('Select'), url => "/Dashboards/index.html" );
    use RT::Dashboard;
    if ( RT::Dashboard->new->_privacy_objects( create => 1 ) ) {
        $dashes->child( _('Create') => url => "/Dashboards/Modify.html?create=1" );
    }

    my $reports = $tools->child( _('Reports'), url => '/Tools/Reports/index.html' );
    $reports->child( _('Resolved by owner'),       url => '/Tools/Reports/ResolvedByOwner.html', );
    $reports->child( _('Resolved in date range'),  url => '/Tools/Reports/ResolvedByDates.html', );
    $reports->child( _('Created in a date range'), url => '/Tools/Reports/CreatedByDates.html', );

    $tools->child( _('My Day'), url => '/Tools/MyDay.html' );


    if ( Jifty->web->current_user->has_right( right => 'ShowApprovalsTab', object => RT->system ) ) {
       $tools->child( _('Approval'), url => '/Approvals/' );
    }



    if ( Jifty->web->current_user->has_right( right => 'ShowConfigTab', object => RT->system ) )
    {
<<<<<<< HEAD
        my $admin = $tools->child( Config => label => _('Configuration'), url => '/Admin/' );
        my $users = $admin->child( _('Users'),         url => '/Admin/Users/', );
    if ( Jifty->web->current_user->has_right( object => RT->system, right => 'AdminUsers' ) ) {
        $users->child( _('Select'), url => "/Admin/Users/" );
        $users->child( _('Create'), url => "/Admin/Users/Modify.html?create=1", separator => 1 );
    }
       my $groups=  $admin->child( _('Groups'),        url => '/Admin/Groups/', );

   $groups->child( _('Select') => url => "/Admin/Groups/" );
    $groups->child( _('Create') => url => "/Admin/Groups/Modify.html?create=1", separator => 1 );
        my $queues= $admin->child( _('Queues'),        url => '/Admin/Queues/', );

        if ( Jifty->web->current_user->has_right( object => RT->system, right => 'AdminQueue' ) ) {
        $queues->child( _('Select'), url => "/Admin/Queues/" );
        $queues->child( _('Create'), url => "/Admin/Queues/Modify.html?create=1" );
        }



       my $cfs= $admin->child( _('Custom Fields'), url => '/Admin/CustomFields/', );
    if ( Jifty->web->current_user->has_right( object => RT->system, right => 'AdminCustomField' ) ) {
        $cfs->child( _('Select'), url => "/Admin/CustomFields/" );
        $cfs->child( _('Create') => url => "/Admin/CustomFields/Modify.html?create=1", );

    }
        my $rules = $admin->child( _('Rules'),         url => '/admin/rules/', );
    $rules->child( _('Select'), url => "/Admin/Rules/" );
    $rules->child( _('Create'), url => "/Admin/Rules/Modify.html?create=1" );
=======
        my $admin = $tools->child( Config => label => _('Configuration'), url => '/admin/' );
        $admin->child( _('Users'),         url => '/admin/users/', );
        $admin->child( _('Groups'),        url => '/admin/groups/', );
        $admin->child( _('Queues'),        url => '/admin/queues/', );
        $admin->child( _('Custom Fields'), url => '/admin/custom_fields/', );
        $admin->child( _('Rules'),         url => '/admin/rules/', );
>>>>>>> 091f98f2

        my $admin_global = $admin->child( _('Global'), url => '/admin/global/', );

        $admin_global->child( _('Templates'), url => '/admin/global/templates/', );
        my $workflows = $admin_global->child( _('Workflows'), url => '/admin/global/workflows/index.html', );
        {
            $workflows->child( _('Overview')     => url => "/admin/global/workflows/index.html" );
            $workflows->child( _('Localization') => url => "/admin/global/workflows/localization" );
            $workflows->child( _('Mappings')     => url => "/admin/global/workflows/mappings" );
        }

        my $cfadmin =
          $admin_global->child( _('Custom Fields'),
            url => '/admin/global/custom_fields/index.html', );
        {
            $cfadmin->child(
                _('Users') => text => _('Select custom fields for all users'),
                url        => '/admin/global/custom_fields?lookup_type=RT::Model::User'
            );

            $cfadmin->child(
                _('Groups') => text => _('Select custom fields for all user groups'),
                url         => '/admin/global/custom_fields?lookup_type=RT::Model::Group'
            );

            $cfadmin->child(
                _('Queues') => text => _('Select custom fields for all queues'),
                url         => '/admin/global/custom_fields?lookup_type=RT::Model::Queue'
            );

            $cfadmin->child(
                _('Tickets') => text => _('Select custom fields for tickets in all queues'),
                url => '/admin/global/custom_fields?RT::Model::Queue-RT::Model::Ticket'
            );

            $cfadmin->child(
                _('Ticket Transactions') => text => _('Select custom fields for transactions on tickets in all queues'),
                url => 'admin/global/CustomFields?lookup_type=RT::Model::Queue-RT::Model::Ticket-RT::Model::Transaction'
            );

        }

        $admin_global->child( _('Group rights'),   url => '/admin/global/group_rights', );
        $admin_global->child( _('User rights'),    url => '/admin/global/user_rights', );
        $admin_global->child( _('RT at a glance'), url => '/admin/global/my_rt', );
        $admin_global->child( _('Jifty'), url => '/admin/global/config_jifty', );
        $admin_global->child( _('System'),         url => '/admin/global/system', );

        my $admin_tools = $admin->child( _('Tools'), url => '/admin/tools/', );
        $admin_tools->child( _('System Configuration'), url => '/admin/tools/configuration', );
        $admin_tools->child( _('Shredder'),             url => '/admin/tools/shredder', );
    }
    if (Jifty->web->current_user->user_object
        && Jifty->web->current_user->has_right(
            right  => 'ModifySelf',
            object => RT->system
        )
        )
    {

     if ( Jifty->web->current_user->has_right( right => 'ModifySelf', object => RT->system ) ) {

        $tools->child( 'Preferences' => menu => $PREFS_NAV, sort_order=> 99 );
    }
     }


	
	
	};

before qr'Dashboards/?' => run {
    require RT::Dashboard;    # not a record class, so not autoloaded :/
};

before 'Dashboards/Modify.html' => run {
    my $id        = Jifty->web->request->argument('id') || '';
    my $results   = [];
    my $Dashboard = RT::Dashboard->new( current_user => Jifty->web->current_user );
    set Dashboard => $Dashboard;
    my @privacies = $Dashboard->_privacy_objects( ( !$id ? 'create' : 'modify' ) => 1 );
    set privacies => \@privacies;

    push @$results, _("Permission denied") if @privacies == 0;

    if ( $id =~ /^\d+$/ ) {
        my ( $ok, $msg ) = $Dashboard->load_by_id($id);
        push @$results, $msg unless ($ok);
        set title => _( "Modify the dashboard %1", $Dashboard->name );
    } else {
        set title => _("Create a new dashboard");
    }

    if ( $id =~ /^\d+$/ ) {
        if ( Jifty->web->request->argument('save') ) {
            my ( $ok, $msg ) = $Dashboard->update(
                privacy => Jifty->web->request->argument('privacy'),
                name    => Jifty->web->request->argument('name')
            );

            if ($ok) {
                push @$results, _("Dashboard updated");
            } else {
                push @$results, _( "Dashboard could not be updated: %1", $msg );
            }

        } elsif ( Jifty->web->request->argument('delete') ) {
            my ( $ok, $msg ) = $Dashboard->delete();
            push @$results, _( "Couldn't delete dashboard %1: %2", $id, $msg )
                unless ($ok);

            # put the user back into a useful place with a message
            RT::Interface::Web::redirect(
                url      => Jifty->web->url . "Dashboards/index.html?deleted=$id",
                messages => $results
            );

        }

    } elsif ( $id eq 'new' ) {
        my ( $val, $msg ) = $Dashboard->save(
            name    => Jifty->web->request->argument('name'),
            privacy => Jifty->web->request->argument('privacy'),
        );

        push @$results, _( "Dashboard could not be created: %1", $msg ) if ( !$val );

        push @$results, $msg;
        RT::Interface::Web::redirect(
            url      => Jifty->web->url . "Dashboards/Modify.html?id=" . $Dashboard->id,
            messages => $results
        );

    }

    set Dashboard => $Dashboard;
    set results   => $results;
};

before qr'Dashboards/(\d*)?' => run {
    if ( my $id = ( $1 || Jifty->web->request->argument('id') ) ) {
        my $obj = RT::Dashboard->new();
        $obj->load_by_id($id);
        if ( $obj and $obj->id ) {
            page_nav->child( _('Basics'),       url => "/Dashboards/Modify.html?id=" . $obj->id );
            page_nav->child( _('Queries'),      url => "/Dashboards/Queries.html?id=" . $obj->id );
            page_nav->child( _('Subscription'), url => "/Dashboards/Subscription.html?dashboard_id=" . $obj->id )
                if $obj->current_user_can_subscribe;
            page_nav->child( _('Show'), url => "/Dashboards/" . $obj->id . "/" . $obj->name )

        }
    }
};

before '/SelfService' => run {

    my $queues = RT::Model::QueueCollection->new();
    $queues->find_all_rows;

    my $queue_count = 0;
    my $queue_id    = 1;

    while ( my $queue = $queues->next ) {
        next unless $queue->current_user_has_right('CreateTicket');
        $queue_id = $queue->id;
        $queue_count++;
        last if ( $queue_count > 1 );
    }

    my $TOP = main_nav();

    $TOP->child( _('Open tickets'),   url => '/SelfService/', );
    $TOP->child( _('Closed tickets'), url => '/SelfService/Closed.html', );
    if ( $queue_count > 1 ) {
        $TOP->child( _('New ticket'), url => '/SelfService/CreateTicketInQueue.html' );
    } else {
        $TOP->child( _('New ticket'), url => '/SelfService/Create.html?queue=' . $queue_id );
    }

    if ( Jifty->web->current_user->has_right( right => 'ModifySelf', object => RT->system ) ) {
        $TOP->child( _('Preferences'), url => '/SelfService/Prefs.html' );
    }

    # XXX TODO RENDER GOTO TICKET WIDGET
    #main_nav->child( B =>  html => $m->scomp('GotoTicket'))
};

<<<<<<< HEAD
before 'Admin/Queues' => run {


    if ( my $id = Jifty->web->request->argument('id') ) {
        my $queue_obj = RT::Model::Queue->new();
        $queue_obj->load($id);

        page_nav->child( _('Basics'),    url => "/Admin/Queues/Modify.html?id=" . $id );
        page_nav->child( _('Watchers'),  url => "/Admin/Queues/People.html?id=" . $id );
        page_nav->child( _('Templates'), url => "/Admin/Queues/Templates.html?id=" . $id );

        page_nav->child( _('Ticket Custom Fields'),
            url => '/Admin/Queues/CustomFields.html?sub_type=RT::Model::Ticket&id=' . $id );

        page_nav->child( _('Transaction Custom Fields'),
            url => '/Admin/Queues/CustomFields.html?sub_type=RT::Model::Ticket-RT::Model::Transaction&id=' . $id );

        page_nav->child( _('Group rights'), url => "/Admin/Queues/GroupRights.html?id=" . $id );
        page_nav->child( _('User rights'),  url => "/Admin/Queues/UserRights.html?id=" . $id );
    }
};

before '/Admin/Users' => run {
    if ( my $id = Jifty->web->request->argument('id') ) {
        my $obj = RT::Model::User->new();
        $obj->load($id);
        page_nav->child( _('Basics'),         url => "/Admin/Users/Modify.html?id=" . $id );
        page_nav->child( _('Memberships'),    url => "/Admin/Users/Memberships.html?id=" . $id );
        page_nav->child( _('History'),        url => "/Admin/Users/History.html?id=" . $id );
        page_nav->child( _('RT at a glance'), url => "/Admin/Users/MyRT.html?id=" . $id );
        if ( RT->config->get('gnupg')->{'enable'} ) {
            page_nav->child( _('GnuPG'), url => "/Admin/Users/GnuPG.html?id=" . $id );
        }
    }

};

before 'Admin/Groups' => run {
=======
before 'prefs/search' => run {
    my $name;

    my @monikers = 'prefs_edit_search_options';
    for my $action ( Jifty->web->request->actions ) {
        if ( grep { $action->moniker eq $_ } @monikers ) {
            if ( $action->argument('name') ) {
                $name = $action->argument('name');
            }
        }
    }
    Jifty->web->request->argument( name => $name ) if $name;
};

before 'admin/' => run {

    my ( $id, $lookup_type, $queue, $custom_field );
    my @monikers = qw/
        global_select_cfs 
      user_edit_memberships user_select_cfs user_config_my_rt user_select_private_key

      group_edit_user_rights group_edit_group_rights group_select_cfs group_edit_members

      queue_edit_user_rights queue_edit_group_rights queue_select_cfs queue_edit_watchers

      cf_select_ocfs cf_edit_user_rights cf_edit_group_rights

      update_queue update_group update_user update_customfield update_template
      /;

    for my $action ( Jifty->web->request->actions ) {
        if ( Jifty->web->request->path =~ m{^/admin/queues/templates} ) {
            if ( $action->argument('queue') ) {
                $queue = $action->argument('queue');
            }
            if ( $action->argument('id') ) {
                $id = $action->argument('id');
            }
        }
        elsif ( Jifty->web->request->path =~ m{^/admin/custom_fields/values} ) {
            if ( $action->argument('custom_field') ) {
                $custom_field = $action->argument('custom_field');
            }
            if ( $action->argument('id') ) {
                $id = $action->argument('id');
            }
        }
        elsif ( grep { $action->moniker eq $_ } @monikers ) {
            if ( $action->argument('record_id') ) {
                $id = $action->argument('record_id');
            }
            elsif ( $action->argument('id') ) {
                $id = $action->argument('id');
            }

            if ( $action->moniker =~ qr/select_cfs/ ) {
                $lookup_type = $action->argument('lookup_type');
            }

        }
    }

    Jifty->web->request->argument( id => $id ) if $id;
    Jifty->web->request->argument( lookup_type => $lookup_type ) if $lookup_type;
    Jifty->web->request->argument( queue => $queue ) if $queue;
    Jifty->web->request->argument( custom_field => $custom_field )
      if $custom_field;
};

before 'admin/queues' => run {
    if ( Jifty->web->current_user->has_right( object => RT->system, right => 'AdminQueue' ) ) {
        page_nav->child( _('Select'), url => "/admin/queues/" );
#        page_nav->child( _('Create'), url => "/admin/queues/Modify.html?create=1" );
    }
    if ( my $id = Jifty->web->request->argument('queue')
        || Jifty->web->request->argument('id') )
    {
        my $queue_obj = RT::Model::Queue->new();
        $queue_obj->load($id);

#        my $queue = page_nav->child( $queue_obj->name => url => "/admin/queues/Modify.html?id=" . $id );
        my $queue = page_nav->child(
            $queue_obj->name => url => '/admin/queues/?id=' . $id );
        $queue->child( _('Watchers'),  url => "/admin/queues/people?id=" . $id );
        $queue->child( _('Basics'),    url => "/admin/queues/edit?id=" . $id );

        # because Templates have their own ids, let's use queue parameter here
        $queue->child( _('Templates'), url => "/admin/queues/templates/?queue=" . $id );

        $queue->child( _('Ticket Custom Fields'),
            url =>
            '/admin/queues/select_custom_fields?lookup_type=RT::Model::Queue-RT::Model::Ticket&id=' . $id );

        $queue->child( _('Transaction Custom Fields'),
            url =>
            '/admin/queues/select_custom_fields?lookup_type=RT::Model::Queue-RT::Model::Ticket-RT::Model::Transaction&id=' . $id );

        $queue->child( _('Group Rights'), url => "/admin/queues/group_rights?id=" . $id );
        $queue->child( _('User Rights'),  url => "/admin/queues/user_rights?id=" . $id );
        $queue->child( _('GnuPG'),  url => "/admin/queues/gnupg?id=" . $id );
    }
};

before '/admin/users' => run {
    if ( Jifty->web->current_user->has_right( object => RT->system, right => 'AdminUsers' ) ) {
        page_nav->child( _('Select'), url => "/admin/users/" );
#        page_nav->child( _('Create'), url => "/admin/users/Modify.html?create=1", separator => 1 );
    }
    if ( my $id = Jifty->web->request->argument('id') ) {
        my $obj = RT::Model::User->new();
        $obj->load($id);
        my $tabs = page_nav->child(
            'current' => label => $obj->name,
            url       => '/admin/users/?id=' . $id,
        );
        $tabs->child( _('Basics'), url => "/admin/users/edit?id=" . $id );
        $tabs->child( _('Custom Fields') => url =>
              "/admin/users/select_custom_fields?id=" . $obj->id );
        $tabs->child( _('Memberships'),    url => "/admin/users/memberships?id=" . $id );
        $tabs->child( _('History'),        url => "/admin/users/history?id=" . $id );
        $tabs->child( _('RT at a glance'), url => "/admin/users/my_rt?id=" . $id );
        if ( RT->config->get('gnupg')->{'enable'} ) {
            $tabs->child( _('GnuPG'), url => "/admin/users/gnupg?id=" . $id );
        }
    }

};

before 'admin/groups' => run {

    page_nav->child( _('Select') => url => "/admin/groups/" );
>>>>>>> 091f98f2
    if ( my $id = Jifty->web->request->argument('id') ) {
        my $obj = RT::Model::Group->new();
        $obj->load($id);
<<<<<<< HEAD
        page_nav->child( _('Basics')       => url => "/Admin/Groups/Modify.html?id=" . $obj->id );
        page_nav->child( _('Members')      => url => "/Admin/Groups/Members.html?id=" . $obj->id );
        page_nav->child( _('Group rights') => url => "/Admin/Groups/GroupRights.html?id=" . $obj->id );
        page_nav->child( _('User rights')  => url => "/Admin/Groups/UserRights.html?id=" . $obj->id );
        page_nav->child( _('History')      => url => "/Admin/Groups/History.html?id=" . $obj->id );
    }
};

before 'Admin/CustomFields/' => run {
    if ( my $id = Jifty->web->request->argument('id') ) {
        my $obj = RT::Model::CustomField->new();
        $obj->load($id);

        page_nav->child( _('Basics')       => url => "/Admin/CustomFields/Modify.html?id=" . $id );
        page_nav->child( _('Group rights') => url => "/Admin/CustomFields/GroupRights.html?id=" . $id );
        page_nav->child( _('User rights')  => url => "/Admin/CustomFields/UserRights.html?id=" . $id );

        if ( $obj->lookup_type =~ /^RT::Model::Queue-/io ) {
            page_nav->child( _('Applies to'), url => "/Admin/CustomFields/Objects.html?id=" . $id );
=======
        my $tabs =
          page_nav->child( $obj->name, url => '/admin/groups/?id=' . $id );
        $tabs->child(
            _('Basics') => url => "/admin/groups/edit?id=" . $obj->id );
        $tabs->child( _('Custom Fields') => url =>
              "/admin/groups/select_custom_fields?id=" . $obj->id );
        $tabs->child( _('Members')      => url => "/admin/groups/members?id=" . $obj->id );
        $tabs->child( _('Group Rights') => url => "/admin/groups/group_rights?id=" . $obj->id );
        $tabs->child( _('User Rights')  => url => "/admin/groups/user_rights?id=" . $obj->id );
        $tabs->child( _('History')      => url => "/admin/groups/history?id=" . $obj->id );
    }
};

before 'admin/custom_fields/' => run {
    if ( Jifty->web->current_user->has_right( object => RT->system, right => 'AdminCustomField' ) ) {
        page_nav->child( _('Select'), url => "/admin/custom_fields" );

    }
    if ( my $id = Jifty->web->request->argument('custom_field')
        || Jifty->web->request->argument('id') )
    {
        my $obj = RT::Model::CustomField->new();
        $obj->load($id);
        my $tabs =
          page_nav->child( $obj->name,
            url => '/admin/custom_fields/?id=' . $id );
        $tabs->child(
            _('Basics') => url => "/admin/custom_fields/edit?id=" . $id );
        $tabs->child( _('Group Rights') => url => "/admin/custom_fields/group_rights?id=" . $id );
        $tabs->child( _('User Rights')  => url => "/admin/custom_fields/user_rights?id=" . $id );

        if ( $obj->is_selection_type && !$obj->is_external_values ) {
            $tabs->child( _('Values'),
                url => "/admin/custom_fields/values/?custom_field=" . $id );
        }

        if ( $obj->lookup_type =~ /^RT::Model::Queue-/io ) {
            $tabs->child( _('Applies To'), url => "/admin/custom_fields/objects?id=" . $id );
>>>>>>> 091f98f2
        }

    }

};

before 'admin/global/workflows' => run {
    my $base = '/admin/global/workflows';
    page_nav->child( _('Select'), url => $base );
    page_nav->child( _('Mappings'), url => "$base/mappings" );
    if ( my $id = Jifty->web->request->argument('name') ) {


        my $schema = RT::Workflow->new->load($id);

        if ($schema) {
            my $qs_name = query_string( name => $schema->name );
<<<<<<< HEAD
            page_nav->child( _("Summary")     => url => "$base/Summary.html?$qs_name" );
            page_nav->child( _("Statuses")    => url => "$base/Statuses.html?$qs_name" );
            page_nav->child( _("Transitions") => url => "$base/Transitions.html?$qs_name" );
            page_nav->child( _("Interface")   => url => "$base/Interface.html?$qs_name" );
        }
    }
};

=======
            my $workflow = page_nav->child( $schema->name, url => "$base/summary?$qs_name" );
            $workflow->child( _("Summary")     => url => "$base/summary?$qs_name" );
            $workflow->child( _("Statuses")    => url => "$base/statuses?$qs_name" );
            $workflow->child( _("Transitions") => url => "$base/transitions?$qs_name" );
            $workflow->child( _("Interface")   => url => "$base/interface?$qs_name" );
        }
    }
};

before 'admin/rules' => run {
    page_nav->child( _('Select'), url => "/admin/rules/" );
};

>>>>>>> 091f98f2
before qr'(?:Ticket|Search)/' => run {
    if ( ( Jifty->web->request->argument('id') || '' ) =~ /^(\d+)$/ ) {
        my $id  = $1;
        my $obj = RT::Model::Ticket->new();
        $obj->load($id);

        page_nav->child( _('Display') => url => "/Ticket/Display.html?id=" . $id );

        page_nav->child( _('History') => url => "/Ticket/History.html?id=" . $id );
        page_nav->child( _('Basics')  => url => "/Ticket/Modify.html?id=" . $id );

        page_nav->child( _('Dates') => url => "/Ticket/ModifyDates.html?id=" . $id );
        page_nav->child( _('People'), url => "/Ticket/ModifyPeople.html?id=" . $id );
        page_nav->child( _('Links'),  url => "/Ticket/ModifyLinks.html?id=" . $id );
        page_nav->child( _('Jumbo'),  url => "/Ticket/ModifyAll.html?id=" . $id );

        my %can = ( ModifyTicket => $obj->current_user_has_right('ModifyTicket') );

        if ( $can{'ModifyTicket'} or $obj->current_user_has_right('ReplyToTicket') ) {
            page_nav->child( _('Reply'), url => "/Ticket/Update.html?action=respond&id=" . $id );
        }

        if ( $can{'ModifyTicket'} ) {
            my $current = $obj->status;
            my $schema  = $obj->queue->status_schema;
            my $i       = 1;
            foreach my $next ( $schema->transitions($current) ) {
                my $action = $schema->transition_action( $current => $next );
                next if $action eq 'hide';

                my $url = '/Ticket/';
                if ($action) {

                    $url .= "Update.html?" . query_string( action => $action, default_status => $next, id => $id );
                } else {

                    #$url .= "Display.html?" .query_string(Status => $next, id => $id );
                }
                page_nav->child( _( $schema->transition_label( $current => $next ) ) => url => $url );
            }

        }
        if ( $obj->current_user_has_right('OwnTicket') ) {
            if ( $obj->owner_obj->id == RT->nobody->id ) {
                page_nav->child( _('Take') => url => "/Ticket/Display.html?action=take&id=" . $id )
                    if ( $can{'ModifyTicket'} or $obj->current_user_has_right('TakeTicket') );
            } elsif ( $obj->owner_obj->id != Jifty->web->current_user->id ) {
                page_nav->child( _('Steal') => url => "/Ticket/Display.html?action=steal&id=" . $id )
                    if ( $can{'ModifyTicket'}
                    or $obj->current_user_has_right('StealTicket') );
            }
        }

        if ( $can{'ModifyTicket'} or $obj->current_user_has_right('CommentOnTicket') ) {
            page_nav->child( _('Comment') => url => "/Ticket/Update.html?action=comment&id=" . $id );
        }

        # $actions->{'_ZZ'} = { html => $m->scomp( '/Ticket/Elements/Bookmark', id => $obj->id ), };

        if ( defined Jifty->web->session->get('tickets') ) {

            # we have to update session data if we get new ItemMap
            my $updatesession = 1 unless ( Jifty->web->session->get('tickets')->{'item_map'} );

            my $item_map = Jifty->web->session->get('tickets')->item_map;

            if ($updatesession) {
                Jifty->web->session->get('tickets')->prep_for_serialization();
            }

            # Don't display prev links if we're on the first ticket
            if ( $item_map->{$id}->{prev} ) {
                page_nav->child(
                    '<< ' . _('First') => class => "nav",
                    url                => "/Ticket/Display.html?id=" . $item_map->{first}
                );
                page_nav->child(
                    '< ' . _('Prev') => class => "nav",
                    url              => "/Ticket/Display.html?id=" . $item_map->{$id}->{prev}
                );

                # Don't display next links if we're on the last ticket
                if ( $item_map->{$id}->{next} ) {
                    page_nav->child(
                        _('next') . ' >' => class => "nav",
                        url              => "/Ticket/Display.html?id=" . $item_map->{$id}->{next}
                    );
                    page_nav->child(
                        _('Last') . ' >>' => class => "nav",
                        url               => "/Ticket/Display.html?id=" . $item_map->{last}
                    );
                }
            }
        }
    }
    my $args      = '';
    my $has_query = '';

    my $search = Jifty->web->session->get('CurrentSearchHash') || {};
    my $search_id = Jifty->web->request->argument('saved_search_id') || $search->{'searchid'} || '';

    $has_query = 1 if ( Jifty->web->request->argument('query') or $search->{'query'} );

    my %query_args = (

        saved_search_id => ( $search_id eq 'new' ) ? undef : $search_id,
        query    => Jifty->web->request->argument('query')    || $search->{'query'},
        format   => Jifty->web->request->argument('format')   || $search->{'format'},
        order_by => Jifty->web->request->argument('order_by') || $search->{'order_by'},
        order    => Jifty->web->request->argument('order')    || $search->{'order'},
        page     => Jifty->web->request->argument('page')     || $search->{'page'},
        rows_per_page => (
            defined Jifty->web->request->argument('rows_per_page')
            ? Jifty->web->request->argument('rows_per_page')
            : $search->{'rows_per_page'}
        )
    );

    $args = "?" . query_string(%query_args);

    page_nav->child( _('Edit Search') => url => "/Search/Build.html" . ( ($has_query) ? $args : '' ) );
    page_nav->child( _('Advanced')    => url => "/Search/Edit.html$args" );

    if ($has_query) {
        if (Jifty->web->request->path =~ qr|^Search/Results.html| &&    #XXX TODO better abstraction
            Jifty->web->current_user->has_right( right => 'SuperUser', object => RT->system )
            )
        {
            my $shred_args = URI->new->query_param(
                search          => 1,
                plugin          => 'Tickets',
                'Tickets:query' => $query_args{'query'},
                'Tickets:limit' => $query_args{'rows_per_page'}
            );

            page_nav->child( 'shredder' => label => _('Shredder'), url => 'admin/tools/shredder?' . $shred_args );
        }

        page_nav->child( _('Show Results') => url => "/Search/Results.html$args" );

        page_nav->child( _('Bulk Update') => url => "/Search/Bulk.html$args" );

    }
};

<<<<<<< HEAD
before 'Prefs' => run {
=======
before 'User/Group' => run {
    if ( my $id = Jifty->web->request->argument('id') ) {
        my $obj = RT::Model::User->new();
        $obj->load($id);
        my $group = page_nav->child( url => "/User/Groups/Modify.html?id=" . $obj->id );
        $group->child( _('Basics'),  url => "/User/Groups/Modify.html?id=" . $obj->id );
        $group->child( _('Members'), url => "/User/Groups/Members.html?id=" . $obj->id );

    }
    page_nav( _('Select') => url => "/User/Groups/index.html" );
    page_nav( _('Create') => url => "/User/Groups/Modify.html?create=1", separator => 1 );

};

before 'prefs' => run {
>>>>>>> 091f98f2
    my @searches = RT::System->new->saved_searches();

    page_nav->child( 'Quick search' => label => _('Quick search'), url => '/prefs/quick_search' );

    for my $search (@searches) {
        page_nav->child( $search->[0],
            url => "/prefs/search?" . query_string( name => ref( $search->[1] ) . '-' . $search->[1]->id ) );
    }
};

before qr{^/Search/Build.html} => run {
    my $querystring = '';
    my $selected_clauses = Jifty->web->request->argument('clauses') || 0;
    my ( $saved_search, $current_search, $results ) = RT::Interface::Web::QueryBuilder->setup_query();

    my $tree = RT::Interface::Web::QueryBuilder::Tree->new('AND');
    push @$results, $tree->parse_sql( query => $current_search->{query} );

    my $current_values
        = [ ( $tree->get_displayed_nodes() )[ ref $selected_clauses ? @$selected_clauses : $selected_clauses ] ];

    push @$results, RT::Interface::Web::QueryBuilder->process_query( $tree, $current_values );

    my $queues       = $tree->get_referenced_queues;
    my $parsed_query = $tree->get_query_option_list($current_values);

    $current_search->{'query'} = join ' ', map $_->{'TEXT'}, @$parsed_query;

    #  Deal with format changes
    my ( $available_columns, $current_format );
    ( $current_search->{'format'}, $available_columns, $current_format )
        = RT::Interface::Web::QueryBuilder->build_format_string(
        %{ Jifty->web->request->arguments },
        queues => $queues,
        format => $current_search->{'format'}
        );

    # if we're asked to save the current search, save it
    push @$results, RT::Interface::Web::QueryBuilder->save_search( $current_search, $saved_search )
        if ( Jifty->web->request->argument('saved_search_save') || Jifty->web->request->argument('saved_search_copy') );

    #  Push the updates into the session so we don't lose 'em
    Jifty->web->session->set( 'CurrentSearchHash', { %$saved_search, %$current_search, } );

    if ( Jifty->web->request->argument('new_query') ) {
        $querystring = 'new_query=1';
    } elsif ( $current_search->{'query'} ) {
        $querystring = RT::Interface::Web->format_query_params(%$current_search);
    }

    Jifty->web->redirect( Jifty->web->url . "Search/Results.html?" . $querystring )
        if ( Jifty->web->request->argument('do_search') );

    set current_search    => $current_search;
    set current_format    => $current_format;
    set available_columns => $available_columns;
    set saved_search      => $saved_search;
    set results           => $results;
    set parsed_query      => $parsed_query;
    set querystring       => $querystring;
    set queues            => $queues;

};

on '/ticket/create' => run {
    my $action = Jifty->web->request->action('create_ticket');
    my $queue = $action ? $action->argument('queue') : get('queue');
    if (!defined($queue)) {
        show '/ticket/select-queue-for-create';
    }
    else {
        set(queue => $queue);
        show '/ticket/create';
    }
};

on '/ticket/modify' => run {
    my $action = Jifty->web->request->action('modify_ticket');
    my $id = $action ? $action->argument('id') : get('id');
    if (!defined($id)) {
        die "no ticket selected";
    }
    else {
        set(id => $id);
        show '/ticket/modify';
    }
};

# Backward compatibility with old RT URLs

before '/NoAuth/Logout.html' => run { redirect '/logout' };

1;<|MERGE_RESOLUTION|>--- conflicted
+++ resolved
@@ -230,43 +230,12 @@
 
     if ( Jifty->web->current_user->has_right( right => 'ShowConfigTab', object => RT->system ) )
     {
-<<<<<<< HEAD
-        my $admin = $tools->child( Config => label => _('Configuration'), url => '/Admin/' );
-        my $users = $admin->child( _('Users'),         url => '/Admin/Users/', );
-    if ( Jifty->web->current_user->has_right( object => RT->system, right => 'AdminUsers' ) ) {
-        $users->child( _('Select'), url => "/Admin/Users/" );
-        $users->child( _('Create'), url => "/Admin/Users/Modify.html?create=1", separator => 1 );
-    }
-       my $groups=  $admin->child( _('Groups'),        url => '/Admin/Groups/', );
-
-   $groups->child( _('Select') => url => "/Admin/Groups/" );
-    $groups->child( _('Create') => url => "/Admin/Groups/Modify.html?create=1", separator => 1 );
-        my $queues= $admin->child( _('Queues'),        url => '/Admin/Queues/', );
-
-        if ( Jifty->web->current_user->has_right( object => RT->system, right => 'AdminQueue' ) ) {
-        $queues->child( _('Select'), url => "/Admin/Queues/" );
-        $queues->child( _('Create'), url => "/Admin/Queues/Modify.html?create=1" );
-        }
-
-
-
-       my $cfs= $admin->child( _('Custom Fields'), url => '/Admin/CustomFields/', );
-    if ( Jifty->web->current_user->has_right( object => RT->system, right => 'AdminCustomField' ) ) {
-        $cfs->child( _('Select'), url => "/Admin/CustomFields/" );
-        $cfs->child( _('Create') => url => "/Admin/CustomFields/Modify.html?create=1", );
-
-    }
-        my $rules = $admin->child( _('Rules'),         url => '/admin/rules/', );
-    $rules->child( _('Select'), url => "/Admin/Rules/" );
-    $rules->child( _('Create'), url => "/Admin/Rules/Modify.html?create=1" );
-=======
         my $admin = $tools->child( Config => label => _('Configuration'), url => '/admin/' );
         $admin->child( _('Users'),         url => '/admin/users/', );
         $admin->child( _('Groups'),        url => '/admin/groups/', );
         $admin->child( _('Queues'),        url => '/admin/queues/', );
         $admin->child( _('Custom Fields'), url => '/admin/custom_fields/', );
         $admin->child( _('Rules'),         url => '/admin/rules/', );
->>>>>>> 091f98f2
 
         my $admin_global = $admin->child( _('Global'), url => '/admin/global/', );
 
@@ -454,46 +423,6 @@
     #main_nav->child( B =>  html => $m->scomp('GotoTicket'))
 };
 
-<<<<<<< HEAD
-before 'Admin/Queues' => run {
-
-
-    if ( my $id = Jifty->web->request->argument('id') ) {
-        my $queue_obj = RT::Model::Queue->new();
-        $queue_obj->load($id);
-
-        page_nav->child( _('Basics'),    url => "/Admin/Queues/Modify.html?id=" . $id );
-        page_nav->child( _('Watchers'),  url => "/Admin/Queues/People.html?id=" . $id );
-        page_nav->child( _('Templates'), url => "/Admin/Queues/Templates.html?id=" . $id );
-
-        page_nav->child( _('Ticket Custom Fields'),
-            url => '/Admin/Queues/CustomFields.html?sub_type=RT::Model::Ticket&id=' . $id );
-
-        page_nav->child( _('Transaction Custom Fields'),
-            url => '/Admin/Queues/CustomFields.html?sub_type=RT::Model::Ticket-RT::Model::Transaction&id=' . $id );
-
-        page_nav->child( _('Group rights'), url => "/Admin/Queues/GroupRights.html?id=" . $id );
-        page_nav->child( _('User rights'),  url => "/Admin/Queues/UserRights.html?id=" . $id );
-    }
-};
-
-before '/Admin/Users' => run {
-    if ( my $id = Jifty->web->request->argument('id') ) {
-        my $obj = RT::Model::User->new();
-        $obj->load($id);
-        page_nav->child( _('Basics'),         url => "/Admin/Users/Modify.html?id=" . $id );
-        page_nav->child( _('Memberships'),    url => "/Admin/Users/Memberships.html?id=" . $id );
-        page_nav->child( _('History'),        url => "/Admin/Users/History.html?id=" . $id );
-        page_nav->child( _('RT at a glance'), url => "/Admin/Users/MyRT.html?id=" . $id );
-        if ( RT->config->get('gnupg')->{'enable'} ) {
-            page_nav->child( _('GnuPG'), url => "/Admin/Users/GnuPG.html?id=" . $id );
-        }
-    }
-
-};
-
-before 'Admin/Groups' => run {
-=======
 before 'prefs/search' => run {
     my $name;
 
@@ -625,31 +554,9 @@
 before 'admin/groups' => run {
 
     page_nav->child( _('Select') => url => "/admin/groups/" );
->>>>>>> 091f98f2
     if ( my $id = Jifty->web->request->argument('id') ) {
         my $obj = RT::Model::Group->new();
         $obj->load($id);
-<<<<<<< HEAD
-        page_nav->child( _('Basics')       => url => "/Admin/Groups/Modify.html?id=" . $obj->id );
-        page_nav->child( _('Members')      => url => "/Admin/Groups/Members.html?id=" . $obj->id );
-        page_nav->child( _('Group rights') => url => "/Admin/Groups/GroupRights.html?id=" . $obj->id );
-        page_nav->child( _('User rights')  => url => "/Admin/Groups/UserRights.html?id=" . $obj->id );
-        page_nav->child( _('History')      => url => "/Admin/Groups/History.html?id=" . $obj->id );
-    }
-};
-
-before 'Admin/CustomFields/' => run {
-    if ( my $id = Jifty->web->request->argument('id') ) {
-        my $obj = RT::Model::CustomField->new();
-        $obj->load($id);
-
-        page_nav->child( _('Basics')       => url => "/Admin/CustomFields/Modify.html?id=" . $id );
-        page_nav->child( _('Group rights') => url => "/Admin/CustomFields/GroupRights.html?id=" . $id );
-        page_nav->child( _('User rights')  => url => "/Admin/CustomFields/UserRights.html?id=" . $id );
-
-        if ( $obj->lookup_type =~ /^RT::Model::Queue-/io ) {
-            page_nav->child( _('Applies to'), url => "/Admin/CustomFields/Objects.html?id=" . $id );
-=======
         my $tabs =
           page_nav->child( $obj->name, url => '/admin/groups/?id=' . $id );
         $tabs->child(
@@ -688,7 +595,6 @@
 
         if ( $obj->lookup_type =~ /^RT::Model::Queue-/io ) {
             $tabs->child( _('Applies To'), url => "/admin/custom_fields/objects?id=" . $id );
->>>>>>> 091f98f2
         }
 
     }
@@ -706,16 +612,6 @@
 
         if ($schema) {
             my $qs_name = query_string( name => $schema->name );
-<<<<<<< HEAD
-            page_nav->child( _("Summary")     => url => "$base/Summary.html?$qs_name" );
-            page_nav->child( _("Statuses")    => url => "$base/Statuses.html?$qs_name" );
-            page_nav->child( _("Transitions") => url => "$base/Transitions.html?$qs_name" );
-            page_nav->child( _("Interface")   => url => "$base/Interface.html?$qs_name" );
-        }
-    }
-};
-
-=======
             my $workflow = page_nav->child( $schema->name, url => "$base/summary?$qs_name" );
             $workflow->child( _("Summary")     => url => "$base/summary?$qs_name" );
             $workflow->child( _("Statuses")    => url => "$base/statuses?$qs_name" );
@@ -729,7 +625,6 @@
     page_nav->child( _('Select'), url => "/admin/rules/" );
 };
 
->>>>>>> 091f98f2
 before qr'(?:Ticket|Search)/' => run {
     if ( ( Jifty->web->request->argument('id') || '' ) =~ /^(\d+)$/ ) {
         my $id  = $1;
@@ -875,9 +770,6 @@
     }
 };
 
-<<<<<<< HEAD
-before 'Prefs' => run {
-=======
 before 'User/Group' => run {
     if ( my $id = Jifty->web->request->argument('id') ) {
         my $obj = RT::Model::User->new();
@@ -893,7 +785,6 @@
 };
 
 before 'prefs' => run {
->>>>>>> 091f98f2
     my @searches = RT::System->new->saved_searches();
 
     page_nav->child( 'Quick search' => label => _('Quick search'), url => '/prefs/quick_search' );
