--- conflicted
+++ resolved
@@ -266,19 +266,12 @@
 
 sub SetToMidnight {
     my $self = shift;
-<<<<<<< HEAD
-    
-    my ($sec,$min,$hour,$mday,$mon,$year,$wday,$yday) = gmtime($self->Unix);
-    $self->Unix(timegm (0,0,0,$mday,$mon,$year,$wday,$yday));
-    
-=======
     my %args = ( Timezone => 'UTC', @_ );
     if ( lc $args{'Timezone'} eq 'server' ) {
-        $self->Unix( Time::Local::timelocal( 0,0,0,(localtime $self->Unix)[3..7] ) );
+        $self->Unix( timelocal( 0,0,0,(localtime $self->Unix)[3..7] ) );
     } else {
-        $self->Unix( Time::Local::timegm( 0,0,0,(gmtime $self->Unix)[3..7] ) );
-    }
->>>>>>> a44c64ff
+        $self->Unix( timegm( 0,0,0,(gmtime $self->Unix)[3..7] ) );
+    }
     return ($self->Unix);
 }
 
