# BEGIN BPS TAGGED BLOCK {{{
#
# COPYRIGHT:
#
# This software is Copyright (c) 1996-2007 Best Practical Solutions, LLC
#                                          <jesse@bestpractical.com>
#
# (Except where explicitly superseded by other copyright notices)
#
#
# LICENSE:
#
# This work is made available to you under the terms of Version 2 of
# the GNU General Public License. A copy of that license should have
# been provided with this software, but in any event can be snarfed
# from www.gnu.org.
#
# This work is distributed in the hope that it will be useful, but
# WITHOUT ANY WARRANTY; without even the implied warranty of
# MERCHANTABILITY or FITNESS FOR A PARTICULAR PURPOSE.  See the GNU
# General Public License for more details.
#
# You should have received a copy of the GNU General Public License
# along with this program; if not, write to the Free Software
# Foundation, Inc., 51 Franklin Street, Fifth Floor, Boston, MA
# 02110-1301 or visit their web page on the internet at
# http://www.gnu.org/copyleft/gpl.html.
#
#
# CONTRIBUTION SUBMISSION POLICY:
#
# (The following paragraph is not intended to limit the rights granted
# to you to modify and distribute this software under the terms of
# the GNU General Public License and is only of importance to you if
# you choose to contribute your changes and enhancements to the
# community by submitting them to Best Practical Solutions, LLC.)
#
# By intentionally submitting any modifications, corrections or
# derivatives to this work, or any other work intended for use with
# Request Tracker, to Best Practical Solutions, LLC, you confirm that
# you are the copyright holder for those contributions and you grant
# Best Practical Solutions,  LLC a nonexclusive, worldwide, irrevocable,
# royalty-free, perpetual, license to use, copy, create derivative
# works based on those contributions, and sublicense and distribute
# those contributions and any derivatives thereof.
#
# END BPS TAGGED BLOCK }}}
#
package RT::ScripAction::Notify;

use strict;
use warnings;

use base qw(RT::ScripAction::SendEmail);

use Email::Address;

=head1 NAME

RT::ScripAction::Notify - notify recipients

=head1 DESCRIPTION

This scrip action notifies various recipients by email. List of
recipients is controlled using argument of the action.

=head1 ARGUMENT

Comma separated list of entries, where each entry can be in the following format:

    [{queue, ticket} ] <recipient> [ as {to, cc, bcc}]

As recipient the following can be used:

=over 4

=item 'other recipients' - one time recipients, there are two boxes on reply/comment
pages where users can put these recipients.

=item 'owner' - owner of the ticket.

=item 'some role' - any role in the system. Without prefix members of both queue's
and ticket's role groups are notified. Either 'queue' or 'ticket' prefix can be used
to notify only one group, for example:

    ticket requestor

=back

Each entry may define the way mail delivered: 'to', 'cc' or 'bcc', by default
it's 'to'. For example:

    owner as to
    admin cc as cc

Complete example:

    requestor, owner as cc, other recipients, ticket cc as cc

=head1 METHODS

=head2 prepare

Set up the relevant recipients, then call our parent.

=cut

sub prepare {
    my $self = shift;
    $self->set_recipients;
    $self->SUPER::prepare;
}

=head2 set_recipients

Sets the recipients of this meesage to Owner, Requestor, AdminCc, Cc or All. 
Explicitly B<does not> notify the creator of the transaction by default

=cut

sub set_recipients {
    my $self = shift;

    my $ticket = $self->ticket_obj;

    my %recipients = (
        to  => [], mandatory_to  => [],
        cc  => [], mandatory_cc  => [],
        bcc => [], mandatory_bcc => [],
    );
    foreach my $block ( $self->parse_argument ) {
        if ( $block->{'recipient'} eq 'other recipients' ) {
            if ( my $attachment = $self->transaction->attachments->first ) {
                push @{ $recipients{'mandatory_cc'} ||= [] },
                    map $_->address, Email::Address->parse( $attachment->get_header('RT-Send-Cc') );
                push @{ $recipients{'mandatory_bcc'} ||= [] },
                    map $_->address, Email::Address->parse( $attachment->get_header('RT-Send-Bcc') );
            }
        }
        elsif ( $block->{'recipient'} eq 'owner' ) {
            if ( $ticket->owner->id != RT->nobody->id ) {
                push @{ $recipients{ $block->{'in'} } }, $ticket->owner->email;
            }
        }
        else {
            my $in = $recipients{ $block->{'in'} };
            if ( ($block->{'mode'} || 'queue') eq 'queue' ) {
                push @$in, $ticket->queue->role_group( $block->{'recipient'} )->member_emails;
            }
            if ( ($block->{'mode'} || 'ticket') eq 'ticket' ) {
                push @$in, $ticket->role_group( $block->{'recipient'} )->member_emails;
            }
        }
    }

    my $skip = '';
    unless ( RT->config->get('NotifyActor') ) {
        if ( my $creator = $self->transaction->creator_obj->email ) {
            $skip = lc $creator;
        }
    }


    my %seen;
    foreach my $type ( qw(to cc bcc) ) {
        # delete empty
        @{ $recipients{ $type } } = grep defined && length, @{ $recipients{ $type } };

        # skip actor
        @{ $recipients{ $type } } = grep lc($_) ne $skip, @{ $recipients{ $type } }
            if $skip;

        # merge mandatory
        push @{ $recipients{ $type } }, grep defined && length, @{ delete $recipients{ "mandatory_$type" } };

        # skip duplicates
        @{ $recipients{ $type } } = grep !$seen{ lc $_ }++, @{ $recipients{ $type } };
    }

    unless ( @{ $recipients{'to'} } ) {
        $recipients{'to'} = delete $recipients{'cc'};
    }

<<<<<<< HEAD
    if ( RT->config->get('use_friendly_to_line') ) {
        unless (@To) {
            push @PseudoTo, sprintf RT->config->get('friendly_to_line_format'), $arg, $ticket->id;
        }
    }

    my $creator = $self->transaction->creator_obj->email() || '';

    #Strip the sender out of the To, Cc and AdminCc and set the
    # recipients fields used to build the message by the superclass.
    # unless a flag is set
    if ( RT->config->get('notify_actor') ) {
        @{ $self->{'To'} }  = @To;
        @{ $self->{'Cc'} }  = @Cc;
        @{ $self->{'Bcc'} } = @Bcc;
    } else {
        @{ $self->{'To'} }  = grep { lc $_ ne lc $creator } @To;
        @{ $self->{'Cc'} }  = grep { lc $_ ne lc $creator } @Cc;
        @{ $self->{'Bcc'} } = grep { lc $_ ne lc $creator } @Bcc;
    }
    @{ $self->{'PseudoTo'} } = @PseudoTo;
=======
    if ( my $format = RT->config->get('UseFriendlyToLine') ) {
        unless ( @{ $recipients{'to'} } ) {
            push @{ $self->{'PseudoTo'} ||= [] }, sprintf $format, $self->argument, $ticket->id;
        }
    }

    @{ $self }{qw(To Cc Bcc)} = @recipients{ qw(to cc bcc) };
>>>>>>> 793aa281

}

my $re_entry = qr{(?:(ticket|queue)\s+)?([^,]+?)(?:\s+as\s+(to|cc|bcc))?}i;

sub parse_argument {
    my $self = shift;

    my @res;

    my @parts = grep length, map { s/^\s+//; s/\s+$//; $_ } split /,/, $self->argument;
    foreach ( @parts ) {
        unless ( /^$re_entry$/o ) {
            Jifty->log->error("couldn't parse argument $_");
            next;
        }
        my ($mode, $recipient, $in) = ($1||'', $2, $3 || 'to');
        for ( $mode, $recipient, $in ) {
            s/^\s+//; s/\s+$//; s/\s+/ /g;
            $_ = lc $_;
        }
        push @res, { mode => $mode, recipient => $recipient, in => $in };
    }
    return @res;
}

1;<|MERGE_RESOLUTION|>--- conflicted
+++ resolved
@@ -181,29 +181,6 @@
         $recipients{'to'} = delete $recipients{'cc'};
     }
 
-<<<<<<< HEAD
-    if ( RT->config->get('use_friendly_to_line') ) {
-        unless (@To) {
-            push @PseudoTo, sprintf RT->config->get('friendly_to_line_format'), $arg, $ticket->id;
-        }
-    }
-
-    my $creator = $self->transaction->creator_obj->email() || '';
-
-    #Strip the sender out of the To, Cc and AdminCc and set the
-    # recipients fields used to build the message by the superclass.
-    # unless a flag is set
-    if ( RT->config->get('notify_actor') ) {
-        @{ $self->{'To'} }  = @To;
-        @{ $self->{'Cc'} }  = @Cc;
-        @{ $self->{'Bcc'} } = @Bcc;
-    } else {
-        @{ $self->{'To'} }  = grep { lc $_ ne lc $creator } @To;
-        @{ $self->{'Cc'} }  = grep { lc $_ ne lc $creator } @Cc;
-        @{ $self->{'Bcc'} } = grep { lc $_ ne lc $creator } @Bcc;
-    }
-    @{ $self->{'PseudoTo'} } = @PseudoTo;
-=======
     if ( my $format = RT->config->get('UseFriendlyToLine') ) {
         unless ( @{ $recipients{'to'} } ) {
             push @{ $self->{'PseudoTo'} ||= [] }, sprintf $format, $self->argument, $ticket->id;
@@ -211,7 +188,6 @@
     }
 
     @{ $self }{qw(To Cc Bcc)} = @recipients{ qw(to cc bcc) };
->>>>>>> 793aa281
 
 }
 
