--- conflicted
+++ resolved
@@ -290,15 +290,9 @@
     $self->scrip_action_obj->{_Message_ID}++;
 
     Jifty->log->info( $msgid . " #" . $self->ticket_obj->id . "/" .
-<<<<<<< HEAD
-            $self->transaction_obj->id . " - Scrip "
+            $self->transaction->id . " - Scrip "
             . ( '#rule' ) . " ");
 
-=======
-            $self->transaction->id . " - Scrip "
-            . ( $self->scrip_obj->id || '#rule' ) . " "
-            . ( $self->scrip_obj->description || '' ) );
->>>>>>> 2def0723
 
     my $status = RT::Interface::Email::send_email(
         entity      => $mime_obj,
