# BEGIN BPS TAGGED BLOCK {{{
#
# COPYRIGHT:
#
# This software is Copyright (c) 1996-2007 Best Practical Solutions, LLC
#                                          <jesse@bestpractical.com>
#
# (Except where explicitly superseded by other copyright notices)
#
#
# LICENSE:
#
# This work is made available to you under the terms of Version 2 of
# the GNU General Public License. A copy of that license should have
# been provided with this software, but in any event can be snarfed
# from www.gnu.org.
#
# This work is distributed in the hope that it will be useful, but
# WITHOUT ANY WARRANTY; without even the implied warranty of
# MERCHANTABILITY or FITNESS FOR A PARTICULAR PURPOSE.  See the GNU
# General Public License for more details.
#
# You should have received a copy of the GNU General Public License
# along with this program; if not, write to the Free Software
# Foundation, Inc., 51 Franklin Street, Fifth Floor, Boston, MA
# 02110-1301 or visit their web page on the internet at
# http://www.gnu.org/copyleft/gpl.html.
#
#
# CONTRIBUTION SUBMISSION POLICY:
#
# (The following paragraph is not intended to limit the rights granted
# to you to modify and distribute this software under the terms of
# the GNU General Public License and is only of importance to you if
# you choose to contribute your changes and enhancements to the
# community by submitting them to Best Practical Solutions, LLC.)
#
# By intentionally submitting any modifications, corrections or
# derivatives to this work, or any other work intended for use with
# Request Tracker, to Best Practical Solutions, LLC, you confirm that
# you are the copyright holder for those contributions and you grant
# Best Practical Solutions,  LLC a nonexclusive, worldwide, irrevocable,
# royalty-free, perpetual, license to use, copy, create derivative
# works based on those contributions, and sublicense and distribute
# those contributions and any derivatives thereof.
#
# END BPS TAGGED BLOCK }}}
# Portions Copyright 2000 Tobias Brox <tobix@cpan.org>

package RT::ScripAction::SendEmail;

use strict;
use warnings;

use base 'RT::ScripAction';

use MIME::Words qw(encode_mimeword);

use RT::EmailParser;
use RT::Interface::Email;
use Email::Address;
our @EMAIL_RECIPIENT_HEADERS = qw(To Cc Bcc);

=head1 name

RT::ScripAction::SendEmail - An Action which users can use to send mail 
or can subclassed for more specialized mail sending behavior. 
RT::ScripAction::AutoReply is a good example subclass.

=head1 SYNOPSIS

  use base 'RT::ScripAction::SendEmail';

=head1 description

Basically, you create another module RT::ScripAction::YourAction which ISA
RT::ScripAction::SendEmail.

=head1 METHODS

=head2 clean_slate

Cleans class-wide options, like L</SquelchMailTo> or L</AttachTickets>.

=cut

sub clean_slate {
    my $self = shift;
    $self->squelch_mail_to(undef);
    $self->attach_tickets(undef);
}

=head2 commit

Sends the prepared message and writes outgoing record into DB if the feature is
activated in the config.

=cut

sub commit {
    my $self = shift;

    $self->defer_digest_recipients() if RT->config->get('record_outgoing_email');
    my $message = $self->template_obj->mime_obj;

    my $orig_message;
    if (   RT->config->get('record_outgoing_email')
        && RT->config->get('gnupg')->{'enable'} )
    {

        # it's hacky, but we should know if we're going to crypt things
        my $attachment = $self->transaction->attachments->first;

        my %crypt;
        foreach my $argument (qw(sign encrypt)) {
            if ( $attachment
                && defined $attachment->get_header("X-RT-$argument") )
            {
                $crypt{$argument} = $attachment->get_header("X-RT-$argument");
            } else {
                $crypt{$argument} = $self->ticket_obj->queue->$argument();
            }
        }
        if ( $crypt{'sign'} || $crypt{'encrypt'} ) {
            $orig_message = $message->dup;
        }
    }

    my ($ret) = $self->send_message($message);
    if ( $ret > 0 && RT->config->get('record_outgoing_email') ) {
        if ($orig_message) {
            $message->attach(
                Type        => 'application/x-rt-original-message',
                Disposition => 'inline',
                Data        => $orig_message->as_string,
            );
        }
        $self->record_outgoing_mail_transaction($message);
        $self->record_deferred_recipients();
    }

    return ( abs $ret );
}

=head2 prepare

Builds an outgoing email we're going to send using scrip's template.

=cut

sub prepare {
    my $self = shift;

    my ( $result, $message ) = $self->template_obj->parse(
        argument        => $self->argument,
        ticket_obj      => $self->ticket_obj,
        transaction_obj => $self->transaction
    );
    if ( !$result ) {
        return (undef);
    }

    my $mime_obj = $self->template_obj->mime_obj;

    # Header
    $self->set_rt_special_headers();

    $self->remove_inappropriate_recipients();

    my %seen;
    foreach my $type (@EMAIL_RECIPIENT_HEADERS) {
        @{ $self->{$type} } = grep defined && length && !$seen{ lc $_ }++,
          @{ $self->{$type} };
    }

    # Go add all the Tos, Ccs and Bccs that we need to to the message to
    # make it happy, but only if we actually have values in those arrays.

    # TODO: We should be pulling the recipients out of the template and shove them into To, Cc and Bcc

    for my $header (@EMAIL_RECIPIENT_HEADERS) {

        $self->set_header( $header, join( ', ', @{ $self->{$header} } ) )
          if ( !$mime_obj->head->get($header)
            && $self->{$header}
            && @{ $self->{$header} } );
    }

    # PseudoTo (fake to headers) shouldn't get matched for message recipients.
    # If we don't have any 'To' header (but do have other recipients), drop in
    # the pseudo-to header.
    $self->set_header( 'To', join( ', ', @{ $self->{'PseudoTo'} } ) )
        if $self->{'PseudoTo'}
            && @{ $self->{'PseudoTo'} }
            && !$mime_obj->head->get('To')
            && ( $mime_obj->head->get('Cc') or $mime_obj->head->get('Bcc') );

    # We should never have to set the MIME-Version header
    $self->set_header( 'MIME-Version', '1.0' );

    # fsck.com #5959: Since RT sends 8bit mail, we should say so.
    $self->set_header( 'Content-Transfer-Encoding', '8bit' );

    # For security reasons, we only send out textual mails.
    foreach my $part ( grep !$_->is_multipart, $mime_obj->parts_DFS ) {
        my $type = $part->mime_type || 'text/plain';
        $type = 'text/plain' unless RT::I18N::is_textual_content_type($type);
        $part->head->mime_attr( "Content-Type"         => $type );
        $part->head->mime_attr( "Content-Type.charset" => 'utf-8' );
    }

    RT::I18N::set_mime_entity_to_encoding( $mime_obj, RT->config->get('email_output_encoding'), 'mime_words_ok', );

    # Build up a MIME::Entity that looks like the original message.
    $self->add_attachments if $mime_obj->head->get('RT-Attach-Message');

    $self->add_tickets;

    my $attachment = $self->transaction->attachments->first;
    if ( $attachment
        && !( $attachment->get_header('X-RT-Encrypt') || $self->ticket_obj->queue->encrypt ) )
    {
        $attachment->set_header( 'X-RT-Encrypt' => 1 )
            if $attachment->get_header("X-RT-Incoming-Encryption")
                || '' eq 'Success';
    }

    return $result;
}

=head2 hints

=cut

sub hints {
    my ($self) = @_;

    return { class => 'SendEmail',
             recipients => { to =>  [$self->to],
                             cc =>  [$self->cc],
                             bcc => [$self->bcc],
                         } };
}

=head2 to

Returns an array of L<Email::Address> objects containing all the To: recipients for this notification

=cut

sub to {
    my $self = shift;
    return ( $self->addresses_from_header('To') );
}

=head2 cc

Returns an array of L<Email::Address> objects containing all the Cc: recipients for this notification

=cut

sub cc {
    my $self = shift;
    return ( $self->addresses_from_header('Cc') );
}

=head2 bcc

Returns an array of L<Email::Address> objects containing all the Bcc: recipients for this notification

=cut

sub bcc {
    my $self = shift;
    return ( $self->addresses_from_header('Bcc') );

}

sub addresses_from_header {
    my $self      = shift;
    my $field     = shift;
    Carp::cluck unless $self->template_obj->mime_obj;
    my $header    = $self->template_obj->mime_obj->head->get($field);
    my @addresses = Email::Address->parse($header);

    return (@addresses);
}

=head2 send_message mime_obj

sends the message using RT's preferred API.
TODO: Break this out to a separate module

=cut

sub send_message {

    # DO NOT SHIFT @_ in this subroutine.  It breaks Hook::LexWrap's
    # ability to pass @_ to a 'post' routine.
    my ( $self, $mime_obj ) = @_;

    my $msgid = $mime_obj->head->get('Message-ID');
    chomp $msgid;

    $self->{_Message_ID} ||= 0;
    $self->{_Message_ID}++;

    Jifty->log->info( $msgid . " #" . $self->ticket_obj->id . "/" .
            $self->transaction->id . " - Scrip "
            . ( '#rule' ) . " ");


    my $status = RT::Interface::Email::send_email(
        entity      => $mime_obj,
        ticket      => $self->ticket_obj,
        transaction => $self->transaction,
    );

    return $status unless ( $status > 0 || exists $self->{'Deferred'} );
    

    my $success = $msgid . " sent ";
    foreach (@EMAIL_RECIPIENT_HEADERS) {
        my $recipients = $mime_obj->head->get($_);
        $success .= " $_: " . $recipients if $recipients;
    }

    if ( exists $self->{'Deferred'} ) {
        for (qw(daily weekly susp)) {
            $success .=
              "\nBatched email $_ for: "
              . join( ", ", keys %{ $self->{'Deferred'}{$_} } )
              if exists $self->{'Deferred'}{$_};
        }
    }

    $success =~ s/\n//g;

    Jifty->log->info($success);

    return (1);
}

=head2 add_attachments

Takes any attachments to this transaction and attaches them to the message
we're building.

=cut

sub add_attachments {
    my $self = shift;

    my $mime_obj = $self->template_obj->mime_obj;

    $mime_obj->head->delete('RT-Attach-Message');

    my $attachments = RT::Model::AttachmentCollection->new( current_user => RT->system_user );
    $attachments->limit(
        column => 'transaction_id',
        value  => $self->transaction->id
    );

    # Don't attach anything blank
    $attachments->limit_not_empty;
    $attachments->order_by( column => 'id' );

    # We want to make sure that we don't include the attachment that's
    # being used as the "Content" of this message" unless that attachment's
    # content type is not like text/...
    my $transaction_content_obj = $self->transaction->content_obj;

    if (   $transaction_content_obj
        && $transaction_content_obj->content_type =~ m{text/}i )
    {
        # If this was part of a multipart/alternative, skip all of the kids
        my $parent = $transaction_content_obj->parent_obj;
        if (    $parent
            and $parent->id
            and $parent->content_type eq "multipart/alternative" )
        {
            $attachments->limit(
                entry_aggregator => 'AND',
                column           => 'parent',
                operator        => '!=',
                value           => $parent->id,
            );
        }
        else {
            $attachments->limit(
                entry_aggregator => 'AND',
                column           => 'id',
                operator        => '!=',
                value           => $transaction_content_obj->id,
            );
        }
    }

    # attach any of this transaction's attachments
    my $seen_attachment = 0;
    while ( my $attach = $attachments->next ) {
        if ( !$seen_attachment ) {
            $mime_obj->make_multipart( 'mixed', Force => 1 );
            $seen_attachment = 1;
        }
        $self->add_attachment($attach);
    }

}

=head2 add_attachment $attachment

Takes one attachment object of L<RT::Model::Attachmment> class and attaches it to the message
we're building.

=cut

sub add_attachment {
    my $self     = shift;
    my $attach   = shift;
    my $mime_obj = shift || $self->template_obj->mime_obj;

    $mime_obj->attach(
        Type     => $attach->content_type,
        Charset  => $attach->original_encoding,
        Data     => $attach->original_content,
        Filename => defined( $attach->filename )
        ? $self->mime_encode_string( $attach->filename, RT->config->get('email_output_encoding') )
        : undef,
        'RT-Attachment:' => $self->ticket_obj->id . "/" . $self->transaction->id . "/" . $attach->id,
        Encoding         => '-SUGGEST',
    );
}

=head2 attach_tickets [@IDs]

Returns or set list of ticket's IDs that should be attached to an outgoing message.

B<Note> this method works as a class method and setup things global, so you have to
clean list by passing undef as argument.

=cut

{
    my $list = [];

    sub attach_tickets {
        my $self = shift;
        $list = [ grep defined, @_ ] if @_;
        return @$list;
    }
}

=head2 add_tickets

Attaches tickets to the current message, list of tickets' ids get from
L</AttachTickets> method.

=cut

sub add_tickets {
    my $self = shift;
    $self->add_ticket($_) foreach $self->attach_tickets;
    return;
}

=head2 add_ticket $ID

Attaches a ticket with ID to the message.

Each ticket is attached as multipart entity and all its messages and attachments
are attached as sub entities in order of creation, but only if transaction type
is Create or correspond.

=cut

sub add_ticket {
    my $self = shift;
    my $tid  = shift;

    # XXX: we need a current user here, but who is current user?
    my $attachs = RT::Model::AttachmentCollection->new( current_user => RT->system_user );
    my $txn_alias = $attachs->transaction_alias;
    $attachs->limit(
        alias  => $txn_alias,
        column => 'type',
        value  => 'Create'
    );
    $attachs->limit(
        alias  => $txn_alias,
        column => 'type',
        value  => 'correspond'
    );
    $attachs->limit_by_ticket($tid);
    $attachs->limit_not_empty;
    $attachs->order_by( column => 'Created' );

    my $ticket_mime = MIME::Entity->build(
        Type        => 'multipart/mixed',
        Top         => 0,
        description => "ticket #$tid",
    );
    while ( my $attachment = $attachs->next ) {
        $self->add_attachment( $attachment, $ticket_mime );
    }
    if ( $ticket_mime->parts ) {
        my $email_mime = $self->template_obj->mime_obj;
        $email_mime->make_multipart;
        $email_mime->add_part($ticket_mime);
    }
    return;
}

=head2 record_outgoing_mail_transaction mime_obj

Record a transaction in RT with this outgoing message for future record-keeping purposes

=cut

sub record_outgoing_mail_transaction {
    my $self     = shift;
    my $mime_obj = shift;

    my @parts = $mime_obj->parts;
    my @attachments;
    my @keep;
    foreach my $part (@parts) {
        my $attach = $part->head->get('RT-Attachment');
        if ($attach) {
            Jifty->log->debug("We found an attachment. we want to not record it.");
            push @attachments, $attach;
        } else {
            Jifty->log->debug("We found a part. we want to record it.");
            push @keep, $part;
        }
    }
    $mime_obj->parts( \@keep );
    foreach my $attachment (@attachments) {
        $mime_obj->head->add( 'RT-Attachment', $attachment );
    }

    RT::I18N::set_mime_entity_to_encoding( $mime_obj, 'utf-8', 'mime_words_ok' );

    my $transaction = RT::Model::Transaction->new( current_user => $self->transaction->current_user );

    # XXX: TODO -> Record attachments as references to things in the attachments table, maybe.

    my $type;
    if ( $self->transaction->type eq 'comment' ) {
        $type = 'comment_email_record';
    } else {
        $type = 'email_record';
    }

    my $msgid = $mime_obj->head->get('Message-ID');
    chomp $msgid;

    my ( $id, $msg ) = $transaction->create(
        object          => $self->ticket_obj,
        type            => $type,
        data            => $msgid,
        mime_obj        => $mime_obj,
        activate_scrips => 0
    );

    if ($id) {
        $self->{'OutgoingMailTransaction'} = $id;
    } else {
        Jifty->log->warn("Could not record outgoing message transaction: $msg");
    }
    return $id;
}

=head2 set_rtspecialheaders 

This routine adds all the random headers that RT wants in a mail message
that don't matter much to anybody else.

=cut

sub set_rt_special_headers {
    my $self = shift;

    $self->set_subject();
    $self->set_subject_token();
    $self->set_header_as_encoding( 'Subject', RT->config->get('email_output_encoding') )
        if ( RT->config->get('email_output_encoding') );
    $self->set_return_address();
    $self->set_references_headers();

    unless ( $self->template_obj->mime_obj->head->get('Message-ID') ) {

        # Get Message-ID for this txn
        my $msgid = "";
        if ( my $msg = $self->transaction->message->first ) {
            $msgid = $msg->get_header("RT-Message-ID")
                || $msg->get_header("Message-ID");
        }

        # If there is one, and we can parse it, then base our Message-ID on it
        if (    $msgid
            and $msgid =~ s/<(rt-.*?-\d+-\d+)\.(\d+)-\d+-\d+\@\QRT->config->get('organization')\E>$/
                         "<$1." . $self->ticket_obj->id
<<<<<<< HEAD
                          . "-" . $self->scrip_obj->id
                          . "-" . $self->scrip_action_obj->{_Message_ID}
                          . "@" . RT->config->get('organization') . ">"/eg
=======
                          . "-" . '#rule'
                          . "-" . $self->{_Message_ID}
                          . "@" . RT->config->get('Organization') . ">"/eg
>>>>>>> 593c5b43
            and $2 == $self->ticket_obj->id
            )
        {
            $self->set_header( "Message-ID" => $msgid );
        } else {
            # XXX: only place calling gen_message_id with scrip and seq
            $self->set_header(
                'Message-ID' => RT::Interface::Email::gen_message_id(
                    ticket       => $self->ticket_obj,
                    scrip        => '#rule',
                    sequence     => $self->{_Message_ID},
                ),
            );
        }
    }

    $self->set_header( 'Precedence', "bulk" )
        unless ( $self->template_obj->mime_obj->head->get("Precedence") );

    $self->set_header( 'X-RT-Loop-Prevention', RT->config->get('rtname') );
    $self->set_header( 'RT-Ticket',            RT->config->get('rtname') . " #" . $self->ticket_obj->id() );
    $self->set_header( 'Managed-by',           "RT $RT::VERSION (http://www.bestpractical.com/rt/)" );

    # XXX, TODO: use /ShowUser/ShowUserEntry(or something like that) when it would be
    #            refactored into user's method.
    if ( my $email = $self->transaction->creator->email ) {
        $self->set_header( 'RT-Originator', $email );
    }

}

sub defer_digest_recipients {
    my $self = shift;
    Jifty->log->debug( "Calling SetRecipientDigests for transaction "
          . $self->transaction . ", id "
          . $self->transaction->id );

    # The digest attribute will be an array of notifications that need to
    # be sent for this transaction.  The array will have the following
    # format for its objects.
    # $digest_hash -> {daily|weekly|susp} -> address -> {To|Cc|Bcc}
    #                                     -> sent -> {true|false}
    # The "sent" flag will be used by the cron job to indicate that it has
    # run on this transaction.
    # In a perfect world we might move this hash construction to the
    # extension module itself.
    my $digest_hash = {};

    foreach my $mailfield (@EMAIL_RECIPIENT_HEADERS) {

  # If we have a "PseudoTo", the "To" contains it, so we don't need to access it
        next
          if ( ( $self->{'PseudoTo'} && @{ $self->{'PseudoTo'} } )
            && ( $mailfield eq 'To' ) );
        Jifty->log->debug( "Working on mailfield $mailfield; recipients are "
              . join( ',', @{ $self->{$mailfield} } ) );

        # Store the 'daily digest' folk in an array.
        my ( @send_now, @daily_digest, @weekly_digest, @suspended );

        # Have to get the list of addresses directly from the MIME header
        # at this point.
        Jifty->log->debug( $self->template_obj->mime_obj->head->as_string );
        foreach my $rcpt ( map { $_->address }
            $self->addresses_from_header($mailfield) )
        {
            next unless $rcpt;
            my $user_object = RT::Model::User->new( current_user => RT->system_user);
            $user_object->load_by_email($rcpt);
            if ( !$user_object->id ) {

                # If there's an email address in here without an associated
                # RT user, pass it on through.
                Jifty->log->debug(
"User $rcpt is not associated with an RT user object.  Send mail."
                );
                push( @send_now, $rcpt );
                next;
            }

            my $mailpref = RT->config->get( 'email_frequency', $user_object ) || '';
            Jifty->log->debug(
                "Got user mail preference '$mailpref' for user $rcpt");

            if    ( $mailpref =~ /daily/i )   { push( @daily_digest,  $rcpt ) }
            elsif ( $mailpref =~ /weekly/i )  { push( @weekly_digest, $rcpt ) }
            elsif ( $mailpref =~ /suspend/i ) { push( @suspended,     $rcpt ) }
            else                              { push( @send_now,      $rcpt ) }
        }

        # Reset the relevant mail field.
        Jifty->log->debug(
            "Removing deferred recipients from $mailfield: line");
        if (@send_now) {
            $self->set_header( $mailfield, join( ', ', @send_now ) );
        }
        else {    # No recipients!  Remove the header.
            $self->template_obj->mime_obj->head->delete($mailfield);
        }

        # Push the deferred addresses into the appropriate field in
        # our attribute hash, with the appropriate mail header.
        Jifty->log->debug(
            "Setting deferred recipients for attribute creation");
        $digest_hash->{'daily'}->{$_} = { 'header' => $mailfield, _sent => 0 }
          for (@daily_digest);
        $digest_hash->{'weekly'}->{$_} = { 'header' => $mailfield, _sent => 0 }
          for (@weekly_digest);
        $digest_hash->{'susp'}->{$_} = { 'header' => $mailfield, _sent => 0 }
          for (@suspended);
    }

    if ( scalar keys %$digest_hash ) {

        # Save the hash so that we can add it as an attribute to the
        # outgoing email transaction.
        $self->{'Deferred'} = $digest_hash;
    }
    else {
        Jifty->log->debug( "No recipients found for deferred delivery on "
              . "transaction #"
              . $self->transaction->id );
    }
}

sub record_deferred_recipients {
    my $self   = shift;
    return unless exists $self->{'Deferred'};
    
    my $txn_id = $self->{'OutgoingMailTransaction'};
    return unless $txn_id;

    my $txn_obj = RT::Model::Transaction->new( current_user => $self->transaction->current_user );
    $txn_obj->load($txn_id);
    my ( $ret, $msg ) = $txn_obj->add_attribute(
        name    => 'DeferredRecipients',
        content => $self->{'Deferred'}
    );
    Jifty->log->warn(
        "Unable to add deferred recipients to outgoing transaction: $msg")
      unless $ret;

    return ( $ret, $msg );
}

=head2 squelch_mail_to [@ADDRESSES]

Mark ADDRESSES to be removed from list of the recipients. Returns list of the addresses.
To empty list pass undefined argument.

B<Note> that this method can be called as class method and works globaly. Don't forget to
clean this list when blocking is not required anymore, pass undef to do this.

=cut

{
    my $squelch = [];

    sub squelch_mail_to {
        my $self = shift;
        if (@_) {
            $squelch = [ grep defined, @_ ];
        }
        return @$squelch;
    }
}

=head2 remove_inappropriate_recipients

Remove addresses that are RT addresses or that are on this transaction's blacklist

=cut

sub remove_inappropriate_recipients {
    my $self = shift;

    my @blacklist = ();

    # If there are no recipients, don't try to send the message.
    # If the transaction has content and has the header RT-Squelch-Replies-To

    my $msgid = $self->template_obj->mime_obj->head->get('Message-ID');

    if ( my $attachment = $self->transaction->attachments->first ) {
        if ( $attachment->get_header('RT-DetectedAutoGenerated') ) {

            # What do we want to do with this? It's probably (?) a bounce
            # caused by one of the watcher addresses being broken.
            # Default ("true") is to redistribute, for historical reasons.

            if ( !RT->config->get('redistribute_auto_generated_messages') ) {

                # Don't send to any watchers.
                @{ $self->{$_} } = () for (@EMAIL_RECIPIENT_HEADERS);

                Jifty->log->info( $msgid
                      . " The incoming message was autogenerated. "
                      . "Not redistributing this message based on site configuration."
                );
            } elsif ( RT->config->get('redistribute_auto_generated_messages') eq 'privileged' ) {

                # Only send to "privileged" watchers.
                #

                foreach my $type (@EMAIL_RECIPIENT_HEADERS) {

                    foreach my $addr ( @{ $self->{$type} } ) {
                        my $user = RT::Model::User->new( current_user => RT->system_user );
                        $user->load_by_email($addr);
                        push @blacklist, $addr if ( !$user->privileged );

                    }
                }

                Jifty->log->info( $msgid
                      . " The incoming message was autogenerated. "
                      . "Not redistributing this message to unprivileged users based on site configuration."
                );

            }

        }

        if ( my $squelch = $attachment->get_header('RT-Squelch-Replies-To') ) {
            push @blacklist, split( /,/, $squelch );
        }
    }

    # Let's grab the SquelchMailTo attribue and push those entries into the @blacklist
    push @blacklist, map $_->content, $self->ticket_obj->squelch_mail_to;
    push @blacklist, $self->squelch_mail_to;

    # Cycle through the people we're sending to and pull out anyone on the
    # system blacklist

# Trim leading and trailing spaces. # Todo - we should really be canonicalizing all addresses
    s/\s//g foreach @blacklist;
    
    foreach my $type (@EMAIL_RECIPIENT_HEADERS) {
        my @addrs;
        foreach my $addr ( @{ $self->{$type} } ) {

         # Weed out any RT addresses. We really don't want to talk to ourselves!
         # If we get a reply back, that means it's not an RT address
            if ( !RT::EmailParser->cull_rt_addresses($addr) ) {
                Jifty->log->info( $msgid
                      . "$addr appears to point to this RT instance. Skipping"
                );
                next;
            }
            if ( grep /^\Q$addr\E$/, @blacklist ) {
                Jifty->log->info( $msgid
                      . "$addr was blacklisted for outbound mail on this transaction. Skipping"
                );
                next;
            }
            push @addrs, $addr;
        }
        @{ $self->{$type} } = @addrs;
    }
}

=head2 set_return_address is_comment => BOOLEAN

Calculate and set From and Reply-To headers based on the is_comment flag.

=cut

sub set_return_address {

    my $self = shift;
    my %args = (
        is_comment    => 0,
        friendly_name => undef,
        @_
    );

    # From and Reply-To
    # $args{is_comment} should be set if the comment address is to be used.
    my $replyto;

    if ( $args{'is_comment'} ) {
        $replyto = $self->ticket_obj->queue->comment_address
            || RT->config->get('comment_address');
    } else {
        $replyto = $self->ticket_obj->queue->correspond_address
            || RT->config->get('correspond_address');
    }

    unless ( $self->template_obj->mime_obj->head->get('From') ) {
        if ( RT->config->get('use_friendly_from_line') ) {
            my $friendly_name = $args{friendly_name};

            unless ($friendly_name) {
                $friendly_name =
                  $self->transaction->creator->friendly_name;
                if ( $friendly_name =~ /^"(.*)"$/ ) {    # a quoted string
                    $friendly_name = $1;
                }
            }

            $friendly_name =~ s/"/\\"/g;
            $self->set_header( 'From', sprintf( RT->config->get('friendly_from_line_format'), $self->mime_encode_string( $friendly_name, RT->config->get('email_output_encoding') ), $replyto ), );
        } else {
            $self->set_header( 'From', $replyto );
        }
    }

    unless ( $self->template_obj->mime_obj->head->get('Reply-To') ) {
        $self->set_header( 'Reply-To', "$replyto" );
    }

}

=head2 set_header column, value

Set the column of the current MIME object into value.

=cut

sub set_header {
    my $self  = shift;
    my $field = shift;
    my $val   = shift;

    chomp $val;
    chomp $field;
    my $head = $self->template_obj->mime_obj->head;
    $head->fold_length( $field, 10000 );
    $head->replace( $field, $val );
    return $head->get($field);
}

=head2 set_subject

This routine sets the subject. it does not add the rt tag. That gets done elsewhere
If subject is already defined via template, it uses that. otherwise, it tries to get
the transaction's subject.

=cut 

sub set_subject {
    my $self = shift;
    my $subject;

    if ( $self->template_obj->mime_obj->head->get('Subject') ) {
        return ();
    }

    my $message = $self->transaction->attachments;
    $message->rows_per_page(1);
    if ( $self->{'subject'} ) {
        $subject = $self->{'subject'};
    } elsif ( my $first = $message->first ) {
        my $tmp = $first->get_header('Subject');
        $subject = defined $tmp ? $tmp : $self->ticket_obj->subject;
    } else {
        $subject = $self->ticket_obj->subject();
    }

    $subject =~ s/(\r\n|\n|\s)/ /gi;

    chomp $subject;
    $self->set_header( 'Subject', $subject );

}

=head2 set_subject_token

This routine fixes the RT tag in the subject. It's unlikely that you want to overwrite this.

=cut

sub set_subject_token {
    my $self = shift;

    my $head = $self->template_obj->mime_obj->head;
    $head->replace(
        Subject => RT::Interface::Email::add_subject_tag(
            Encode::decode_utf8( $head->get('Subject') ),
            $self->ticket_obj,
        ),
    );
}

=head2 set_references_headers

Set References and In-Reply-To headers for this message.

=cut

sub set_references_headers {
    my $self = shift;
    my ( @in_reply_to, @references, @msgid );

    if ( my $top = $self->transaction->message->first ) {
        @in_reply_to = split( /\s+/m, $top->get_header('In-Reply-To') || '' );
        @references  = split( /\s+/m, $top->get_header('References')  || '' );
        @msgid       = split( /\s+/m, $top->get_header('Message-ID')  || '' );
    } else {
        return (undef);
    }

    # There are two main cases -- this transaction was Created with
    # the RT Web UI, and hence we want to *not* append its Message-ID
    # to the References and In-Reply-To.  OR it came from an outside
    # source, and we should treat it as per the RFC
    my $org = RT->config->get('organization');
    if ( "@msgid" =~ /<(rt-.*?-\d+-\d+)\.(\d+)-0-0\@\Q$org\E>/ ) {

        # Make all references which are internal be to version which we
        # have sent out

        for ( @references, @in_reply_to ) {
            s/<(rt-.*?-\d+-\d+)\.(\d+-0-0)\@\Q$org\E>$/
          "<$1." . $self->ticket_obj->id .
             "-" . '#rule',
             "-" . $self->{_Message_ID} .
             "@" . $org . ">"/eg
        }

        # In reply to whatever the internal message was in reply to
        $self->set_header( 'In-Reply-To', join( " ", (@in_reply_to) ) );

        # Default the references to whatever we're in reply to
        @references = @in_reply_to unless @references;

        # References are unchanged from internal
    } else {

        # In reply to that message
        $self->set_header( 'In-Reply-To', join( " ", (@msgid) ) );

        # Default the references to whatever we're in reply to
        @references = @in_reply_to unless @references;

        # Push that message onto the end of the references
        push @references, @msgid;
    }

    # Push pseudo-ref to the front
    my $pseudo_ref = $self->pseudo_reference;
    @references = ( $pseudo_ref, grep { $_ ne $pseudo_ref } @references );

    # If there are more than 10 references headers, remove all but the
    # first four and the last six (Gotta keep this from growing
    # forever)
    splice( @references, 4, -6 ) if ( $#references >= 10 );

    # Add on the references
    $self->set_header( 'References', join( " ", @references ) );
    $self->template_obj->mime_obj->head->fold_length( 'References', 80 );

}

=head2 pseudo_reference

Returns a fake Message-ID: header for the ticket to allow a base level of threading

=cut

sub pseudo_reference {

    my $self       = shift;
    my $pseudo_ref = '<RT-Ticket-' . $self->ticket_obj->id . '@' . RT->config->get('organization') . '>';
    return $pseudo_ref;
}

=head2 set_header_as_encoding($field_name, $charset_encoding)

This routine converts the field into specified charset encoding.

=cut

sub set_header_as_encoding {
    my $self = shift;
    my ( $field, $enc ) = ( shift, shift );

    my $head = $self->template_obj->mime_obj->head;

    if ( lc($field) eq 'from' and RT->config->get('smtp_from') ) {
        $head->replace( $field, RT->config->get('smtp_from') );
        return;
    }

    my $value = $head->get($field);

    $value = $self->mime_encode_string( $value, $enc );

    $head->replace( $field, $value );

}

=head2 mimeencode_string STRING ENCODING

Takes a string and a possible encoding and returns the string wrapped in MIME goo.

=cut

sub mime_encode_string {
    my $self  = shift;
    my $value = shift;

    # using RFC2047 notation, sec 2.
    # encoded-word = "=?" charset "?" encoding "?" encoded-text "?="
    my $charset  = shift;
    my $encoding = 'B';

    # An 'encoded-word' may not be more than 75 characters long
    #
    # MIME encoding increases 4/3*(number of bytes), and always in multiples
    # of 4. Thus we have to find the best available value of bytes available
    # for each chunk.
    #
    # First we get the integer max which max*4/3 would fit on space.
    # Then we find the greater multiple of 3 lower or equal than $max.
    my $max = int( ( ( 75 - length( '=?' . $charset . '?' . $encoding . '?' . '?=' ) ) * 3 ) / 4 );
    $max = int( $max / 3 ) * 3;

    chomp $value;

    if ( $max <= 0 ) {

        # gives an error...
        Jifty->log->fatal("Can't encode! Charset or encoding too big.");
        return ($value);
    }

    return ($value) unless $value =~ /[^\x20-\x7e]/;

    $value =~ s/\s*$//;

    # we need perl string to split thing char by char
    Encode::_utf8_on($value) unless Encode::is_utf8($value);

    my ( $tmp, @chunks ) = ( '', () );
    while ( length $value ) {
        my $char = substr( $value, 0, 1, '' );
        my $octets = Encode::encode( $charset, $char );
        if ( length($tmp) + length($octets) > $max ) {
            push @chunks, $tmp;
            $tmp = '';
        }
        $tmp .= $octets;
    }
    push @chunks, $tmp if length $tmp;

    # encode an join chuncks
    $value = join "\n ", map encode_mimeword( $_, $encoding, $charset ), @chunks;
    return ($value);
}

1;
<|MERGE_RESOLUTION|>--- conflicted
+++ resolved
@@ -601,15 +601,9 @@
         if (    $msgid
             and $msgid =~ s/<(rt-.*?-\d+-\d+)\.(\d+)-\d+-\d+\@\QRT->config->get('organization')\E>$/
                          "<$1." . $self->ticket_obj->id
-<<<<<<< HEAD
-                          . "-" . $self->scrip_obj->id
-                          . "-" . $self->scrip_action_obj->{_Message_ID}
-                          . "@" . RT->config->get('organization') . ">"/eg
-=======
                           . "-" . '#rule'
                           . "-" . $self->{_Message_ID}
-                          . "@" . RT->config->get('Organization') . ">"/eg
->>>>>>> 593c5b43
+                          . "@" . RT->config->get('organization') . ">"/eg
             and $2 == $self->ticket_obj->id
             )
         {
