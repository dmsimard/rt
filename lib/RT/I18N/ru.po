--- conflicted
+++ resolved
@@ -73,11 +73,7 @@
 msgid "%1 %2 of group %3"
 msgstr "%1 %2 of group %3"
 
-<<<<<<< HEAD
-#: html/Admin/Elements/EditScrips:43 html/Admin/Elements/ListGlobalScrips:27 html/Ticket/Elements/PreviewScrips:53
-=======
 #: html/Admin/Elements/EditScrips:65 html/Admin/Elements/ListGlobalScrips:49 html/Ticket/Elements/PreviewScrips:98
->>>>>>> ad1b2810
 #. (loc($scrip->ConditionObj->Name), loc($scrip->ActionObj->Name), loc($scrip->TemplateObj->Name))
 #. ($scrip->ConditionObj->Name, $scrip->ActionObj->Name, $scrip->TemplateObj->Name)
 msgid "%1 %2 with template %3"
@@ -384,11 +380,7 @@
 msgid "(No members)"
 msgstr "(Нет пользователей)"
 
-<<<<<<< HEAD
-#: html/Admin/Elements/EditScrips:31 html/Admin/Elements/ListGlobalScrips:31
-=======
 #: html/Admin/Elements/EditScrips:53 html/Admin/Elements/ListGlobalScrips:53
->>>>>>> ad1b2810
 msgid "(No scrips)"
 msgstr "(Нет скриплетов)"
 
@@ -558,15 +550,11 @@
 msgid "Action committed."
 msgstr "Действие принято."
 
-<<<<<<< HEAD
-#: bin/rt-crontool:115
-=======
 #: bin/rt-crontool:148
 msgid "Action committed.\\n"
 msgstr "Действие зафиксировано.\\n"
 
 #: bin/rt-crontool:144
->>>>>>> ad1b2810
 msgid "Action prepared..."
 msgstr "Действие подготовлено..."
 
@@ -1026,11 +1014,7 @@
 #: html/Admin/CustomFields/Objects.html:86
 #. ($Class)
 msgid "Can't find a collection class for '%1'"
-<<<<<<< HEAD
-msgstr "Невозможно найти сохраненный запрос для работы с ним"
-=======
 msgstr "Невозможно найти класс коллекции для '%1'"
->>>>>>> ad1b2810
 
 #: html/Search/Build.html:819
 msgid "Can't find a saved search to work with"
@@ -2365,11 +2349,7 @@
 
 #: html/Admin/Global/CustomFields/index.html:59
 msgid "Global custom field configuration"
-<<<<<<< HEAD
-msgstr "Общие скриплеты"
-=======
 msgstr "Конфигурирование общих дополнительных полей"
->>>>>>> ad1b2810
 
 #: html/Admin/Elements/SelectTemplate:37
 #. (loc($Template->Name))
@@ -3046,11 +3026,7 @@
 #: html/Admin/Elements/ObjectCustomFields:96
 #. (loc(lc($FriendlySubTypes)), loc(lc($Types)))
 msgid "Modify Custom Fields which apply to %1 for all %2"
-<<<<<<< HEAD
-msgstr "Изменить дополнительные поля, применяемые ко всем %1"
-=======
 msgstr "Изменение дополнительных полей, которые применяются к %1 для всех %2"
->>>>>>> ad1b2810
 
 #: html/Admin/Elements/ObjectCustomFields:98
 #. (loc(lc($Types)))
@@ -3768,11 +3744,7 @@
 
 #: lib/RT/Record.pm:120
 msgid "Object deleted"
-<<<<<<< HEAD
-msgstr "Тип объекта %1 не может содержать дополнительные поля"
-=======
 msgstr "Объект удален"
->>>>>>> ad1b2810
 
 #: html/Admin/CustomFields/Objects.html:72 html/Admin/Elements/ObjectCustomFields:63
 #. ($ObjectType)
@@ -4536,12 +4508,7 @@
 msgid "Saved searches"
 msgstr "Сохраненные запросы"
 
-<<<<<<< HEAD
-#: html/Admin/Global/Scrip.html:48 html/Admin/Queues/Scrip.html:54
-#. ($scrip->Id)
-=======
 #: html/Admin/Global/Scrip.html:70 html/Admin/Queues/Scrip.html:76
->>>>>>> ad1b2810
 #. ($id)
 #. ($ARGS{'id'})
 msgid "Scrip #%1"
@@ -4666,11 +4633,7 @@
 
 #: html/Admin/Global/CustomFields/index.html:65
 msgid "Select custom fields for all users"
-<<<<<<< HEAD
-msgstr "Выберите дополнительное поле"
-=======
 msgstr "Выберите дополнительные поля всех пользователей"
->>>>>>> ad1b2810
 
 #: html/Admin/Global/CustomFields/index.html:76
 msgid "Select custom fields for tickets in all queues"
@@ -6205,11 +6168,7 @@
 
 #: lib/RT/System.pm:85
 msgid "show Configuration tab"
-<<<<<<< HEAD
-msgstr "электронная таблица (.xls)"
-=======
 msgstr "показывать закладку Конфигурация"
->>>>>>> ad1b2810
 
 #: html/Search/Results.html:82
 msgid "spreadsheet"
