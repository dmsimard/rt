msgid ""
msgstr ""
"Project-Id-Version: RT 3.8.x\n"
"POT-Creation-Date: \n"
"PO-Revision-Date: 2006-12-20 15:50+0100\n"
"Last-Translator: Torsten Brumm <tob@brummix.de>\n"
"Language-Team: rt-devel <rt-devel@lists.bestpractical.com>\n"
"MIME-Version: 1.0\n"
"Content-Type: text/plain; charset=UTF-8\n"
"Content-Transfer-Encoding: 8bit\n"

#: share/html/Widgets/SavedSearch:117
#. ($self->{CurrentSearch}{Object}->Description)
msgid " %1 deleted."
msgstr ""

#: share/html/Widgets/SavedSearch:94
#. ($self->{CurrentSearch}{Description}, $args->{SavedSearchDescription})
msgid " %1 renamed to %2."
msgstr ""

#: share/html/Widgets/SavedSearch:107
#. ($args->{SavedSearchDescription})
msgid " %1 saved."
msgstr ""

#: share/html/Elements/RT__Ticket/ColumnMap:239 share/html/Elements/RT__Ticket/ColumnMap:256
msgid " (no pubkey!)"
msgstr ""

#: share/html/Elements/RT__Ticket/ColumnMap:242 share/html/Elements/RT__Ticket/ColumnMap:259
msgid " (untrusted!)"
msgstr ""

#: share/html/Dashboards/Elements/ShowDashboards:55
msgid "#"
msgstr ""

#: share/html/Approvals/Elements/Approve:50 share/html/Approvals/Elements/ShowDependency:73 share/html/SelfService/Display.html:48 share/html/Ticket/Display.html:49 share/html/Ticket/Display.html:54
#. ($TicketObj->Id, $TicketObj->Subject)
#. ($Ticket->id, $Ticket->Subject)
#. ($ticket->Id, $ticket->Subject)
#. ($link->BaseObj->Id, $link->BaseObj->Subject)
msgid "#%1: %2"
msgstr "#%1: %2"

#: share/html/Elements/ShowSearch:116
msgid "$1"
msgstr "$1"

#: lib/RT/Date.pm:403
msgid "$DAYS_OF_WEEK[$dow]."
msgstr ""

#: lib/RT/Date.pm:418
msgid "$MONTHS[$mon]."
msgstr ""

#: lib/RT/Record.pm:906
#. ($label)
msgid "$prefix %1"
msgstr "$prefix %1"

#: lib/RT/URI/fsck_com_rt.pm:231
#. ($self->ObjectType, $self->Object->Id)
msgid "%1 #%2"
msgstr "%1 #%2"

#: lib/RT/Date.pm:352
#. ($s, $time_unit)
msgid "%1 %2"
msgstr "%1 %2"

#: lib/RT/Tickets_Overlay.pm:1544
#. ($args{'FIELD'},        $args{'OPERATOR'}, $args{'VALUE'})
msgid "%1 %2 %3"
msgstr ""

#: lib/RT/Date.pm:573
#. ($wday,$mon,$mday,$year)
msgid "%1 %2 %3 %4"
msgstr ""

#: lib/RT/Date.pm:579
#. ($wday,$mon,$mday,$hour,$min,$sec,$year)
msgid "%1 %2 %3 %4:%5:%6 %7"
msgstr "%1 %3. %2 %7, %4:%5:%6"

#: lib/RT/Record.pm:1628 lib/RT/Transaction_Overlay.pm:636 lib/RT/Transaction_Overlay.pm:679
#. ($cf->Name, $new_content)
#. ($field, $self->NewValue)
#. ($self->Field, $principal->Object->Name)
msgid "%1 %2 added"
msgstr "%1 %2 hinzugefügt"

#: lib/RT/Date.pm:349
#. ($s, $time_unit)
msgid "%1 %2 ago"
msgstr "vor %1 %2"

#: lib/RT/Record.pm:1635 lib/RT/Transaction_Overlay.pm:643
#. ($cf->Name, $old_content, $new_content)
#. ($field, $self->OldValue, $self->NewValue)
msgid "%1 %2 changed to %3"
msgstr "%1 %2 geändert in %3"

#: lib/RT/Record.pm:1632 lib/RT/Transaction_Overlay.pm:639 lib/RT/Transaction_Overlay.pm:685
#. ($cf->Name, $old_content)
#. ($field, $self->OldValue)
#. ($self->Field, $principal->Object->Name)
msgid "%1 %2 deleted"
msgstr "%1 %2 gelöscht"

#: share/html/Elements/RT__Scrip/ColumnMap:85 share/html/Ticket/Elements/PreviewScrips:66
#. (loc($scrip->ConditionObj->Name), loc($scrip->ActionObj->Name), loc($scrip->TemplateObj->Name))
#. ($_[0]->loc($_[0]->ConditionObj->Name),            $_[0]->loc($_[0]->ActionObj->Name),            $_[0]->loc($_[0]->TemplateObj->Name),)
msgid "%1 %2 with template %3"
msgstr "%1 %2 mit der Vorlage %3"

#: share/html/Ticket/Elements/ShowAttachments:75
#. ($rev->CreatedAsString, $size, $rev->CreatorObj->Name)
msgid "%1 (%2) by %3"
msgstr "%1 (%2) von %3"

#: share/html/SelfService/Update.html:62 share/html/Ticket/Elements/EditBasics:115 share/html/Ticket/Update.html:69 share/html/Ticket/Update.html:75 share/html/Tools/MyDay.html:68
#. (loc($Ticket->Status()))
#. (loc($TicketObj->Status))
#. ($TicketObj->OwnerObj->Name)
#. (loc($Ticket->Status))
msgid "%1 (Unchanged)"
msgstr "%1 (Unverändert)"

#: share/html/Dashboards/Elements/ShowSubscription:69
#. ($freq, $Subscription->SubValue('Dom'), $hour)
msgid "%1 (day %2) at %3"
msgstr ""

#: share/html/Dashboards/Elements/ShowSubscription:66
#. ($freq, $day, $hour)
msgid "%1 (on %2) at %3"
msgstr ""

#: bin/rt-crontool:287 bin/rt-crontool:294 bin/rt-crontool:300
#. ("--search-arg", "--search")
#. ("--condition-arg", "--condition")
#. ("--action-arg", "--action")
msgid "%1 - An argument to pass to %2"
msgstr "%1 - Ein Argument zur Übergabe an %2"

#: bin/rt-crontool:312
#. ("--verbose")
msgid "%1 - Output status updates to STDOUT"
msgstr "%1 - Statusausgabe auf STDOUT"

#: bin/rt-crontool:303
#. ("--template-id")
msgid "%1 - Specify id of the template you want to use"
msgstr ""

#: bin/rt-crontool:306
#. ("--transaction")
msgid "%1 - Specify if you want to use either 'first', 'last' or 'all' transactions"
msgstr ""

#: bin/rt-crontool:297
#. ("--action")
msgid "%1 - Specify the action module you want to use"
msgstr "%1 - Gibt an, welches Action-Modul benutzt werden soll"

#: bin/rt-crontool:309
#. ("--transaction-type")
msgid "%1 - Specify the comma separated list of transactions' types you want to use"
msgstr ""

#: bin/rt-crontool:291
#. ("--condition")
msgid "%1 - Specify the condition module you want to use"
msgstr "%1 - Gibt an, welches Condition-Modul benutzt werden soll"

#: bin/rt-crontool:284
#. ("--search")
msgid "%1 - Specify the search module you want to use"
msgstr "%1 - Gibt an, welches Search-Modul benutzt werden soll"

#: share/html/Dashboards/Elements/ShowDashboards:48
#. ($Type)
msgid "%1 Dashboards"
msgstr ""

#: share/html/Elements/Footer:59
#. ('&#187;&#124;&#171;', $RT::VERSION, '2008', '<a href="http://www.bestpractical.com?rt='.$RT::VERSION.'">Best Practical Solutions, LLC</a>',)
msgid "%1 RT %2 Copyright 1996-%3 %4."
msgstr "%1 RT %2 Alle Rechte vorbehalten 1996-%3 %4."

#: lib/RT/ScripAction_Overlay.pm:148
#. ($self->Id)
msgid "%1 ScripAction loaded"
msgstr "ScripAction %1 geladen"

#: lib/RT/Record.pm:1663
#. ($args{'Value'}, $cf->Name)
msgid "%1 added as a value for %2"
msgstr "%1 als Wert für %2 hinzugefügt"

#: lib/RT/Link_Overlay.pm:134 lib/RT/Link_Overlay.pm:142
#. ($args{'Base'})
#. ($args{'Target'})
msgid "%1 appears to be a local object, but can't be found in the database"
msgstr "%1 konnte nicht in der Datenbank gefunden werden obwohl es ein lokales Objekt zu sein scheint"

#: share/html/Dashboards/Elements/ShowSubscription:72
#. ($freq, $hour)
msgid "%1 at %2"
msgstr ""

#: lib/RT/SharedSetting.pm:107
#. (ucfirst($self->ObjectName))
msgid "%1 attribute load failure"
msgstr ""

#: lib/RT/Transaction_Overlay.pm:531 share/html/Ticket/Elements/ShowDates:80
#. ($Ticket->LastUpdatedAsString, $Ticket->LastUpdatedByObj->Name)
#. ($self->BriefDescription , $self->CreatorObj->Name)
msgid "%1 by %2"
msgstr "%1 von %2"

#: lib/RT/Record.pm:502 lib/RT/Transaction_Overlay.pm:587 lib/RT/Transaction_Overlay.pm:777 lib/RT/Transaction_Overlay.pm:786 lib/RT/Transaction_Overlay.pm:789
#. ($args{'Field'},            ( $old_val ? "'$old_val'" : $self->loc("(no value)") ),            '"' . $self->__Value( $args{'Field'}) . '"')
#. ($self->Field,                ( $self->OldValue ? "'" . $self->OldValue . "'" : $no_value ),                "'" . $self->NewValue . "'")
#. ($self->Field , $q1->Name , $q2->Name)
#. ($self->Field, $t2->AsString, $t1->AsString)
#. ($self->Field, ($self->OldValue? "'".$self->OldValue ."'" : $self->loc("(no value)")) , "'". $self->NewValue."'")
msgid "%1 changed from %2 to %3"
msgstr "%1 von %2 in %3 geändert"

#: share/html/Search/Elements/ResultViews:64
#. ($m->scomp('SelectChartType', Name => 'ChartStyle'), $m->scomp('SelectGroupBy', Name => 'PrimaryGroupBy', Query => $Query))
msgid "%1 chart by %2"
msgstr ""

#: share/html/Search/Elements/EditSearches:189
#. ($SavedSearch->{'Object'}->Description)
msgid "%1 copy"
msgstr "%1 kopieren"

#: lib/RT/Record.pm:910
msgid "%1 could not be set to %2."
msgstr "%1 konnte nicht auf %2 gesetzt werden."

#: lib/RT/Ticket_Overlay.pm:2494
#. ($self)
msgid "%1 couldn't set status to resolved. RT's Database may be inconsistent."
msgstr "%1 konnte den Status nicht auf erledigt setzen. Die RT-Datenbank könnte inkonsistent sein."

#: lib/RT/Transaction_Overlay.pm:560
#. ($obj_type)
msgid "%1 created"
msgstr "%1 erstellt"

#: lib/RT/Transaction_Overlay.pm:565
#. ($obj_type)
msgid "%1 deleted"
msgstr "%1 gelöscht"

#: NOT FOUND IN SOURCE
msgid "%1 grouped by %2"
msgstr "%1 gruppiert durch %2"

#: etc/initialdata:652
msgid "%1 highest priority tickets I own"
msgstr "Ihre %1 Anfragen höchster Priorität"

#: bin/rt-crontool:279
#. ($0)
msgid "%1 is a tool to act on tickets from an external scheduling tool, such as cron."
msgstr "%1 ist ein Tool um mit Tickets von externen Programmen zu arbeiten, wie zum Beispiel cron."

#: sbin/rt-email-digest:69
#. ($0)
msgid "%1 is a utility, meant to be run from cron, that dispatches all deferred RT notifications as a per-user digest."
msgstr ""

#: lib/RT/Queue_Overlay.pm:921
#. ($principal->Object->Name, $args{'Type'})
msgid "%1 is no longer a %2 for this queue."
msgstr "%1 ist kein %2 dieses Bereichs mehr."

#: lib/RT/Ticket_Overlay.pm:1266
#. ($principal->Object->Name,                         $args{'Type'})
msgid "%1 is no longer a %2 for this ticket."
msgstr ""

#: lib/RT/Record.pm:1720
#. ($TransactionObj->OldValue, $cf->Name)
msgid "%1 is no longer a value for custom field %2"
msgstr ""

#: share/html/Ticket/Elements/ShowTime:49 share/html/Ticket/Elements/ShowTime:51
#. ($minutes)
msgid "%1 min"
msgstr "%1 Min"

#: etc/initialdata:663
msgid "%1 newest unowned tickets"
msgstr "Die %1 neusten Anfragen ohne Besitzer"

#: lib/RT/CustomField_Overlay.pm:793
msgid "%1 objects"
msgstr "%1 Objekte"

#: share/html/User/Elements/DelegateRights:99
#. (loc($ObjectType =~ /^RT::(.*)$/))
msgid "%1 rights"
msgstr "%1 Rechte"

#: lib/RT/SharedSetting.pm:214
#. (ucfirst($self->ObjectName), $msg)
msgid "%1 update: %2"
msgstr ""

#: lib/RT/SharedSetting.pm:207
#. (ucfirst($self->ObjectName))
msgid "%1 update: Nothing changed"
msgstr ""

#: lib/RT/SharedSetting.pm:211
msgid "%1 updated"
msgstr ""

#: lib/RT/Action/ResolveMembers.pm:64
#. (ref $self)
msgid "%1 will resolve all members of a resolved group ticket."
msgstr "%1 wird alle Mitglieder eines erledigten Gruppentickets anführen."

#: lib/RT/CustomField_Overlay.pm:794
msgid "%1's %2 objects"
msgstr "%1's %2 Objekte"

#: lib/RT/CustomField_Overlay.pm:795
msgid "%1's %2's %3 objects"
msgstr "%1's %2's %3 Objekte"

#: share/html/Dashboards/Elements/SelectPrivacy:57
#. ($object->Name)
msgid "%1's dashboards"
msgstr ""

#: share/html/Search/Elements/SearchPrivacy:54 share/html/Search/Elements/SelectSearchObject:65 share/html/Search/Elements/SelectSearchesForObjects:59
#. ($Object->Name)
#. ($object->Name)
msgid "%1's saved searches"
msgstr "%1's gespeicherte Suchanfragen"

#: lib/RT/Transaction_Overlay.pm:495
#. ($self)
msgid "%1: no attachment specified"
msgstr "%1: kein Anhang angegeben"

#: lib/RT/Date.pm:576
#. ($hour,$min,$sec)
msgid "%1:%2:%3"
msgstr ""

#: share/html/Ticket/Elements/ShowTransactionAttachments:193 share/html/Ticket/Elements/ShowTransactionAttachments:199
#. (int( $size / 1024 / 102.4 ) / 10)
#. ($size)
msgid "%1b"
msgstr "%1b"

#: share/html/Ticket/Elements/ShowTransactionAttachments:196
#. (int( $size / 102.4 ) / 10)
msgid "%1k"
msgstr "%1k"

#: share/html/Ticket/Elements/ShowTime:51
#. (sprintf("%.1f",$minutes / 60))
msgid "%quant(%1,hour)"
msgstr ""

#: lib/RT/Ticket_Overlay.pm:878
#. ($args{'Status'})
msgid "'%1' is an invalid value for status"
msgstr ""

#: share/html/Admin/Elements/EditCustomFieldValues:80 share/html/Admin/Elements/EditQueueWatchers:66 share/html/Admin/Elements/EditScrips:67 share/html/Admin/Elements/EditTemplates:69 share/html/Admin/Groups/Members.html:106 share/html/Elements/EditLinks:112 share/html/Ticket/Elements/EditPeople:69 share/html/User/Groups/Members.html:78
msgid "(Check box to delete)"
msgstr "(Auswahl wird gelöscht)"

#: share/html/Ticket/Elements/PreviewScrips:61
msgid "(Check boxes to disable notifications to the listed recipients)"
msgstr "(Benachrichtigung der markierten Empfänger wird unterdrückt)"

#: share/html/Ticket/Elements/PreviewScrips:86
msgid "(Check boxes to enable notifications to the listed recipients)"
msgstr "(Benachrichtigungen an markierte Empfänger aktivieren)"

#: share/html/Ticket/Create.html:228
msgid "(Enter ticket ids or URLs, separated with spaces)"
msgstr "(Geben Sie die Anfrage IDs oder URLs getrennt durch Leerzeichen ein)"

#: share/html/Admin/Queues/Modify.html:76 share/html/Admin/Queues/Modify.html:79
#. (RT->Config->Get('CorrespondAddress'))
#. (RT->Config->Get('CommentAddress'))
msgid "(If left blank, will default to %1)"
msgstr "(Standardwert: %1)"

#: share/html/Admin/Elements/EditCustomFields:76 share/html/Admin/Elements/ListGlobalCustomFields:55
msgid "(No custom fields)"
msgstr "(Keine benutzerdefinierten Felder)"

#: share/html/Admin/Groups/Members.html:73 share/html/User/Groups/Members.html:76
msgid "(No members)"
msgstr "(Keine Mitglieder)"

#: share/html/Admin/Elements/EditScrips:69 share/html/Admin/Elements/ListGlobalScrips:49
msgid "(No scrips)"
msgstr "(Keine Scrips)"

#: share/html/Admin/Elements/EditTemplates:54
msgid "(No templates)"
msgstr "(Keine Vorlagen)"

#: share/html/Admin/Elements/PickCustomFields:49 share/html/Admin/Elements/PickObjects:49
msgid "(None)"
msgstr "(Nichts)"

#: NOT FOUND IN SOURCE
msgid "(Sends a blind carbon-copy of this update to a comma-delimited list of email addresses. Does <strong>not</strong> change who will receive future updates.)"
msgstr "(Sendet ein Blind Carbon Copy - BCC Update and eine mit Komma separierte Liste von Mail Adressen. Zukünftige Update werden <strong>nicht</strong> übermittelt.)"

#: share/html/Ticket/Create.html:105
msgid "(Sends a carbon-copy of this update to a comma-delimited list of administrative email addresses. These people <strong>will</strong> receive future updates.)"
msgstr "(Sendet ein Carbon Copy - CC Update and eine mit Komma separierte Liste von Mail Adressen. Zukünftige Update <strong>werden</strong> ebenfalls übermittelt.)"

#: NOT FOUND IN SOURCE
msgid "(Sends a carbon-copy of this update to a comma-delimited list of email addresses. Does <strong>not</strong> change who will receive future updates.)"
msgstr "(Sendet ein Carbon Copy - CC Update and eine mit Komma separierte Liste von Mail Adressen. Zukünftige Update werden <strong>nicht</strong> übermittelt.)"

#: share/html/Ticket/Create.html:96
msgid "(Sends a carbon-copy of this update to a comma-delimited list of email addresses. These people <strong>will</strong> receive future updates.)"
msgstr "(Sendet ein Carbon Copy - CC Update and eine mit Komma separierte Liste von Mail Adressen. Zukünftige Update <strong>werden</strong> ebenfalls übermittelt.)"

#: share/html/Admin/Elements/EditScrip:99
msgid "(Use these fields when you choose 'User Defined' for a condition or action)"
msgstr "(Benutze diese Felder, für 'Benutzer definierte' Bedingungen oder Aktionen)"

#: share/html/Ticket/Elements/EditWatchers:63 share/html/Ticket/Elements/ShowUserEntry:50
msgid "(Will not be sent email)"
msgstr ""

#: share/html/Admin/CustomFields/index.html:79
msgid "(any)"
msgstr ""

#: share/html/User/Groups/index.html:56
msgid "(empty)"
msgstr "(leer)"

#: NOT FOUND IN SOURCE
msgid "(no name listed)"
msgstr "(kein Name gelistet)"

#: lib/RT/Transaction_Overlay.pm:580 share/html/Admin/Elements/SelectRights:74 share/html/Elements/EditCustomFieldSelect:71 share/html/Elements/SelectCustomFieldValue:53 share/html/Elements/ShowCustomFields:56 share/html/Search/Chart:134 share/html/Search/Elements/Chart:78
msgid "(no value)"
msgstr "(kein Wert)"

#: share/html/Admin/Elements/EditCustomFieldValues:49
msgid "(no values)"
msgstr "(keine Werte)"

#: share/html/Elements/EditLinks:133 share/html/Ticket/Elements/BulkLinks:51
msgid "(only one ticket)"
msgstr "(nur eine Anfrage)"

#: share/html/Elements/RT__Ticket/ColumnMap:109
#. ($count)
msgid "(pending %quant(%1,other ticket))"
msgstr ""

#: share/html/Elements/RT__Ticket/ColumnMap:106
msgid "(pending approval)"
msgstr "(wartet auf Freigabe)"

#: NOT FOUND IN SOURCE
msgid "(pending other Collection)"
msgstr "(wartet auf andere Sammlung)"

#: share/html/Admin/Users/Modify.html:73
msgid "(required)"
msgstr "(notwendig)"

#: share/html/Elements/GnuPG/SelectKeyForEncryption:53
#. ($key->{'TrustTerse'})
msgid "(trust: %1)"
msgstr ""

#: share/html/Ticket/Elements/ShowTransactionAttachments:61
msgid "(untitled)"
msgstr "(unbenannt)"

#: NOT FOUND IN SOURCE
msgid "(yyyy/mm/dd)"
msgstr "(jjjj/mm/tt)"

#: share/html/Elements/EditCustomFieldSelect:59
msgid "-"
msgstr ""

#: bin/rt-crontool:120
msgid "--transaction argument could be only 'first', 'last' or 'all'"
msgstr ""

#: lib/RT/Config.pm:180
msgid "1995-11-25 21:59:12"
msgstr ""

#: lib/RT/Config.pm:181
msgid "1995-11-25T21:59:12Z"
msgstr ""

#: share/html/Ticket/Elements/ShowBasics:55
msgid "<% $Ticket->Status%>"
msgstr "<% $Ticket->Status%>"

#: share/html/Elements/SelectTicketTypes:50
msgid "<% $_ %>"
msgstr "<% $_ %>"

#: share/html/Search/Elements/SelectLinks:50
msgid "<%$_%>"
msgstr "<%$_%>"

#: share/html/Search/Elements/DisplayOptions:70
msgid "<%$field%>"
msgstr "<%$field%>"

#: share/html/Elements/CreateTicket:49
#. ($m->scomp('/Elements/SelectNewTicketQueue', OnChange => 'document.CreateTicketInQueue.submit()'))
msgid "<input type=\"submit\" class=\"button\" value=\"New ticket in\" />&nbsp;%1"
msgstr "<input type=\"submit\" class=\"button\" value=\"Neues Ticket in\" />&nbsp;%1"

#: docs/design_docs/string-extraction-guide.txt:54 lib/RT/StyleGuide.pod:779
#. ($m->scomp('/Elements/SelectNewTicketQueue'))
msgid "<input type=\"submit\" value=\"New ticket in\">&nbsp;%1"
msgstr "<input type=\"submit\" value=\"Neue Anfrage in\">&nbsp;%1"

#: share/html/User/Prefs.html:182
msgid "<p>All iCal feeds embed a secret token which authorizes you.  If the URL one of your iCal feeds got exposed to the outside world, you can get a new secret, <b>breaking all existing iCal feeds</b> below.</p>"
msgstr ""

#: etc/initialdata:187
msgid "A blank template"
msgstr "Eine leere Vorlage"

#: share/html/Admin/Users/Modify.html:377
msgid "A password was not set, so user won't be able to login."
msgstr "Es wurde kein Passwort gesetzt, der User wird sich nicht anmelden können!"

#: lib/RT/ACE_Overlay.pm:163 lib/RT/Principal_Overlay.pm:219
msgid "ACE not found"
msgstr "ACE nicht gefunden"

#: lib/RT/ACE_Overlay.pm:617
msgid "ACEs can only be created and deleted."
msgstr "ACEs können nur erstellt und gelöscht werden."

#: share/html/Search/Elements/SelectAndOr:48
msgid "AND"
msgstr "UND"

#: share/html/User/Elements/Tabs:61
msgid "About me"
msgstr "Über mich"

#: share/html/Admin/Users/Modify.html:108
msgid "Access control"
msgstr "Zugriffskontrolle"

#: share/html/Admin/Elements/EditScrip:68
msgid "Action"
msgstr "Aktion"

#: NOT FOUND IN SOURCE
msgid "Action %1 not found"
msgstr "Aktion %1 nicht gefunden"

#: lib/RT/Scrip_Overlay.pm:136
#. ($args{'ScripAction'})
msgid "Action '%1' not found"
msgstr ""

#: bin/rt-crontool:214
msgid "Action committed.\\n"
msgstr "Aktion durchgeführt.\\n"

#: lib/RT/Scrip_Overlay.pm:132
msgid "Action is mandatory argument"
msgstr ""

#: bin/rt-crontool:210
msgid "Action prepared..."
msgstr "Aktion vorbereitet..."

#: NOT FOUND IN SOURCE
msgid "Add"
msgstr "Hinzufügen"

#: share/html/Search/Bulk.html:97
msgid "Add AdminCc"
msgstr "AdminCC hinzufügen"

#: share/html/Ticket/Elements/Bookmark:75
msgid "Add Bookmark"
msgstr ""

#: share/html/Search/Bulk.html:93
msgid "Add Cc"
msgstr "CC hinzufügen"

#: share/html/Search/Elements/EditFormat:51
msgid "Add Columns"
msgstr "Spalten hinzufügen"

#: share/html/Search/Elements/PickCriteria:48
msgid "Add Criteria"
msgstr "Kriterium hinzufügen"

#: share/html/Ticket/Create.html:149 share/html/Ticket/Update.html:122
msgid "Add More Files"
msgstr "Weitere Dateien anhängen"

#: share/html/Search/Bulk.html:89
msgid "Add Requestor"
msgstr "Klient hinzufügen"

#: share/html/Admin/Elements/AddCustomFieldValue:48
msgid "Add Value"
msgstr "Wert hinzufügen"

#: share/html/Admin/Global/Scrip.html:85
msgid "Add a scrip which will apply to all queues"
msgstr "Scrip erstellen, das auf alle Bereiche angewendet wird"

#: NOT FOUND IN SOURCE
msgid "Add additional criteria"
msgstr "zusätzliches Kriterium hinzufügen"

#: NOT FOUND IN SOURCE
msgid "Add and Search"
msgstr "Hinzufügen und Suchen"

#: share/html/Search/Bulk.html:129
msgid "Add comments or replies to selected tickets"
msgstr "Füge den ausgewählten Anfragen Kommentare oder Antworten hinzu"

#: share/html/Admin/Groups/Members.html:65 share/html/User/Groups/Members.html:62
msgid "Add members"
msgstr "Mitglieder hinzufügen"

#: share/html/Admin/Queues/People.html:89 share/html/Ticket/Elements/AddWatchers:51
msgid "Add new watchers"
msgstr "Neue Beobachter hinzufügen"

#: share/html/Search/Build.html:87
msgid "Add these terms"
msgstr ""

#: share/html/Search/Build.html:88
msgid "Add these terms and Search"
msgstr ""

#: NOT FOUND IN SOURCE
msgid "Add these terms to your search"
msgstr "Diese Bedingungen zur Suche hinzufügen"

#: share/html/Search/Bulk.html:166
msgid "Add values"
msgstr "Werte hinzufügen"

#: lib/RT/CustomField_Overlay.pm:114
msgid "Add, delete and modify custom field values for objects"
msgstr "Hinzufügen, Löschen und Ändern von Werten benutzerdefinierter Felder von Objekten"

#: lib/RT/Queue_Overlay.pm:804
#. ($args{'Type'})
msgid "Added principal as a %1 for this queue"
msgstr "Rolle wurde als %1 für diesen Bereich hinzugefügt"

#: lib/RT/Ticket_Overlay.pm:1138
#. ($self->loc($args{'Type'}))
msgid "Added principal as a %1 for this ticket"
msgstr "Rolle wurde als %1 für diese Anfrage hinzugefügt"

#: share/html/Admin/Users/Modify.html:149 share/html/User/Prefs.html:139
msgid "Address1"
msgstr "Adresse 1"

#: share/html/Admin/Users/Modify.html:154 share/html/User/Prefs.html:143
msgid "Address2"
msgstr "Adresse 2"

#: share/html/Ticket/Create.html:101
msgid "Admin Cc"
msgstr "Admin CC"

#: etc/initialdata:264
msgid "Admin Comment"
msgstr "Admin Kommentar"

#: etc/initialdata:243
msgid "Admin Correspondence"
msgstr "Admin Korrespondenz"

#: share/html/Admin/Queues/index.html:48 share/html/Admin/Queues/index.html:51
msgid "Admin queues"
msgstr "Admin Bereiche"

#: share/html/Admin/Global/index.html:49 share/html/Admin/Global/index.html:51
msgid "Admin/Global configuration"
msgstr "Admin/Globale Einstellungen"

#: lib/RT/ACE_Overlay.pm:102 share/html/Ticket/Elements/ShowPeople:62
msgid "AdminCc"
msgstr "AdminCc"

#: lib/RT/CustomField_Overlay.pm:113
msgid "AdminCustomField"
msgstr "AdminBenutzerdefiniertesFeld"

#: lib/RT/Group_Overlay.pm:87
msgid "AdminGroup"
msgstr "AdminGruppe"

#: lib/RT/Group_Overlay.pm:89
msgid "AdminGroupMembership"
msgstr "AdminGruppenZugehörigkeit"

#: lib/RT/System.pm:84
msgid "AdminOwnPersonalGroups"
msgstr "AdminEigenePersönlicheGruppen"

#: lib/RT/Queue_Overlay.pm:92
msgid "AdminQueue"
msgstr "AdminBereich"

#: lib/RT/System.pm:85
msgid "AdminUsers"
msgstr "AdminBenutzer"

#: share/html/Admin/Queues/People.html:71 share/html/Ticket/Elements/EditPeople:77
msgid "Administrative Cc"
msgstr "Administrative CC"

#: share/html/Ticket/Elements/Tabs:268
msgid "Advanced"
msgstr "Erweitert"

#: share/html/Search/Elements/PickCriteria:59
msgid "Aggregator"
msgstr "Operator"

#: etc/initialdata:332
msgid "All Approvals Passed"
msgstr "Alle Freigaben genehmigt"

#: share/html/Admin/Queues/index.html:82
msgid "All Queues"
msgstr "Alle Bereiche"

#: lib/RT/Attachment_Overlay.pm:627
msgid "Already encrypted"
msgstr ""

#: share/html/Search/Elements/EditQuery:60
msgid "And/Or"
msgstr "Und/Oder"

#: share/html/Admin/CustomFields/Modify.html:79 share/html/Admin/Elements/CustomFieldTabs:85
msgid "Applies to"
msgstr "gilt für"

#: share/html/Search/Edit.html:70
msgid "Apply"
msgstr "anwenden"

#: share/html/Search/Edit.html:70
msgid "Apply your changes"
msgstr "Änderungen anwenden"

#: share/html/Elements/Tabs.orig:80 share/html/Elements/Tabs:80
msgid "Approval"
msgstr "Freigabe"

#: share/html/Approvals/Display.html:67 share/html/Approvals/Elements/ShowDependency:65 share/html/Approvals/index.html:88
#. ($Ticket->Id, $Ticket->Subject)
#. ($ticket->id, $msg)
#. ($link->BaseObj->Id, $link->BaseObj->Subject)
msgid "Approval #%1: %2"
msgstr "Freigabe #%1: %2"

#: share/html/Approvals/index.html:77
#. ($ticket->Id)
msgid "Approval #%1: Notes not recorded due to a system error"
msgstr "Freigabe #%1: Notiz wurde aufgrund eines Systemfehlers nicht gespeichert"

#: share/html/Approvals/index.html:75
#. ($ticket->Id)
msgid "Approval #%1: Notes recorded"
msgstr "Freigabe #%1: Notiz gespeichert"

#: etc/initialdata:320
msgid "Approval Passed"
msgstr "Freigabe genehmigt"

#: etc/initialdata:343
msgid "Approval Rejected"
msgstr "Freigabe abgelehnt"

#: share/html/Approvals/Elements/Approve:71
msgid "Approve"
msgstr "Freigeben"

#: etc/initialdata:565 etc/initialdata:567
#. (# loc	    $note)
msgid "Approver's notes: %1"
msgstr "Notizen des Freigebenden: %1"

#: lib/RT/Date.pm:91
msgid "Apr"
msgstr ""

#: NOT FOUND IN SOURCE
msgid "Apr."
msgstr "Apr."

#: share/html/CalPopup.html:92
msgid "April"
msgstr ""

#: share/html/Search/Elements/DisplayOptions:78
msgid "Asc"
msgstr ""

#: share/html/Elements/SelectSortOrder:58
msgid "Ascending"
msgstr "aufsteigend"

#: lib/RT/Queue_Overlay.pm:96
msgid "Assign and remove custom fields"
msgstr "Zuweisen und Entfernen von benutzerdefinierten Feldern"

#: lib/RT/Queue_Overlay.pm:96
msgid "AssignCustomFields"
msgstr "BenutzerdefiniertesFeldZuweisen"

#: share/html/Search/Bulk.html:147 share/html/SelfService/Update.html:89 share/html/Ticket/ModifyAll.html:118 share/html/Ticket/Update.html:122
msgid "Attach"
msgstr "Anhängen"

#: share/html/SelfService/Create.html:94 share/html/Ticket/Create.html:145
msgid "Attach file"
msgstr "Datei anhängen"

#: share/html/SelfService/Update.html:77 share/html/Ticket/Create.html:133 share/html/Ticket/Update.html:112
msgid "Attached file"
msgstr "Dateianhang"

#: share/html/Ticket/ShowEmailRecord.html:83 share/html/Ticket/ShowEmailRecord.html:85 share/html/Ticket/ShowEmailRecord.html:88
#. ($Attachment)
msgid "Attachment '%1' could not be loaded"
msgstr "Anhang '%1' konnte nicht geladen werden"

#: lib/RT/Transaction_Overlay.pm:503
msgid "Attachment created"
msgstr "Anhang erstellt"

#: lib/RT/Tickets_Overlay.pm:1994
msgid "Attachment filename"
msgstr "Dateiname des Anhangs"

#: share/html/Ticket/Elements/ShowAttachments:49
msgid "Attachments"
msgstr "Anhänge"

#: lib/RT/Attachment_Overlay.pm:620
msgid "Attachments encryption is disabled"
msgstr ""

#: lib/RT/Attributes_Overlay.pm:180
msgid "Attribute Deleted"
msgstr "Attribut gelöscht"

#: lib/RT/Date.pm:95
msgid "Aug"
msgstr ""

#: NOT FOUND IN SOURCE
msgid "Aug."
msgstr "Aug."

#: share/html/CalPopup.html:93
msgid "August"
msgstr ""

#: etc/initialdata:190
msgid "Autoreply"
msgstr "Automatische Antwort"

#: etc/initialdata:27
msgid "Autoreply To Requestors"
msgstr "Automatische Antwort an Klienten"

#: share/html/Widgets/SelectionBox:191
msgid "Available"
msgstr "Verfügbar"

#: share/html/Ticket/Forward.html:73
msgid "BCc"
msgstr ""

#: share/html/Elements/Submit:96
msgid "Back"
msgstr ""

#: share/html/Install/Password.html:58
msgid "Back: Customize Basics"
msgstr ""

#: share/html/Install/Basics.html:58
msgid "Back: Customize Database Details"
msgstr ""

#: share/html/Install/Sendmail.html:59
msgid "Back: Customize Email Addresses"
msgstr ""

#: share/html/Install/Emails.html:58
msgid "Back: Customize Password for Users in RT"
msgstr ""

#: share/html/Install/Initialize.html:61
msgid "Back: Customize Sendmail"
msgstr ""

#: share/html/Install/DatabaseDetails.html:65
msgid "Back: Select Database Type"
msgstr ""

#: lib/RT/SharedSetting.pm:135
#. ($id)
msgid "Bad privacy for attribute %1"
msgstr ""

#: share/html/Admin/Elements/CustomFieldTabs:67 share/html/Admin/Elements/GroupTabs:62 share/html/Admin/Elements/QueueTabs:62 share/html/Admin/Elements/UserTabs:60 share/html/Dashboards/Elements/Tabs:70 share/html/Ticket/Elements/Tabs:126 share/html/User/Elements/GroupTabs:61
msgid "Basics"
msgstr "Grundlagen"

#: NOT FOUND IN SOURCE
msgid "Bcc"
msgstr "BCC"

#: share/html/Admin/CustomFields/GroupRights.html:93 share/html/Admin/CustomFields/UserRights.html:74 share/html/Admin/Elements/EditScrip:127 share/html/Admin/Elements/EditScrip:92
msgid "Be sure to save your changes"
msgstr "Änderungen speichern"

#: share/html/Elements/Logo:51
msgid "Best Practical Solutions, LLC corporate logo"
msgstr "Best Practical Solutions, LLC Firmen Logo"

#: NOT FOUND IN SOURCE
msgid "Binary"
msgstr "Binär"

#: etc/initialdata:186
msgid "Blank"
msgstr "Leer"

#: share/html/Search/Elements/EditFormat:81
msgid "Bold"
msgstr "Fett"

#: NOT FOUND IN SOURCE
msgid "Bookmarkable link"
msgstr "Speicherbarer Link"

#: etc/initialdata:676
msgid "Bookmarked Tickets"
msgstr ""

#: share/html/Ticket/Elements/ShowHistory:66 share/html/Ticket/Elements/ShowHistory:71
msgid "Brief headers"
msgstr "Kurze Kopfzeilen"

#: share/html/Ticket/Elements/Tabs:305
msgid "Bulk Update"
msgstr "Massen Update"

#: NOT FOUND IN SOURCE
msgid "Bulk ticket update"
msgstr "Massen Anfrageaktualisierung"

#: share/html/Install/Elements/Wrapper:54
msgid "Buy Support"
msgstr ""

#: share/html/NoAuth/js/util.js:199
msgid "Calendar"
msgstr ""

#: lib/RT/User_Overlay.pm:1441
msgid "Can not modify system users"
msgstr "Kann Systembenutzer nicht ändern"

#: lib/RT/Queue_Overlay.pm:91
msgid "Can this principal see this queue"
msgstr "Kann diese Rolle diesen Bereich sehen"

#: lib/RT/CustomField_Overlay.pm:364
msgid "Can't add a custom field value without a name"
msgstr "Kann kein benutzerdefiniertes Feld ohne Namen hinzufügen"

#: share/html/Admin/CustomFields/Objects.html:88
#. ($Class)
msgid "Can't find a collection class for '%1'"
msgstr "Es wurde keine Kollektion gefunden für '%1'"

#: share/html/Search/Elements/EditSearches:279
msgid "Can't find a saved search to work with"
msgstr "Kann keine gespeicherte Suche finden"

#: lib/RT/Link_Overlay.pm:150
msgid "Can't link a ticket to itself"
msgstr "Kann kein Anfrage auf sich selbst verweisen lassen!"

#: share/html/Widgets/SavedSearch:110
#. (loc($self->{SearchType}))
msgid "Can't save %1"
msgstr ""

#: share/html/Search/Elements/EditSearches:283
msgid "Can't save this search"
msgstr "Kann diese Suche nicht speichern"

#: lib/RT/Record.pm:1209 lib/RT/Record.pm:1285
msgid "Can't specifiy both base and target"
msgstr "Sie können Basis und Ziel nicht gleichzeitig angeben"

#: share/html/Ticket/Create.html:330
msgid "Cannot create tickets in a disabled queue."
msgstr ""

#: share/html/autohandler:218
#. ($msg)
msgid "Cannot create user: %1"
msgstr "Kann Benutzer nicht anlegen: %1"

#: share/html/Admin/Elements/AddCustomFieldValue:57 share/html/Admin/Elements/EditCustomFieldValues:61
msgid "Category"
msgstr "Kategorie"

#: lib/RT/CustomFieldValue_Overlay.pm:124
msgid "Category unset"
msgstr ""

#: lib/RT/ACE_Overlay.pm:101 share/html/Admin/Queues/People.html:67 share/html/SelfService/Create.html:73 share/html/Ticket/Create.html:92 share/html/Ticket/Elements/EditPeople:74 share/html/Ticket/Elements/ShowPeople:58 share/html/Ticket/Forward.html:70
msgid "Cc"
msgstr "CC"

#: share/html/Search/Results.html:78
msgid "Change"
msgstr ""

#: share/html/SelfService/Prefs.html:54
msgid "Change password"
msgstr "Passwort ändern"

#: share/html/Elements/Submit:90
msgid "Check All"
msgstr "Alle auswählen"

#: share/html/Install/DatabaseDetails.html:64
msgid "Check Database Connectivity"
msgstr ""

#: share/html/SelfService/Update.html:80 share/html/Ticket/Create.html:136 share/html/Ticket/Update.html:114
msgid "Check box to delete"
msgstr "Zum Löschen anwählen"

#: share/html/Admin/Elements/SelectRights:57
msgid "Check box to revoke right"
msgstr "Zum Entziehen einer Berechtigung anwählen"

#: share/html/Elements/EditLinks:149 share/html/Elements/EditLinks:82 share/html/Elements/ShowLinks:100 share/html/Ticket/Create.html:233 share/html/Ticket/Elements/BulkLinks:66
msgid "Children"
msgstr "Kinder"

#: NOT FOUND IN SOURCE
msgid "Choose a date"
msgstr "Datum auswählen"

#: share/html/Admin/Users/Modify.html:159 share/html/User/Prefs.html:147
msgid "City"
msgstr "Stadt"

#: share/html/Tools/MyDay.html:73 share/html/Widgets/SelectionBox:214
msgid "Clear"
msgstr ""

#: share/html/Elements/Submit:92
msgid "Clear All"
msgstr "Alles löschen"

#: share/html/Install/Initialize.html:54
msgid "Click \"Initialize Database\" to begin creating the database. This may take a few moments"
msgstr ""

#: share/html/Helpers/CalPopup.html:53
msgid "Close window"
msgstr "Fenster schliessen"

#: share/html/Ticket/Elements/ShowDates:75
msgid "Closed"
msgstr "Geschlossen"

#: share/html/SelfService/Closed.html:48 share/html/SelfService/Elements/Tabs:81
msgid "Closed tickets"
msgstr "Geschlossene Anfragen"

#: lib/RT/CustomField_Overlay.pm:90
msgid "Combobox: Select or enter multiple values"
msgstr "Combobox: Selektiere oder gebe mehrere Werte ein"

#: lib/RT/CustomField_Overlay.pm:91
msgid "Combobox: Select or enter one value"
msgstr "Combobox: Selektiere oder gib einen Wert ein"

#: lib/RT/CustomField_Overlay.pm:92
msgid "Combobox: Select or enter up to %1 values"
msgstr "Combobox: Selektiere oder gib bis zu %1 Werte ein"

#: share/html/Ticket/Elements/ShowTransaction:201 share/html/Ticket/Elements/Tabs:216
msgid "Comment"
msgstr "Kommentar"

#: share/html/Admin/Queues/Modify.html:77
msgid "Comment Address"
msgstr "Kommentaradresse"

#: lib/RT/Installer.pm:174
msgid "Comment address"
msgstr ""

#: lib/RT/Queue_Overlay.pm:111
msgid "Comment on tickets"
msgstr "Kommentiere Anfragen"

#: lib/RT/Queue_Overlay.pm:111
msgid "CommentOnTicket"
msgstr "AnfrageKommentieren"

#: share/html/Tools/MyDay.html:64
msgid "Comments"
msgstr ""

#: share/html/Ticket/ModifyAll.html:94 share/html/Ticket/Update.html:89
msgid "Comments (Not sent to requestors)"
msgstr "Kommentare (werden nicht an Klienten geschickt)"

#: share/html/Search/Bulk.html:133
msgid "Comments (not sent to requestors)"
msgstr "Kommentare (werden nicht an Klienten geschickt)"

#: share/html/Admin/Users/Modify.html:229 share/html/Ticket/Elements/ShowRequestor:71
msgid "Comments about this user"
msgstr "Kommentare zu diesem Benutzer"

#: lib/RT/Transaction_Overlay.pm:623
msgid "Comments added"
msgstr "Kommentar hinzugefügt"

#: lib/RT/Action.pm:173
msgid "Commit Stubbed"
msgstr "Commit Stumpf ausgeführt"

#: share/html/Admin/Elements/EditScrip:62
msgid "Condition"
msgstr "Bedingung"

#: lib/RT/Scrip_Overlay.pm:152
#. ($args{'ScripCondition'})
msgid "Condition '%1' not found"
msgstr ""

#: lib/RT/Scrip_Overlay.pm:148
msgid "Condition is mandatory argument"
msgstr ""

#: bin/rt-crontool:194
msgid "Condition matches..."
msgstr "Bedingung trifft zu..."

#: NOT FOUND IN SOURCE
msgid "Condition not found"
msgstr "Bedingung nicht gefunden"

#: share/html/Elements/Tabs.orig:87 share/html/Elements/Tabs:87
msgid "Configuration"
msgstr "Konfiguration"

#: share/html/SelfService/Prefs.html:56
msgid "Confirm"
msgstr "Bestätigen"

#: share/html/Admin/Elements/ModifyTemplate:67 share/html/Elements/QuickCreate:65 share/html/Elements/SelectAttachmentField:50 share/html/Ticket/ModifyAll.html:122
msgid "Content"
msgstr "Inhalt"

#: share/html/Elements/SelectAttachmentField:51
msgid "Content-Type"
msgstr "Inhaltstyp"

#: NOT FOUND IN SOURCE
msgid "Copy"
msgstr "Kopie"

#: lib/RT/Installer.pm:181
msgid "Correspond address"
msgstr ""

#: etc/initialdata:255
msgid "Correspondence"
msgstr "Korrespondenz"

#: lib/RT/Transaction_Overlay.pm:619
msgid "Correspondence added"
msgstr "Korrespondenz hinzugefügt"

#: NOT FOUND IN SOURCE
msgid "Could not add new custom field value. "
msgstr "Konnte keinen neuen benutzerdefinierten Wert hinzufügen"

#: NOT FOUND IN SOURCE
msgid "Could not add new custom field value. %1 "
msgstr "Konnte kein neuen benutzerdefinierten Wert hinzufügen. %1 "

#: lib/RT/Record.pm:1604 lib/RT/Record.pm:1650
#. ($value_msg)
#. ($msg)
msgid "Could not add new custom field value: %1"
msgstr ""

#: lib/RT/Ticket_Overlay.pm:2745 lib/RT/Ticket_Overlay.pm:2753 lib/RT/Ticket_Overlay.pm:2770
msgid "Could not change owner. "
msgstr "Konnte den Besitzer nicht ändern. "

#: share/html/Admin/CustomFields/Modify.html:149
#. ($msg)
msgid "Could not create CustomField"
msgstr "Konnte benutzerdefiniertes Feld nicht erzeugen"

#: share/html/Admin/Elements/EditCustomField:115
#. ($msg)
msgid "Could not create CustomField: %1"
msgstr "Konnte benutzerdefiniertes Feld nicht erzeugen: %1"

#: lib/RT/Group_Overlay.pm:433 lib/RT/Group_Overlay.pm:440 share/html/User/Groups/Modify.html:100
msgid "Could not create group"
msgstr "Konnte Gruppe nicht anlegen"

#: share/html/Admin/Global/Template.html:94 share/html/Admin/Queues/Template.html:95
#. ($msg)
msgid "Could not create template: %1"
msgstr "Konnte Vorlage nicht anlegen: %1"

#: lib/RT/Ticket_Overlay.pm:290
#. ($QueueObj->Name)
msgid "Could not create ticket in disabled queue \"%1\""
msgstr ""

#: lib/RT/Ticket_Overlay.pm:285 lib/RT/Ticket_Overlay.pm:811
msgid "Could not create ticket. Queue not set"
msgstr "Konnte Anfrage nicht anlegen. Bereich nicht angegeben"

#: lib/RT/User_Overlay.pm:189 lib/RT/User_Overlay.pm:203 lib/RT/User_Overlay.pm:212 lib/RT/User_Overlay.pm:221 lib/RT/User_Overlay.pm:230 lib/RT/User_Overlay.pm:244 lib/RT/User_Overlay.pm:254 lib/RT/User_Overlay.pm:402
msgid "Could not create user"
msgstr "Konnte Benutzer nicht anlegen"

#: lib/RT/Queue_Overlay.pm:783 lib/RT/Ticket_Overlay.pm:1106
msgid "Could not find or create that user"
msgstr "Konnte diesen Benutzer nicht finden oder anlegen"

#: lib/RT/Queue_Overlay.pm:858 lib/RT/Ticket_Overlay.pm:1187
msgid "Could not find that principal"
msgstr "Konnte diese Rolle nicht finden"

#: lib/RT/SharedSetting.pm:202
#. ($self->ObjectName)
msgid "Could not load %1 attribute"
msgstr ""

#: share/html/Admin/CustomFields/Objects.html:71
msgid "Could not load CustomField %1"
msgstr "Konnte benutzerdefiniertes Feld %1 nicht laden"

#: share/html/Admin/Groups/Members.html:114 share/html/User/Groups/Members.html:113 share/html/User/Groups/Modify.html:105
msgid "Could not load group"
msgstr "Konnte die Gruppe nicht laden"

#: lib/RT/SharedSetting.pm:111
#. ($privacy)
msgid "Could not load object for %1"
msgstr "Kann Objekt für %1 nicht laden"

#: NOT FOUND IN SOURCE
msgid "Could not load search attribute"
msgstr "Kann Such Attribut nicht laden"

#: lib/RT/Queue_Overlay.pm:802
#. ($args{'Type'})
msgid "Could not make that principal a %1 for this queue"
msgstr "Konnte diese Rolle nicht zu einen %1 dieses Bereichs machen"

#: lib/RT/Ticket_Overlay.pm:1127
#. ($self->loc($args{'Type'}))
msgid "Could not make that principal a %1 for this ticket"
msgstr "Konnte diese Rolle nicht zu einem %1 dieses Anfragen machen"

#: lib/RT/Queue_Overlay.pm:918
#. ($args{'Type'})
msgid "Could not remove that principal as a %1 for this queue"
msgstr "Konnte diese Rolle nicht als %1 dieses Bereichs entfernen"

#: lib/RT/Ticket_Overlay.pm:1254
#. ($args{'Type'})
msgid "Could not remove that principal as a %1 for this ticket"
msgstr ""

#: lib/RT/User_Overlay.pm:129
msgid "Could not set user info"
msgstr "Konnte Benutzerinformation nicht speichern"

#: lib/RT/Transaction_Overlay.pm:157
msgid "Couldn't add attachment"
msgstr ""

#: lib/RT/Group_Overlay.pm:999
msgid "Couldn't add member to group"
msgstr "Konnte Benutzer nicht der Gruppe hinzufügen"

#: lib/RT/Record.pm:1660 lib/RT/Record.pm:1712
#. ($msg)
#. ($Msg)
msgid "Couldn't create a transaction: %1"
msgstr "Konnte die Transaktion nicht anlegen: %1"

#: lib/RT/CustomField_Overlay.pm:958
msgid "Couldn't create record"
msgstr ""

#: lib/RT/Record.pm:919
msgid "Couldn't find row"
msgstr "Konnte Zeile nicht finden"

#: bin/rt-crontool:166
msgid "Couldn't find suitable transaction, skipping"
msgstr ""

#: lib/RT/Group_Overlay.pm:973
msgid "Couldn't find that principal"
msgstr "Konnte diese Rolle nicht finden"

#: lib/RT/CustomField_Overlay.pm:394
msgid "Couldn't find that value"
msgstr "Konnte diesen Wert nicht finden"

#: lib/RT/CurrentUser.pm:164
#. ($self->Id)
msgid "Couldn't load %1 from the users database.\\n"
msgstr "Konnte %1 nicht aus der Benutzerdatenbank laden.\\n"

#: share/html/Admin/CustomFields/UserRights.html:92
#. ($id)
msgid "Couldn't load Class %1"
msgstr "Konnte die Klasse %1 nicht laden"

#: lib/RT/CustomFieldValue_Overlay.pm:80
#. ($cf_id)
msgid "Couldn't load Custom Field #%1"
msgstr ""

#: share/html/Admin/CustomFields/GroupRights.html:104
#. ($id)
msgid "Couldn't load CustomField %1"
msgstr "Konnte das benutzerdefinierte Feld %1 nicht laden"

#: lib/RT/Ticket_Overlay.pm:1707
#. ($self->Id)
msgid "Couldn't load copy of ticket #%1."
msgstr ""

#: share/html/Admin/Users/Memberships.html:105 share/html/Admin/Users/Memberships.html:115
#. ($gid)
msgid "Couldn't load group #%1"
msgstr ""

#: share/html/Admin/Groups/GroupRights.html:111 share/html/Admin/Groups/UserRights.html:94
#. ($id)
msgid "Couldn't load group %1"
msgstr "Konnte Gruppe %1 nicht laden"

#: lib/RT/Link_Overlay.pm:193 lib/RT/Link_Overlay.pm:202 lib/RT/Link_Overlay.pm:229
msgid "Couldn't load link"
msgstr "Konnte den Verweis nicht laden"

#: share/html/Admin/Elements/ObjectCustomFields:85 share/html/Admin/Queues/CustomFields.html:61 share/html/Admin/Users/CustomFields.html:61
#. ($id)
msgid "Couldn't load object %1"
msgstr "Konnte Objekt %1 nicht laden"

#: lib/RT/Ticket_Overlay.pm:439
#. ($msg)
msgid "Couldn't load or create user: %1"
msgstr ""

#: share/html/Admin/Queues/People.html:146
#. ($id)
msgid "Couldn't load queue"
msgstr "Konnte den Bereich nicht laden"

#: share/html/Admin/Elements/EditScrips:86
#. ($id)
msgid "Couldn't load queue #%1"
msgstr ""

#: share/html/Admin/Queues/GroupRights.html:124 share/html/Admin/Queues/UserRights.html:93
#. ($id)
msgid "Couldn't load queue %1"
msgstr "Konnte den Bereich %1 nicht laden"

#: share/html/Admin/Queues/Modify.html:150
#. ($Name)
msgid "Couldn't load queue '%1'"
msgstr ""

#: share/html/Admin/Elements/EditScrip:141 share/html/Admin/Elements/EditScrip:185
#. ($id)
msgid "Couldn't load scrip #%1"
msgstr ""

#: share/html/Admin/Elements/EditTemplates:108
#. ($id)
msgid "Couldn't load template #%1"
msgstr ""

#: lib/RT/Action/CreateTickets.pm:451 share/html/SelfService/Display.html:161
#. ($id)
msgid "Couldn't load ticket '%1'"
msgstr "Konnte das Anfrage '%1' nicht laden"

#: share/html/Ticket/Forward.html:90 share/html/Ticket/GnuPG.html:75
#. ($QuoteTransaction)
#. ($id)
msgid "Couldn't load transaction #%1"
msgstr ""

#: share/html/Admin/Users/GnuPG.html:92
#. ($id)
msgid "Couldn't load user #%1"
msgstr ""

#: lib/RT/Ticket_Overlay.pm:1041
#. ($args{'Email'})
msgid "Couldn't parse address from '%1' string"
msgstr ""

#: lib/RT/Attachment_Overlay.pm:703
#. ($msg)
msgid "Couldn't replace content with decrypted data: %1"
msgstr ""

#: lib/RT/Attachment_Overlay.pm:668
#. ($msg)
msgid "Couldn't replace content with encrypted data: %1"
msgstr ""

#: lib/RT/Ticket_Overlay.pm:2360
#. ($args{'URI'})
msgid "Couldn't resolve '%1' into a URI."
msgstr ""

#: lib/RT/Link_Overlay.pm:100
#. ($args{'Base'})
msgid "Couldn't resolve base '%1' into a URI."
msgstr "Basis '%1' kann nicht zu einer URI aufgelöst werden."

#: lib/RT/Link_Overlay.pm:115
#. ($args{'Target'})
msgid "Couldn't resolve target '%1' into a URI."
msgstr "Ziel '%1' kann nicht zu einer URI aufgelöst werden."

#: lib/RT/Interface/Email.pm:649
msgid "Couldn't send email"
msgstr ""

#: lib/RT/Ticket_Overlay.pm:544
#. ($type, $msg)
msgid "Couldn't set %1 watcher: %2"
msgstr ""

#: lib/RT/User_Overlay.pm:1592
msgid "Couldn't set private key"
msgstr ""

#: lib/RT/User_Overlay.pm:1576
msgid "Couldn't unset private key"
msgstr ""

#: share/html/Admin/Users/Modify.html:176 share/html/User/Prefs.html:159
msgid "Country"
msgstr "Land"

#: share/html/Admin/CustomFields/Modify.html:126 share/html/Admin/Elements/CreateUserCalled:49 share/html/Admin/Elements/CustomFieldTabs:95 share/html/Admin/Elements/EditCustomField:86 share/html/Admin/Elements/EditScrip:148 share/html/Admin/Elements/GroupTabs:79 share/html/Admin/Elements/QueueTabs:97 share/html/Admin/Elements/UserTabs:86 share/html/Admin/Global/Template.html:67 share/html/Admin/Queues/Template.html:68 share/html/Elements/QuickCreate:68 share/html/Elements/ShowLinks:100 share/html/Elements/ShowLinks:104 share/html/Elements/ShowLinks:114 share/html/Elements/ShowLinks:50 share/html/Elements/ShowLinks:80 share/html/Elements/ShowLinks:90 share/html/Ticket/Create.html:174 share/html/Ticket/Create.html:246
msgid "Create"
msgstr "Erstellen"

#: etc/initialdata:90
msgid "Create Tickets"
msgstr "Erstelle Anfragen"

#: share/html/Admin/CustomFields/Modify.html:136 share/html/Admin/Elements/EditCustomField:98
msgid "Create a CustomField"
msgstr "Erstelle ein benutzerdefiniertes Feld"

#: share/html/Admin/Queues/CustomField.html:71
#. ($QueueObj->Name())
msgid "Create a CustomField for queue %1"
msgstr "Erstelle ein benutzerdefiniertes Feld für den Bereich %1"

#: share/html/Dashboards/Modify.html:129 share/html/Dashboards/Modify.html:93
msgid "Create a new dashboard"
msgstr ""

#: share/html/Admin/Groups/Modify.html:105 share/html/Admin/Groups/Modify.html:131
msgid "Create a new group"
msgstr "Erstelle eine neue Gruppe"

#: share/html/User/Groups/Modify.html:115 share/html/User/Groups/Modify.html:90
msgid "Create a new personal group"
msgstr "Erstelle eine neue persönliche Gruppe"

#: share/html/Ticket/Create.html:49 share/html/Ticket/Create.html:53 share/html/Ticket/Create.html:64
msgid "Create a new ticket"
msgstr "Erstelle eine neue Anfrage"

#: share/html/Admin/Users/Modify.html:256 share/html/Admin/Users/Modify.html:320
msgid "Create a new user"
msgstr "Erstelle einen neuen Benutzer"

#: share/html/Admin/Queues/Modify.html:141
msgid "Create a queue"
msgstr "Erstelle einen Bereich"

#: share/html/Admin/Queues/Scrip.html:91
#. ($QueueObj->Name)
msgid "Create a scrip for queue %1"
msgstr "Erstelle ein Scrip für den Bereich %1"

#: share/html/Admin/Global/Template.html:87 share/html/Admin/Queues/Template.html:88
msgid "Create a template"
msgstr "Erstelle eine Vorlage"

#: share/html/SelfService/Create.html:48 share/html/SelfService/CreateTicketInQueue.html:48
msgid "Create a ticket"
msgstr "Neue Anfrage"

#: lib/RT/Dashboard.pm:77
msgid "Create and modify dashboards"
msgstr ""

#: etc/initialdata:92
msgid "Create new tickets based on this scrip's template"
msgstr "Erstelle neue Anfragen basierend auf der Vorlage dieses Scrips"

#: share/html/SelfService/Create.html:109
msgid "Create ticket"
msgstr "Anfrage erzeugen"

#: lib/RT/Queue_Overlay.pm:109
msgid "Create tickets in this queue"
msgstr "Erstelle Anfragen in diesem Bereich"

#: lib/RT/CustomField_Overlay.pm:113
msgid "Create, delete and modify custom fields"
msgstr "Erstellen, löschen und modifizieren von benutzerdefinierten Felder"

#: lib/RT/Queue_Overlay.pm:92
msgid "Create, delete and modify queues"
msgstr "Erstelle, lösche und modifiziere Bereich"

#: lib/RT/System.pm:84
msgid "Create, delete and modify the members of personal groups"
msgstr "Erstellen, löschen und modifizieren von Mitgliedern persönlicher Gruppen"

#: lib/RT/System.pm:85
msgid "Create, delete and modify users"
msgstr "Erstellen, löschen und modifizieren von Benutzern"

#: lib/RT/System.pm:91
msgid "CreateSavedSearch"
msgstr "GespeicherteSucheErstellen"

#: lib/RT/Queue_Overlay.pm:109
msgid "CreateTicket"
msgstr "AnfrageErstellen"

#: lib/RT/Ticket_Overlay.pm:905 share/html/Admin/Elements/ShowKeyInfo:58 share/html/Elements/SelectDateType:49 share/html/Ticket/Elements/ShowDates:50
msgid "Created"
msgstr "Angelegt"

#: share/html/Admin/CustomFields/Modify.html:151 share/html/Admin/Elements/EditCustomField:119
#. ($CustomFieldObj->Name())
#. ($CustomFieldObj->Name)
msgid "Created CustomField %1"
msgstr "Erstelle ein benutzerdefiniertes Feld %1"

#: share/html/Tools/Reports/Elements/Tabs:65
msgid "Created in a date range"
msgstr "Erstellt in einem Zeitraum"

#: share/html/Tools/Reports/CreatedByDates.html:54
msgid "Created tickets in period, grouped by status"
msgstr "Erstellte Tickets einer Periode, sortiert nach Status"

#: share/html/Search/Elements/PickBasics:115
msgid "Creator"
msgstr "Ersteller"

#: share/html/Prefs/Other.html:72
msgid "Cryptography"
msgstr ""

#: share/html/Elements/EditLinks:51
msgid "Current Links"
msgstr "Momentane Beziehungen"

#: share/html/Admin/Elements/EditScrips:53
msgid "Current Scrips"
msgstr "Aktuelle Scrips"

#: share/html/Admin/Groups/Members.html:62 share/html/User/Groups/Members.html:65
msgid "Current members"
msgstr "Aktuelle Mitglieder"

#: share/html/Admin/Elements/SelectRights:53
msgid "Current rights"
msgstr "Aktuelle Rechte"

#: share/html/Search/Elements/EditQuery:49
msgid "Current search"
msgstr "Aktuelle Suche"

#: share/html/Admin/Queues/People.html:64 share/html/Ticket/Elements/EditPeople:68
msgid "Current watchers"
msgstr "Aktuelle Beobachter"

#: share/html/Admin/Elements/SystemTabs:63 share/html/Admin/Elements/Tabs:64 share/html/Admin/Global/index.html:65 share/html/Admin/Users/Modify.html:209 share/html/Admin/index.html:73 share/html/Ticket/Elements/ShowSummary:58
msgid "Custom Fields"
msgstr "Benutzerdefinierte Felder"

#: share/html/Admin/CustomFields/index.html:62
#. ($lookup)
msgid "Custom Fields for %1"
msgstr "Benutzerdefinierte Felder für %1"

#: share/html/Admin/Elements/EditScrip:116
msgid "Custom action cleanup code"
msgstr "Benutzerdefinierter Aktions-Aufräum-Code"

#: share/html/Admin/Elements/EditScrip:109
msgid "Custom action preparation code"
msgstr "Benutzerdefinierter Aktions-Vorbereitungs-Code"

#: share/html/Admin/Elements/EditScrip:102
msgid "Custom condition"
msgstr "Benutzerdefinierte Bedingung"

#: lib/RT/Tickets_Overlay.pm:2458
#. ($CF->Name, $args{OPERATOR}, $args{VALUE})
msgid "Custom field %1 %2 %3"
msgstr ""

#: lib/RT/Record.pm:1522
#. ($args{'Field'})
msgid "Custom field %1 does not apply to this object"
msgstr ""

#: lib/RT/Tickets_Overlay.pm:2452
#. ($CF->Name)
msgid "Custom field %1 has a value."
msgstr "Benutzerdefiniertes Feld %1 hat einen Wert."

#: lib/RT/Tickets_Overlay.pm:2448
#. ($CF->Name)
msgid "Custom field %1 has no value."
msgstr "Benutzerdefiniertes Feld %1 hat keinen Wert."

#: lib/RT/Record.pm:1511 lib/RT/Record.pm:1693
#. ($args{'Field'})
msgid "Custom field %1 not found"
msgstr "Benutzerdefiniertes Feld %1 nicht gefunden"

#: lib/RT/Report/Tickets.pm:120 lib/RT/Report/Tickets.pm:123
#. ($cf)
#. ($obj->Name)
msgid "Custom field '%1'"
msgstr ""

#: NOT FOUND IN SOURCE
msgid "Custom field not found"
msgstr "Benutzerdefiniertes Feld nicht gefunden"

#: lib/RT/CustomField_Overlay.pm:1050
#. ($args{'Content'}, $self->Name)
msgid "Custom field value %1 could not be found for custom field %2"
msgstr "Wert %1 des benutzerdefinierten Feldes %2 konnte nicht gefunden werden"

#: lib/RT/CustomField_Overlay.pm:402
msgid "Custom field value could not be deleted"
msgstr "Wert des benutzerdefinierten Felds konnte nicht gelöscht werden"

#: lib/RT/CustomField_Overlay.pm:1062
msgid "Custom field value could not be found"
msgstr "Wert des benutzerdefinierten Feldes konnte nicht gefunden werden"

#: lib/RT/CustomField_Overlay.pm:1064 lib/RT/CustomField_Overlay.pm:404
msgid "Custom field value deleted"
msgstr "Wert des benutzerdefinierten Feldes gelöscht"

#: lib/RT/Transaction_Overlay.pm:627 share/html/Elements/SelectGroups:54 share/html/Elements/SelectUsers:54
msgid "CustomField"
msgstr "BenutzerdefiniertesFeld"

#: share/html/Prefs/MyRT.html:84 share/html/Prefs/Quicksearch.html:72 share/html/Prefs/Search.html:77
msgid "Customize"
msgstr "Anpassen"

#: lib/RT/Installer.pm:98
msgid "DBA of the database"
msgstr ""

#: lib/RT/Installer.pm:106
msgid "DBA password"
msgstr ""

#: lib/RT/Config.pm:226
msgid "Daily digest"
msgstr ""

#: share/html/Dashboards/Subscription.html:62 share/html/Dashboards/Subscription.html:66
msgid "Dashboard"
msgstr ""

#: share/html/Dashboards/Modify.html:112
#. ($msg)
msgid "Dashboard could not be created: %1"
msgstr ""

#: share/html/Dashboards/Modify.html:147 share/html/Dashboards/Queries.html:149
#. ($msg)
msgid "Dashboard could not be updated: %1"
msgstr ""

#: share/html/Dashboards/Modify.html:144 share/html/Dashboards/Queries.html:146
msgid "Dashboard updated"
msgstr ""

#: sbin/rt-email-dashboards:247
#. () || "RT [_2] Dashboard: [_1]"),        $dashboard->Name,        ucfirst($subscription->SubValue('Frequency')),)
msgid "DashboardSubject"
msgstr ""

#: share/html/Dashboards/index.html:73 share/html/User/Elements/Tabs:76
msgid "Dashboards"
msgstr ""

#: lib/RT/Installer.pm:92
msgid "Database name"
msgstr ""

#: lib/RT/Installer.pm:122
msgid "Database password for RT"
msgstr ""

#: lib/RT/Installer.pm:83
msgid "Database port number"
msgstr ""

#: lib/RT/Installer.pm:115
msgid "Database username for RT"
msgstr ""

#: lib/RT/Config.pm:175
msgid "Date format"
msgstr ""

#: share/html/SelfService/Display.html:63 share/html/Ticket/Create.html:210 share/html/Ticket/Elements/ShowSummary:93 share/html/Ticket/Elements/Tabs:131 share/html/Ticket/ModifyAll.html:68
msgid "Dates"
msgstr "Datumsangaben"

#: lib/RT/Date.pm:99
msgid "Dec"
msgstr ""

#: NOT FOUND IN SOURCE
msgid "Dec."
msgstr "Dez."

#: share/html/CalPopup.html:95
msgid "December"
msgstr ""

#: share/html/Ticket/GnuPG.html:62
msgid "Decrypt"
msgstr ""

#: etc/initialdata:191
msgid "Default Autoresponse template"
msgstr "Standard Vorlage für automatische Antworten"

#: share/html/Tools/Offline.html:62
msgid "Default Queue"
msgstr "Standard Bereich"

#: share/html/Tools/Offline.html:71
msgid "Default Requestor"
msgstr "Standard Klient"

#: etc/initialdata:265
msgid "Default admin comment template"
msgstr "Standard Vorlage für Admin-Kommentar"

#: etc/initialdata:244
msgid "Default admin correspondence template"
msgstr "Standard Vorlage für Admin-Korrespondenz"

#: etc/initialdata:256
msgid "Default correspondence template"
msgstr "Standard Vorlage für Korrespondenz"

#: lib/RT/Config.pm:203
msgid "Default queue"
msgstr ""

#: etc/initialdata:222
msgid "Default transaction template"
msgstr "Standard Vorlage für Transaktion"

#: share/html/Widgets/Form/Integer:71 share/html/Widgets/Form/String:69
#. ($DefaultValue)
msgid "Default: %1"
msgstr ""

#: lib/RT/Transaction_Overlay.pm:605
#. ($type,        $self->Field,        (            $self->OldValue            ? "'" . $self->OldValue . "'"            : $self->loc("(no value)")        ),        "'" . $self->NewValue . "'")
msgid "Default: %1/%2 changed from %3 to %4"
msgstr "Standard: %1/%2 von \"%3\" auf \"%4\" geändert."

#: share/html/User/Delegation.html:48 share/html/User/Delegation.html:51
msgid "Delegate rights"
msgstr "Rechte weitergeben"

#: lib/RT/Group_Overlay.pm:91 lib/RT/System.pm:88
msgid "Delegate specific rights which have been granted to you."
msgstr "Ihnen gewährte Rechte weitergeben"

#: lib/RT/Group_Overlay.pm:91 lib/RT/System.pm:88
msgid "DelegateRights"
msgstr "RechteWeitergabe"

#: share/html/User/Elements/Tabs:67
msgid "Delegation"
msgstr "Rechteweitergabe"

#: share/html/Admin/Elements/EditScrips:73 share/html/Search/Elements/EditFormat:99 share/html/Search/Elements/EditQuery:61 share/html/Search/Elements/EditSearches:63 share/html/Widgets/SelectionBox:212
msgid "Delete"
msgstr "Löschen"

#: share/html/Admin/Elements/EditTemplates:72
msgid "Delete Template"
msgstr "Vorlage löschen"

#: lib/RT/SharedSetting.pm:231
#. ($msg)
msgid "Delete failed: %1"
msgstr "Löschen fehlgeshlagen: %1"

#: share/html/Admin/Elements/EditScrips:72
msgid "Delete selected scrips"
msgstr "Ausgewähltes Script löschen"

#: lib/RT/Queue_Overlay.pm:114
msgid "Delete tickets"
msgstr "Anfragen löschen"

#: share/html/Search/Bulk.html:167
msgid "Delete values"
msgstr "Werte löschen"

#: lib/RT/Queue_Overlay.pm:114
msgid "DeleteTicket"
msgstr "AnfrageLöschen"

#: lib/RT/SharedSetting.pm:229
#. ($self->ObjectName)
msgid "Deleted %1"
msgstr ""

#: share/html/Search/Elements/EditSearches:181
msgid "Deleted saved search"
msgstr ""

#: NOT FOUND IN SOURCE
msgid "Deleted search"
msgstr "Suche löschen"

# Are these three strings really different?
#: NOT FOUND IN SOURCE
msgid "Deleting this object could break referential integrity"
msgstr "Löschen dieses Objektes würde die referenzielle Integrität verletzen"

#: lib/RT/Queue_Overlay.pm:378
msgid "Deleting this object would break referential integrity"
msgstr "Löschen dieses Objektes würde die referenzielle Integrität verletzen"

#: lib/RT/User_Overlay.pm:414
msgid "Deleting this object would violate referential integrity"
msgstr "Löschen dieses Objektes würde die referenzielle Integrität verletzen"

#: share/html/Approvals/Elements/Approve:75
msgid "Deny"
msgstr "Ablehnen"

#: share/html/Elements/EditLinks:141 share/html/Elements/EditLinks:64 share/html/Elements/ShowLinks:80 share/html/Ticket/Create.html:231 share/html/Ticket/Elements/BulkLinks:58 share/html/Ticket/Elements/ShowDependencies:55
msgid "Depended on by"
msgstr "Ist Voraussetzung von"

#: lib/RT/Transaction_Overlay.pm:707
#. ($value)
msgid "Dependency by %1 added"
msgstr "Als Voraussetzung von %1 hinzugefügt"

#: lib/RT/Transaction_Overlay.pm:747
#. ($value)
msgid "Dependency by %1 deleted"
msgstr "Als Voraussetzung von %1 gelöscht"

#: lib/RT/Transaction_Overlay.pm:704
#. ($value)
msgid "Dependency on %1 added"
msgstr "Setzt jetzt %1 voraus"

#: lib/RT/Transaction_Overlay.pm:744
#. ($value)
msgid "Dependency on %1 deleted"
msgstr "Setzt %1 nicht mehr voraus "

#: share/html/Elements/EditLinks:137 share/html/Elements/EditLinks:55 share/html/Elements/SelectLinkType:50 share/html/Elements/ShowLinks:50 share/html/Ticket/Create.html:230 share/html/Ticket/Elements/BulkLinks:54 share/html/Ticket/Elements/ShowDependencies:48
msgid "Depends on"
msgstr "Voraussetzungen"

#: share/html/Search/Elements/DisplayOptions:83
msgid "Desc"
msgstr ""

#: share/html/Elements/SelectSortOrder:58
msgid "Descending"
msgstr "absteigend"

#: share/html/SelfService/Create.html:104 share/html/Ticket/Create.html:161
msgid "Describe the issue below"
msgstr "Beschreiben Sie hier das Problem"

#: share/html/Admin/CustomFields/Modify.html:64 share/html/Admin/Elements/AddCustomFieldValue:55 share/html/Admin/Elements/EditCustomField:62 share/html/Admin/Elements/EditCustomFieldValues:59 share/html/Admin/Elements/EditScrip:57 share/html/Admin/Elements/ModifyTemplate:59 share/html/Admin/Groups/Modify.html:73 share/html/Admin/Queues/Modify.html:66 share/html/Search/Elements/EditSearches:55 share/html/User/Groups/Modify.html:72
msgid "Description"
msgstr "Beschreibung"

#: share/html/Elements/RT__Queue/ColumnMap:63
msgid "Disabled"
msgstr ""

#: share/html/Search/Elements/EditFormat:68 share/html/Ticket/Elements/Tabs:117
msgid "Display"
msgstr "Anzeige"

#: lib/RT/Queue_Overlay.pm:93
msgid "Display Access Control List"
msgstr "Zeige Zugriffskontrollliste (ACL) an"

#: share/html/Search/Elements/DisplayOptions:99
msgid "Display Columns"
msgstr "Spalten anzeigen"

#: lib/RT/Queue_Overlay.pm:99
msgid "Display Scrip templates for this queue"
msgstr "Zeige Scrip-Vorlagen für diesen Bereich"

#: lib/RT/Queue_Overlay.pm:102
msgid "Display Scrips for this queue"
msgstr "Zeige Scrips für diesen Bereich"

#: NOT FOUND IN SOURCE
msgid "Display mode"
msgstr "Anzeigemodus"

#: lib/RT/Group_Overlay.pm:94
msgid "Display saved searches for this group"
msgstr "Gespeicherte Suchanfragen für diese Gruppe anzeigen"

#: share/html/Elements/Footer:64
msgid "Distributed under version 2 <a href=\"http://www.gnu.org/copyleft/gpl.html\"> of the GNU GPL.</a>"
msgstr "Herausgegeben unter version 2 <a href=\"http://www.gnu.org/copyleft/gpl.html\"> der GNU GPL.</a>"

#: lib/RT/System.pm:79
msgid "Do anything and everything"
msgstr "Mache irgend etwas und alles"

#: NOT FOUND IN SOURCE
msgid "Do the Search"
msgstr "Suche durchführen"

#: share/html/Elements/Refresh:53
msgid "Don't refresh this page."
msgstr "Diese Seite nicht aktualisieren."

#: lib/RT/Crypt/GnuPG.pm:2105
msgid "Don't trust this key at all"
msgstr ""

#: share/html/Ticket/Elements/ShowTransactionAttachments:61
msgid "Download"
msgstr "Herunterladen"

#: share/html/Admin/Groups/index.html:73 share/html/Admin/Users/index.html:74
msgid "Download as a tab-delimited file"
msgstr "Als Tabulator separierte Datei speichern"

#: lib/RT/Ticket_Overlay.pm:909 share/html/Elements/SelectDateType:55 share/html/Ticket/Create.html:216 share/html/Ticket/Elements/EditDates:68 share/html/Ticket/Elements/Reminders:140 share/html/Ticket/Elements/ShowDates:66
msgid "Due"
msgstr "Fällig"

#: share/html/Ticket/Elements/ShowTransaction:218
msgid "Ecnrypt/Decrypt"
msgstr ""

#: share/html/Elements/Quicksearch:50 share/html/Elements/ShowSearch:51 share/html/index.html:132
msgid "Edit"
msgstr "Ändere"

#: share/html/Search/Bulk.html:162
msgid "Edit Custom Fields"
msgstr "Benutzerdefinierte Felder verändern"

#: share/html/Admin/Elements/ObjectCustomFields:94 share/html/Admin/Queues/CustomFields.html:66 share/html/Admin/Users/CustomFields.html:66
#. ($Object->Name)
msgid "Edit Custom Fields for %1"
msgstr "Bearbeite benutzerdefinierte Felder für %1"

#: share/html/Admin/Global/CustomFields/Groups.html:56
msgid "Edit Custom Fields for all groups"
msgstr "Benutzerdefinierte Felder für alle Gruppen verändern"

#: share/html/Admin/Global/CustomFields/Queues.html:56
msgid "Edit Custom Fields for all queues"
msgstr ""

#: share/html/Admin/Global/CustomFields/Users.html:56
msgid "Edit Custom Fields for all users"
msgstr "Benutzerdefinierte Felder für alle Benutzer verändern"

#: share/html/Admin/Global/CustomFields/Queue-Tickets.html:56 share/html/Admin/Global/CustomFields/Queue-Transactions.html:56
msgid "Edit Custom Fields for tickets in all queues"
msgstr "Benutzerdefinierte Felder von Tickets in allen Stapeln verändern"

#: share/html/Search/Bulk.html:197 share/html/Ticket/ModifyLinks.html:62
msgid "Edit Links"
msgstr "Bearbeite Beziehungen"

#: share/html/Search/Edit.html:74
msgid "Edit Query"
msgstr "Bearbeite Suche"

#: share/html/Ticket/Elements/Tabs:264
msgid "Edit Search"
msgstr "Suche editieren"

#: share/html/Admin/Queues/Templates.html:65
#. ($QueueObj->Name)
msgid "Edit Templates for queue %1"
msgstr "Bearbeite Vorlagen für den Bereich %1"

#: lib/RT/Group_Overlay.pm:93
msgid "Edit saved searches for this group"
msgstr "Bearbeite gespeicherte Suchanfragen für diese Gruppe"

#: share/html/Admin/Global/index.html:61
msgid "Edit system templates"
msgstr "Bearbeite Systemvorlagen"

#: lib/RT/Group_Overlay.pm:93
msgid "EditSavedSearches"
msgstr "GespeicherteSucheEditieren"

#: share/html/Search/Elements/ResultViews:63
msgid "Editable text"
msgstr ""

#: share/html/Admin/Queues/Modify.html:152
#. ($QueueObj->Name)
msgid "Editing Configuration for queue %1"
msgstr "Bearbeite Konfiguration für den Bereich %1"

#: share/html/Admin/CustomFields/Modify.html:154 share/html/Admin/Elements/EditCustomField:122
#. ($CustomFieldObj->Name())
#. ($CustomFieldObj->Name)
msgid "Editing CustomField %1"
msgstr "Bearbeite benutzerdefiniertes Feld %1"

#: share/html/Admin/Groups/Members.html:57
#. ($Group->Name)
msgid "Editing membership for group %1"
msgstr "Bearbeite Mitgliedschaft für die Gruppe %1"

#: share/html/User/Groups/Members.html:152
#. ($Group->Name)
msgid "Editing membership for personal group %1"
msgstr "Bearbeite Mitgliedschaft der persönlichen Gruppe %1"

#: lib/RT/Record.pm:1222 lib/RT/Record.pm:1299 lib/RT/Ticket_Overlay.pm:2230 lib/RT/Ticket_Overlay.pm:2325
msgid "Either base or target must be specified"
msgstr "Es muss entweder eine Basis oder ein Ziel angegeben werden"

#: share/html/Admin/Users/Modify.html:76 share/html/Ticket/Elements/AddWatchers:79 share/html/User/Prefs.html:67
msgid "Email"
msgstr "E-Mail"

#: etc/initialdata:423 etc/upgrade/3.7.85/content:4
msgid "Email Digest"
msgstr ""

#: lib/RT/User_Overlay.pm:169 lib/RT/User_Overlay.pm:560
msgid "Email address in use"
msgstr "E-Mail-Adresse bereits in Gebrauch"

#: lib/RT/Config.pm:223
msgid "Email delivery"
msgstr ""

#: etc/initialdata:424 etc/upgrade/3.7.85/content:5
msgid "Email template for periodic notification digests"
msgstr ""

#: share/html/Elements/RT__Queue/ColumnMap:63
msgid "Enabled"
msgstr ""

# ## muss das überhaupt übersetzt werden???
#: share/html/Admin/CustomFields/Modify.html:113 share/html/Admin/Elements/EditCustomField:74
msgid "Enabled (Unchecking this box disables this custom field)"
msgstr "Aktiviert (Abwählen deaktiviert dieses benutzerdefinierte Feld)"

#: share/html/Admin/Groups/Modify.html:89 share/html/User/Groups/Modify.html:76
msgid "Enabled (Unchecking this box disables this group)"
msgstr "Aktiviert (Abwählen deaktiviert diese Gruppe)"

#: share/html/Admin/Queues/Modify.html:113
msgid "Enabled (Unchecking this box disables this queue)"
msgstr "Aktiviert (Abwählen deaktiviert diesen Bereich)"

#: share/html/Admin/Queues/index.html:85
msgid "Enabled Queues"
msgstr "Aktivierte Bereiche"

#: share/html/Admin/Elements/EditCustomField:138 share/html/Admin/Users/Modify.html:356 share/html/User/Groups/Modify.html:140
#. (loc_fuzzy($msg))
msgid "Enabled status %1"
msgstr "Status aktiviert: %1"

#: NOT FOUND IN SOURCE
msgid "Enabled status: %1"
msgstr "Status aktiviert: %1"

#: share/html/Elements/GnuPG/SignEncryptWidget:53 share/html/Ticket/GnuPG.html:62
msgid "Encrypt"
msgstr ""

#: share/html/Admin/Queues/Modify.html:108
msgid "Encrypt by default"
msgstr ""

#: share/html/Ticket/GnuPG.html:103
#. ($id, $txn->Ticket)
msgid "Encrypt/Decrypt transaction #%1 of ticket #%2"
msgstr ""

#: lib/RT/Queue_Overlay.pm:507
msgid "Encrypting disabled"
msgstr ""

#: lib/RT/Queue_Overlay.pm:506
msgid "Encrypting enabled"
msgstr ""

#: lib/RT/CustomField_Overlay.pm:65
msgid "Enter multiple values"
msgstr "Mehrere Werte eingeben"

#: lib/RT/CustomField_Overlay.pm:95
msgid "Enter multiple values with autocompletion"
msgstr ""

#: share/html/Elements/EditLinks:127
msgid "Enter objects or URIs to link objects to. Separate multiple entries with spaces."
msgstr "Gib Objekte oder URI's ein um zu anderen Objekten zu verlinken. Trenne mehrere Einträge mit Leerzeichen."

#: lib/RT/CustomField_Overlay.pm:66
msgid "Enter one value"
msgstr "Einen Wert eingeben"

#: lib/RT/CustomField_Overlay.pm:96
msgid "Enter one value with autocompletion"
msgstr ""

#: share/html/Elements/EditLinks:124
msgid "Enter queues or URIs to link queues to. Separate multiple entries with spaces."
msgstr "Gib Stapel oder URI's ein um zu anderen Stapeln zu verlinken. Trenne mehrere Einträge mit Leerzeichen."

#: share/html/Elements/EditLinks:120 share/html/Search/Bulk.html:198
msgid "Enter tickets or URIs to link tickets to. Separate multiple entries with spaces."
msgstr "Gib Anfragen oder URI's ein um zu anderen Anfragen zu verlinken. Trenne mehrere Einträge mit Leerzeichen."

#: lib/RT/CustomField_Overlay.pm:67
msgid "Enter up to %1 values"
msgstr "Gib bis zu %1 Werte ein"

#: lib/RT/CustomField_Overlay.pm:97
msgid "Enter up to %1 values with autocompletion"
msgstr ""

#: sbin/rt-email-digest:80 share/html/Elements/Login:78 share/html/SelfService/Error.html:48 share/html/SelfService/Error.html:49
msgid "Error"
msgstr "Fehler"

# Queue->AddWatcher ist ein Code-Teil, nicht übersetzen
#: lib/RT/Queue_Overlay.pm:727
msgid "Error in parameters to Queue->AddWatcher"
msgstr "Fehler in den Parametern zu Queue->AddWatcher"

# Queue->DeleteWatcher ist ein Code-Teil, nicht übersetzen
#: lib/RT/Queue_Overlay.pm:891
msgid "Error in parameters to Queue->DeleteWatcher"
msgstr "Fehler in den Parametern zu Queue->DeleteWatcher"

#: lib/RT/Ticket_Overlay.pm:1073
msgid "Error in parameters to Ticket->AddWatcher"
msgstr "Fehler in den Parametern zu Ticket->AddWatcher"

#: lib/RT/Ticket_Overlay.pm:1221
msgid "Error in parameters to Ticket->DeleteWatcher"
msgstr "Fehler in den Parametern zu Ticket->DeleteWatcher"

#: etc/initialdata:371 etc/upgrade/3.7.10/content:13
msgid "Error to RT owner: public key"
msgstr ""

#: etc/initialdata:396 etc/upgrade/3.7.10/content:38
msgid "Error: bad GnuPG data"
msgstr ""

#: etc/initialdata:384 etc/upgrade/3.7.10/content:26
msgid "Error: no private key"
msgstr ""

#: etc/initialdata:362 etc/upgrade/3.7.10/content:4
msgid "Error: public key"
msgstr ""

#: bin/rt-crontool:335
msgid "Escalate tickets"
msgstr "Anfragen eskalieren"

#: share/html/Ticket/Elements/ShowBasics:59
msgid "Estimated"
msgstr "Geschätzt"

#: NOT FOUND IN SOURCE
msgid "Everyone"
msgstr "Jeder"

#: bin/rt-crontool:321
msgid "Example:"
msgstr "Beispiel:"

#: share/html/Admin/Elements/ShowKeyInfo:61
msgid "Expire"
msgstr ""

#: share/html/Admin/Users/Modify.html:101
msgid "Extra info"
msgstr "Zusatzinformationen"

#: etc/initialdata:97
msgid "Extract Subject Tag"
msgstr ""

#: etc/initialdata:98
msgid "Extract tags from a Transaction's subject and add them to the Ticket's subject."
msgstr ""

#: lib/RT/SharedSetting.pm:185
#. ($self->ObjectName)
msgid "Failed to create %1 attribute"
msgstr ""

#: NOT FOUND IN SOURCE
msgid "Failed to create search attribute"
msgstr "Such Attribut konnte nicht erstellt werden"

#: lib/RT/User_Overlay.pm:290
msgid "Failed to find 'Privileged' users pseudogroup."
msgstr "Konnte die Pseudogruppe 'Privileged' nicht finden."

#: lib/RT/User_Overlay.pm:297
msgid "Failed to find 'Unprivileged' users pseudogroup"
msgstr "Konnte die Pseudogruppe 'Unprivileged' nicht finden."

#: lib/RT/SharedSetting.pm:131
#. ($id)
msgid "Failed to load attribute %1"
msgstr ""

#: bin/rt-crontool:256
#. ($modname, $@)
msgid "Failed to load module %1. (%2)"
msgstr "Konnte Modul %1 nicht laden. (%2)"

#: lib/RT/SharedSetting.pm:164
#. ($privacy)
msgid "Failed to load object for %1"
msgstr "Objekt %1 konnte nicht geladen werden"

#: sbin/rt-email-digest:143
msgid "Failed to load template"
msgstr ""

#: sbin/rt-email-digest:151
msgid "Failed to parse template"
msgstr ""

#: lib/RT/Date.pm:89
msgid "Feb"
msgstr ""

#: NOT FOUND IN SOURCE
msgid "Feb."
msgstr "Feb."

#: share/html/CalPopup.html:92
msgid "February"
msgstr ""

#: share/html/Admin/CustomFields/Modify.html:74
msgid "Field values source:"
msgstr ""

#: share/html/Elements/SelectAttachmentField:52
msgid "Filename"
msgstr "Dateiname"

#: lib/RT/CustomField_Overlay.pm:70
msgid "Fill in multiple text areas"
msgstr "Mehrere Textfelder füllen"

#: lib/RT/CustomField_Overlay.pm:75
msgid "Fill in multiple wikitext areas"
msgstr "Schreibe mehrere Wikitext Bereiche"

#: lib/RT/CustomField_Overlay.pm:71
msgid "Fill in one text area"
msgstr "Ein Textfeld füllen"

#: lib/RT/CustomField_Overlay.pm:76
msgid "Fill in one wikitext area"
msgstr "Schreibe einen Wikitext Bereich"

#: share/html/Admin/CustomFields/Modify.html:105 share/html/Admin/CustomFields/Modify.html:97
msgid "Fill in this field with a URL."
msgstr ""

#: lib/RT/CustomField_Overlay.pm:72
msgid "Fill in up to %1 text areas"
msgstr "%1 Textfelder füllen"

#: lib/RT/CustomField_Overlay.pm:77
msgid "Fill in up to %1 wikitext areas"
msgstr "Schreibe bis zu %1 Wikitext Bereiche"

#: lib/RT/Tickets_Overlay.pm:1890 share/html/Search/Elements/PickBasics:188 share/html/Ticket/Create.html:188 share/html/Ticket/Elements/EditBasics:103
msgid "Final Priority"
msgstr "Endpriorität"

#: lib/RT/Ticket_Overlay.pm:900
msgid "FinalPriority"
msgstr "EndPriorität"

#: share/html/Admin/Users/index.html:86
msgid "Find all users whose"
msgstr ""

#: share/html/Admin/Groups/index.html:82 share/html/Admin/Queues/People.html:84 share/html/Ticket/Elements/EditPeople:57
msgid "Find groups whose"
msgstr "Finde Gruppen dessen"

#: share/html/Admin/Queues/People.html:80 share/html/Ticket/Elements/EditPeople:53
msgid "Find people whose"
msgstr "Finde Leute deren"

#: share/html/Search/Results.html:148
msgid "Find tickets"
msgstr "Anfragen suchen"

#: share/html/Ticket/Elements/Tabs:82
msgid "First"
msgstr "Erste"

#: docs/design_docs/string-extraction-guide.txt:33 lib/RT/StyleGuide.pod:758
msgid "Foo Bar Baz"
msgstr "Foo Bar Baz"

#: docs/design_docs/string-extraction-guide.txt:24 lib/RT/StyleGuide.pod:749
msgid "Foo!"
msgstr "Foo!"

#: share/html/Search/Bulk.html:88
msgid "Force change"
msgstr "Änderung erzwingen"

#: share/html/Search/Edit.html:67 share/html/Search/Elements/EditFormat:52
msgid "Format"
msgstr "Format"

#: etc/initialdata:354 etc/upgrade/3.7.15/content:4 share/html/Ticket/Elements/ShowTransaction:208
msgid "Forward"
msgstr ""

#: share/html/Ticket/Forward.html:79
msgid "Forward Message"
msgstr ""

#: share/html/Ticket/Forward.html:78
msgid "Forward Message and Return"
msgstr ""

#: share/html/Ticket/Forward.html:107
msgid "Forward message"
msgstr ""

#: lib/RT/Queue_Overlay.pm:119
msgid "Forward messages to third person(s)"
msgstr ""

#: lib/RT/Queue_Overlay.pm:119
msgid "ForwardMessage"
msgstr ""

#: share/html/Search/Results.html:146
#. ($ticketcount)
msgid "Found %quant(%1,ticket)"
msgstr "%1 Anfrage(n) gefunden"

#: lib/RT/Record.pm:922
msgid "Found Object"
msgstr "Objekt gefunden"

#: NOT FOUND IN SOURCE
msgid "Freeform"
msgstr "Freie Eingabe"

#: share/html/Dashboards/Subscription.html:116
msgid "Frequency"
msgstr ""

#: lib/RT/Date.pm:108 share/html/CalPopup.html:91
msgid "Fri"
msgstr ""

#: NOT FOUND IN SOURCE
msgid "Fri."
msgstr "Fr."

#: share/html/Ticket/Elements/ShowHistory:68 share/html/Ticket/Elements/ShowHistory:74
msgid "Full headers"
msgstr "Alle Kopfzeilen"

#: lib/RT/Config.pm:102
msgid "General"
msgstr ""

#: share/html/Tools/Offline.html:86
msgid "Get template from file"
msgstr "Vorlage von Datei nehmen"

#: lib/RT/Transaction_Overlay.pm:673
#. ($New->Name)
msgid "Given to %1"
msgstr "An %1 übergeben"

#: share/html/Admin/Elements/Tabs:67 share/html/Admin/index.html:78 share/html/Elements/RT__Scrip/ColumnMap:64
msgid "Global"
msgstr "Global"

#: share/html/Admin/Elements/EditCustomFields:57
msgid "Global Custom Fields"
msgstr "Globale benutzerdefinierte Felder"

#: share/html/Admin/Global/CustomFields/index.html:61
msgid "Global custom field configuration"
msgstr "Konfiguration globaler benutzerdefinierter Felder"

#: share/html/Admin/Global/MyRT.html:95
#. ($pane)
msgid "Global portlet %1 saved."
msgstr ""

#: share/html/Admin/Elements/SelectTemplate:61
#. (loc($Template->Name))
msgid "Global template: %1"
msgstr "Globale Vorlage: %1"

#: share/html/Admin/Elements/UserTabs:76
msgid "GnuPG"
msgstr ""

#: lib/RT/Attachment_Overlay.pm:663 lib/RT/Attachment_Overlay.pm:698
msgid "GnuPG error. Contact with administrator"
msgstr ""

#: lib/RT/Attachment_Overlay.pm:618 lib/RT/Attachment_Overlay.pm:680
msgid "GnuPG integration is disabled"
msgstr ""

#: share/html/Elements/GnuPG/KeyIssues:49
msgid "GnuPG issues"
msgstr ""

#: share/html/Admin/Elements/ShowKeyInfo:88
#. ($EmailAddress)
msgid "GnuPG private key(s) for %1"
msgstr ""

#: share/html/Admin/Elements/ShowKeyInfo:86
#. ($EmailAddress)
msgid "GnuPG public key(s) for %1"
msgstr ""

#: share/html/Search/Elements/ResultViews:71
msgid "Go"
msgstr "Start"

#: share/html/Admin/CustomFields/index.html:89 share/html/Admin/Groups/index.html:83 share/html/Admin/Queues/People.html:82 share/html/Admin/Queues/People.html:86 share/html/Admin/Queues/index.html:73 share/html/Admin/Users/index.html:90 share/html/Approvals/index.html:54 share/html/Elements/RefreshHomepage:51 share/html/Ticket/Elements/EditPeople:55 share/html/Ticket/Elements/EditPeople:59 share/html/Tools/Offline.html:90
msgid "Go!"
msgstr "Los!"

#: share/html/Elements/GotoTicket:49 share/html/SelfService/Elements/GotoTicket:49
msgid "Goto ticket"
msgstr "Zeige Anfrage"

#: share/html/Ticket/Elements/ShowSummary:99 share/html/Ticket/ModifyLinks.html:61
msgid "Graph"
msgstr ""

#: share/html/Ticket/Graphs/Elements/EditGraphProperties:48
msgid "Graph Properties"
msgstr ""

#: share/html/Search/Elements/Chart:106
msgid "Graphical charts are not available."
msgstr ""

#: share/html/Ticket/Elements/AddWatchers:69 share/html/Ticket/Elements/ShowGroupMembers:57 share/html/User/Elements/DelegateRights:101
msgid "Group"
msgstr "Gruppe"

#: share/html/Admin/Elements/CustomFieldTabs:70 share/html/Admin/Elements/GroupTabs:68 share/html/Admin/Elements/QueueTabs:84 share/html/Admin/Elements/SystemTabs:67 share/html/Admin/Global/index.html:70
msgid "Group Rights"
msgstr "Gruppenrechte"

#: lib/RT/Group_Overlay.pm:979
#. ($new_member_obj->Object->Name)
msgid "Group already has member: %1"
msgstr "Gruppe hat bereits Mitglieder: %1"

#: share/html/Admin/Groups/Modify.html:115
#. ($create_msg)
msgid "Group could not be created: %1"
msgstr "Gruppe konnte nicht erstellt werden: %1"

#: lib/RT/Group_Overlay.pm:460
msgid "Group created"
msgstr "Gruppe angelegt"

#: lib/RT/Group_Overlay.pm:714
msgid "Group disabled"
msgstr ""

#: lib/RT/Group_Overlay.pm:716
msgid "Group enabled"
msgstr ""

#: lib/RT/Group_Overlay.pm:1154
msgid "Group has no such member"
msgstr "Gruppe hat kein solches Mitglied"

#: lib/RT/Group_Overlay.pm:959 lib/RT/Queue_Overlay.pm:789 lib/RT/Queue_Overlay.pm:864 lib/RT/Ticket_Overlay.pm:1113 lib/RT/Ticket_Overlay.pm:1193
msgid "Group not found"
msgstr "Gruppe nicht gefunden"

#: lib/RT/CustomField_Overlay.pm:1103 share/html/Admin/Elements/GlobalCustomFieldTabs:63 share/html/Admin/Elements/SelectNewGroupMembers:60 share/html/Admin/Elements/Tabs:58 share/html/Admin/Global/CustomFields/index.html:71 share/html/Admin/Groups/Members.html:87 share/html/Admin/Queues/People.html:108 share/html/Admin/index.html:63 share/html/User/Groups/Members.html:90
msgid "Groups"
msgstr "Gruppen"

#: lib/RT/Group_Overlay.pm:985
msgid "Groups can't be members of their members"
msgstr "Gruppen können nicht Mitglied eines ihrer Mitglieder sein"

#: share/html/Admin/Groups/index.html:96
msgid "Groups matching search criteria"
msgstr "Gruppen auf die das Suchkriterium passt"

#: share/html/Admin/Users/Memberships.html:60
msgid "Groups the user is member of (check box to delete)"
msgstr ""

#: share/html/Admin/Users/Memberships.html:74
msgid "Groups the user is not member of (check box to add)"
msgstr ""

#: share/html/Ticket/Elements/ShowRequestor:81
msgid "Groups this user belongs to"
msgstr "Gruppen zu denen der Benutzer gehört"

#: etc/initialdata:355 etc/upgrade/3.7.15/content:5
msgid "Heading of a forwarded message"
msgstr ""

#: lib/RT/Interface/CLI.pm:95 lib/RT/Interface/CLI.pm:95
msgid "Hello!"
msgstr "Hallo!"

#: docs/design_docs/string-extraction-guide.txt:40 lib/RT/StyleGuide.pod:765
#. ($name)
msgid "Hello, %1"
msgstr "Hallo %1"

#: share/html/Admin/Elements/GroupTabs:72 share/html/Admin/Elements/UserTabs:66 share/html/Ticket/Elements/ShowHistory:55 share/html/Ticket/Elements/Tabs:122
msgid "History"
msgstr "Verlauf"

#: share/html/Admin/Groups/History.html:64
#. ($GroupObj->Name)
msgid "History of the group %1"
msgstr "Verlauf der Gruppe %1"

#: share/html/Admin/Users/History.html:64
#. ($UserObj->Name)
msgid "History of the user %1"
msgstr "Verlauf des Benutzers %1"

#: share/html/Elements/Tabs.orig:68 share/html/Elements/Tabs:68
msgid "Homepage"
msgstr "Startseite"

#: share/html/Dashboards/Subscription.html:101
msgid "Hour"
msgstr ""

#: share/html/Elements/SelectTimeUnits:50
msgid "Hours"
msgstr "Stunden"

#: lib/RT/Base.pm:136
#. (6)
msgid "I have %quant(%1,concrete mixer)."
msgstr "Ich habe %quant(%1, Betonmischer)"

#: NOT FOUND IN SOURCE
msgid "I'm lost"
msgstr "Ich bin verwirrt"

#: lib/RT/Tickets_Overlay.pm:1815 share/html/Ticket/Elements/ShowBasics:50
msgid "Id"
msgstr "Nr."

#: share/html/Admin/Users/Modify.html:67 share/html/User/Prefs.html:62
msgid "Identity"
msgstr "Identität"

#: etc/initialdata:490
msgid "If an approval is rejected, reject the original and delete pending approvals"
msgstr "Wenn eine Freigabe abgewiesen wird, weise das Original ab und lösche wartende Freigaben"

#: share/html/Tools/Offline.html:75
msgid "If no Requestor is specified, create tickets with this requestor."
msgstr "Wenn kein Klient spezifiziert ist, dann generiere Anfragen mit diesem Klienten"

#: share/html/Tools/Offline.html:66
msgid "If no queue is specified, create tickets in this queue."
msgstr "Wenn kein Bereich spezifiziert ist, dann generiere das Anfrage in diesem Bereich"

#: bin/rt-crontool:317
msgid "If this tool were setgid, a hostile local user could use this tool to gain administrative access to RT."
msgstr "Wenn dieses Programm setgid ist, könnte ein böswilliger lokaler Nutzer Administrator Rechte auf dem RT bekommen."

#: share/html/Admin/Queues/People.html:130 share/html/Ticket/Modify.html:65 share/html/Ticket/ModifyAll.html:131 share/html/Ticket/ModifyPeople.html:63
msgid "If you've updated anything above, be sure to"
msgstr "Wenn Sie etwas aktualisiert haben, denken Sie daran hier zu speichern"

#: lib/RT/Record.pm:913
msgid "Illegal value for %1"
msgstr "Unerlaubter Wert für %1"

#: NOT FOUND IN SOURCE
msgid "Image"
msgstr "Bild"

#: lib/RT/Record.pm:916
msgid "Immutable field"
msgstr "Unveränderbares Feld"

#: share/html/Admin/CustomFields/index.html:86
msgid "Include disabled custom fields in listing."
msgstr ""

#: share/html/Admin/Groups/index.html:81
msgid "Include disabled groups in listing."
msgstr "Zeige auch deaktivierte Gruppen an."

#: share/html/Admin/Queues/index.html:72
msgid "Include disabled queues in listing."
msgstr "Zeige auch deaktivierte Bereiche an."

#: share/html/Admin/Users/index.html:88
msgid "Include disabled users in search."
msgstr "Zeige deaktivierte Benutzer auch in der Suche an."

#: share/html/Admin/CustomFields/Modify.html:101
msgid "Include page"
msgstr ""

#: NOT FOUND IN SOURCE
msgid "Incomplete Query"
msgstr "Unvollständige Suche"

#: NOT FOUND IN SOURCE
msgid "Incomplete query"
msgstr "Unvollständige Anfrage"

#: lib/RT/Config.pm:225
msgid "Individual messages"
msgstr ""

#: etc/initialdata:373 etc/upgrade/3.7.10/content:15
msgid "Inform RT owner that user(s) have problems with public keys"
msgstr ""

#: etc/initialdata:398 etc/upgrade/3.7.10/content:40
msgid "Inform user that a message he sent has invalid GnuPG data"
msgstr ""

#: etc/initialdata:364 etc/upgrade/3.7.10/content:6
msgid "Inform user that he has problems with public key and couldn't recieve encrypted content"
msgstr ""

#: etc/initialdata:410
msgid "Inform user that his password has been reset"
msgstr ""

#: etc/initialdata:386 etc/upgrade/3.7.10/content:28
msgid "Inform user that we received an encrypted email and we have no private keys to decrypt"
msgstr ""

#: lib/RT/Tickets_Overlay.pm:1865 share/html/Search/Elements/PickBasics:187
msgid "Initial Priority"
msgstr "Anfängliche Priorität"

#: lib/RT/Ticket_Overlay.pm:899 lib/RT/Ticket_Overlay.pm:901
msgid "InitialPriority"
msgstr "AnfänglichePriorität"

#: share/html/Install/Initialize.html:60
msgid "Initialize Database"
msgstr ""

#: lib/RT/ScripAction_Overlay.pm:131
msgid "Input error"
msgstr "Eingabefehler"

#: lib/RT/CustomField_Overlay.pm:1055 lib/RT/CustomField_Overlay.pm:919 share/html/Elements/ValidateCustomFields:87
#. ($CF->FriendlyPattern)
#. ($self->FriendlyPattern)
msgid "Input must match %1"
msgstr "Eingabe muss mit %1 übereinstimmen"

#: share/html/Install/Elements/Wrapper:51
msgid "Install RT"
msgstr ""

#: lib/RT/Ticket_Overlay.pm:3204
msgid "Internal Error"
msgstr "Interner Fehler"

#: lib/RT/Record.pm:294
#. ($id->{error_message})
msgid "Internal Error: %1"
msgstr "Interner Fehler: %1"

#: lib/RT/Group_Overlay.pm:607
msgid "Invalid Group Type"
msgstr "Ungültige Gruppenart"

#: lib/RT/Principal_Overlay.pm:161
msgid "Invalid Right"
msgstr "Ungültiges Recht"

#: lib/RT/Record.pm:918
msgid "Invalid data"
msgstr "Ungültige Daten"

#: lib/RT/CustomField_Overlay.pm:912
msgid "Invalid object"
msgstr ""

#: lib/RT/Ticket_Overlay.pm:386
msgid "Invalid owner object"
msgstr ""

#: lib/RT/CustomField_Overlay.pm:206 lib/RT/CustomField_Overlay.pm:580
#. ($msg)
msgid "Invalid pattern: %1"
msgstr "Ungültiges Muster: %1"

#: lib/RT/Scrip_Overlay.pm:121 lib/RT/Template_Overlay.pm:221
msgid "Invalid queue"
msgstr "Ungültiger Bereich"

#: lib/RT/ACE_Overlay.pm:272
msgid "Invalid right"
msgstr "Ungültiges Recht"

#: lib/RT/ACE_Overlay.pm:261
#. ($args{'RightName'})
msgid "Invalid right. Couldn't canonicalize right '%1'"
msgstr ""

#: lib/RT/Record.pm:269
#. ($key)
msgid "Invalid value for %1"
msgstr "Ungültiger Wert für %1"

#: lib/RT/Record.pm:1532
msgid "Invalid value for custom field"
msgstr "Ungültiger Wert für das benutzerdefinierte Feld"

#: lib/RT/Ticket_Overlay.pm:307
msgid "Invalid value for status"
msgstr "Ungültiger Statuswert"

#: lib/RT/Attachment_Overlay.pm:690
msgid "Is not encrypted"
msgstr ""

#: bin/rt-crontool:318
msgid "It is incredibly important that nonprivileged users not be allowed to run this tool."
msgstr "Es ist wichtig, dass nicht authorisierte Benutzer dieses Programm nicht starten können."

#: bin/rt-crontool:319
msgid "It is suggested that you create a non-privileged unix user with the correct group membership and RT access to run this tool."
msgstr "Es wird empfohlen einen nicht priviligierten Unix User mit korrekten Gruppenrechten anzulegen um dieses Programm zu nutzen."

#: bin/rt-crontool:281
msgid "It takes several arguments:"
msgstr "Es verarbeitet verschiedene Parameter:"

#: share/html/Search/Elements/EditFormat:82
msgid "Italic"
msgstr "kursiv"

#: lib/RT/Date.pm:88
msgid "Jan"
msgstr ""

#: NOT FOUND IN SOURCE
msgid "Jan."
msgstr "Jan."

#: share/html/CalPopup.html:92
msgid "January"
msgstr ""

#: lib/RT/Group_Overlay.pm:92
msgid "Join or leave this group"
msgstr "Betrete oder verlasse diese Gruppe"

#: lib/RT/Date.pm:94
msgid "Jul"
msgstr ""

#: NOT FOUND IN SOURCE
msgid "Jul."
msgstr "Jul."

#: share/html/CalPopup.html:93
msgid "July"
msgstr ""

#: share/html/Ticket/Elements/Tabs:143
msgid "Jumbo"
msgstr "Alles"

#: lib/RT/Date.pm:93
msgid "Jun"
msgstr ""

#: NOT FOUND IN SOURCE
msgid "Jun."
msgstr "Jun."

#: share/html/CalPopup.html:93
msgid "June"
msgstr ""

#: share/html/Admin/Users/Modify.html:96 share/html/User/Prefs.html:78
msgid "Language"
msgstr "Sprache"

#: share/html/Search/Elements/EditFormat:76
msgid "Large"
msgstr "Groß"

#: share/html/Ticket/Elements/Tabs:103
msgid "Last"
msgstr "Letzter Kontakt"

#: share/html/Ticket/Elements/EditDates:61 share/html/Ticket/Elements/ShowDates:62
msgid "Last Contact"
msgstr "Letzter Kontakt"

#: share/html/Elements/SelectDateType:52
msgid "Last Contacted"
msgstr "Zuletzt Kontaktiert"

#: share/html/Elements/SelectDateType:53
msgid "Last Updated"
msgstr "Zuletzt Aktualisiert"

#: share/html/Search/Elements/PickBasics:116
msgid "Last updated by"
msgstr ""

#: NOT FOUND IN SOURCE
msgid "LastUpdatedBy"
msgstr "ZuletztBearbeitetVon"

#: lib/RT/Installer.pm:86
msgid "Leave empty to use default value of the RDBMS"
msgstr ""

#: share/html/Ticket/Elements/ShowBasics:71
msgid "Left"
msgstr "Links"

#: share/html/Ticket/Graphs/Elements/ShowLegends:48
msgid "Legends"
msgstr ""

#: lib/RT/Config.pm:150
msgid "Length in characters; Use '0' to show all messages inline, regardless of length"
msgstr ""

#: share/html/Admin/Users/Modify.html:111
msgid "Let this user access RT"
msgstr "Diesem Benutzer RT-Zugriff gewähren"

#: share/html/Admin/Users/Modify.html:115
msgid "Let this user be granted rights"
msgstr "Diesem Benutzer Rechte zuweisen lassen"

#: share/html/Install/index.html:71
msgid "Let's go!"
msgstr ""

#: share/html/Search/Elements/EditFormat:65
msgid "Link"
msgstr "Link"

#: lib/RT/Record.pm:1233
msgid "Link already exists"
msgstr "Beziehung existiert bereits"

#: lib/RT/Record.pm:1247
msgid "Link could not be created"
msgstr "Beziehung konnte nicht erstellt werden"

#: lib/RT/Record.pm:1253
#. ($TransString)
msgid "Link created (%1)"
msgstr "Beziehung erstellt (%1)"

#: lib/RT/Record.pm:1314
#. ($TransString)
msgid "Link deleted (%1)"
msgstr "Beziehung gelöscht (%1)"

#: lib/RT/Record.pm:1320
msgid "Link not found"
msgstr "Beziehung nicht gefunden"

#: share/html/Ticket/ModifyLinks.html:48 share/html/Ticket/ModifyLinks.html:52
#. ($Ticket->Id)
msgid "Link ticket #%1"
msgstr "Verweise auf Anfrage #%1"

#: share/html/Admin/CustomFields/Modify.html:93
msgid "Link values to"
msgstr ""

#: lib/RT/Ticket_Overlay.pm:604
msgid "Linking. Permission denied"
msgstr ""

#: share/html/Ticket/Create.html:226 share/html/Ticket/Elements/ShowSummary:100 share/html/Ticket/Elements/Tabs:139 share/html/Ticket/ModifyAll.html:81
msgid "Links"
msgstr "Beziehungen"

#: share/html/Search/Elements/EditSearches:79
msgid "Load"
msgstr "Laden"

#: share/html/Search/Elements/EditSearches:77
msgid "Load saved search:"
msgstr "Gespeicherte Suchanfragen laden"

#: lib/RT/System.pm:90
msgid "LoadSavedSearch"
msgstr "GespeicherteSucheLaden"

#: lib/RT/SharedSetting.pm:103
#. ($self->ObjectName, $self->Name)
msgid "Loaded %1 %2"
msgstr ""

#: share/html/Search/Elements/EditSearches:166
#. ($SavedSearch->{'Description'})
msgid "Loaded original \"%1\" saved search"
msgstr ""

#: share/html/Admin/Tools/Configuration.html:65
msgid "Loaded perl modules"
msgstr "Geladene Perl Module"

#: share/html/Search/Elements/EditSearches:168
#. ($SavedSearch->{'Description'})
msgid "Loaded saved search \"%1\""
msgstr ""

#: NOT FOUND IN SOURCE
msgid "Loaded search %1"
msgstr "Geladene Suche %1"

#: lib/RT/Config.pm:171
msgid "Locale"
msgstr ""

#: share/html/Admin/Users/Modify.html:141 share/html/User/Prefs.html:132
msgid "Location"
msgstr "Adresse"

#: share/html/Elements/Header:89
#. ("<span>".$session{'CurrentUser'}->Name."</span>")
msgid "Logged in as %1"
msgstr "Angemeldet als %1"

#: share/html/NoAuth/Logout.html:54
msgid "Logged out"
msgstr ""

#: docs/design_docs/string-extraction-guide.txt:71 lib/RT/StyleGuide.pod:789 share/html/Elements/Login:102 share/html/Elements/Login:70 share/html/Elements/Login:86
msgid "Login"
msgstr "Anmelden"

#: share/html/Elements/Header:99 share/html/NoAuth/Logout.html:48
msgid "Logout"
msgstr "Abmelden"

#: lib/RT/CustomField_Overlay.pm:832
msgid "Lookup type mismatch"
msgstr "Suchtyp unpassend"

#: lib/RT/Config.pm:218
msgid "Mail"
msgstr ""

#: share/html/Ticket/Graphs/Elements/EditGraphProperties:50
msgid "Main type of links"
msgstr ""

#: share/html/Search/Bulk.html:87
msgid "Make Owner"
msgstr "Besitzer festlegen"

#: share/html/Search/Bulk.html:111
msgid "Make Status"
msgstr "Status festlegen"

#: share/html/Search/Bulk.html:119
msgid "Make date Due"
msgstr "Fälligkeitsdatum festlegen"

#: share/html/Search/Bulk.html:121
msgid "Make date Resolved"
msgstr "Erledigungsdatum festlegen"

#: share/html/Search/Bulk.html:115
msgid "Make date Started"
msgstr "Anfangsdatum festlegen"

#: share/html/Search/Bulk.html:113
msgid "Make date Starts"
msgstr "Startdatum festlegen"

#: share/html/Search/Bulk.html:117
msgid "Make date Told"
msgstr "Eingangsdatum festlegen"

#: share/html/Search/Bulk.html:107
msgid "Make priority"
msgstr "Priorität festlegen"

#: share/html/Search/Bulk.html:109
msgid "Make queue"
msgstr "Bereich festlegen"

#: share/html/Search/Bulk.html:105
msgid "Make subject"
msgstr "Betreff festlegen"

#: lib/RT/Group_Overlay.pm:95
msgid "Make this group visible to user"
msgstr "Diese Gruppe dem Benutzer anzeigen"

#: share/html/Admin/index.html:74
msgid "Manage custom fields and custom field values"
msgstr "Verwalte benutzerdefinierte Felder und Werte"

#: share/html/Admin/index.html:65
msgid "Manage groups and group membership"
msgstr "Gruppen und Gruppenmitglieder verwalten"

#: share/html/Admin/index.html:81
msgid "Manage properties and configuration which apply to all queues"
msgstr "Eigenschaften und Einstellungen für alle Bereiche verwalten"

#: share/html/Admin/index.html:70
msgid "Manage queues and queue-specific properties"
msgstr "Bereich und bereichspezifische Einstellungen verwalten"

#: share/html/Ticket/Graphs/index.html:67
msgid "Manage saved graphs"
msgstr ""

#: share/html/Admin/index.html:60
msgid "Manage users and passwords"
msgstr "Benutzer und Passworte verwalten"

#: lib/RT/Date.pm:90
msgid "Mar"
msgstr ""

#: NOT FOUND IN SOURCE
msgid "Mar."
msgstr "Mär."

#: share/html/CalPopup.html:92
msgid "March"
msgstr ""

#: share/html/Ticket/Display.html:177
msgid "Marked all messages as seen"
msgstr ""

#: lib/RT/Installer.pm:161
msgid "Max attachment size( in bytes )"
msgstr ""

#: lib/RT/Config.pm:148
msgid "Maximum inline message length"
msgstr ""

#: lib/RT/Date.pm:92 share/html/CalPopup.html:93
msgid "May"
msgstr ""

#: NOT FOUND IN SOURCE
msgid "May."
msgstr "Mai"

#: lib/RT/Transaction_Overlay.pm:720
#. ($value)
msgid "Member %1 added"
msgstr "Mitglied %1 hinzugefügt"

#: lib/RT/Transaction_Overlay.pm:760
#. ($value)
msgid "Member %1 deleted"
msgstr "Mitglied %1 gelöscht"

#: lib/RT/Group_Overlay.pm:996
#. ($new_member_obj->Object->Name)
msgid "Member added: %1"
msgstr "Mitglied hinzugefügt: %1"

#: lib/RT/Group_Overlay.pm:1161
msgid "Member deleted"
msgstr "Mitglied gelöscht"

#: lib/RT/Group_Overlay.pm:1165
msgid "Member not deleted"
msgstr "Mitglied nicht gelöscht"

#: share/html/Elements/SelectLinkType:49
msgid "Member of"
msgstr "Mitglied von"

#: share/html/Admin/Elements/GroupTabs:65 share/html/User/Elements/GroupTabs:65
msgid "Members"
msgstr "Mitglieder"

#: lib/RT/Transaction_Overlay.pm:717
#. ($value)
msgid "Membership in %1 added"
msgstr "Mitgliedschaft in %1 hinzugefügt"

#: lib/RT/Transaction_Overlay.pm:757
#. ($value)
msgid "Membership in %1 deleted"
msgstr "Mitgliedschaft in %1 gelöscht"

#: share/html/Admin/Elements/UserTabs:63
msgid "Memberships"
msgstr "Mitgliedschaft"

#: share/html/Admin/Users/Memberships.html:96
#. ($UserObj->Name)
msgid "Memberships of the user %1"
msgstr "Mitgliedschaft des Benutzers %1"

#: lib/RT/Ticket_Overlay.pm:2601
msgid "Merge Successful"
msgstr "Vereinigung erfolgreich"

#: lib/RT/Ticket_Overlay.pm:2479
msgid "Merge failed. Couldn't set EffectiveId"
msgstr "Vereinigung fehlgeschlagen. Konnte EffectiveId nicht setzen"

#: lib/RT/Ticket_Overlay.pm:2496
msgid "Merge failed. Couldn't set Status"
msgstr "Vereinigung fehlgeschlagen. Konnte Status nicht setzen"

#: share/html/Elements/EditLinks:132 share/html/Ticket/Elements/BulkLinks:50
msgid "Merge into"
msgstr "Vereinigen mit"

#: lib/RT/Transaction_Overlay.pm:723
#. ($value)
msgid "Merged into %1"
msgstr "Vereinigt mit %1"

#: share/html/Search/Bulk.html:148 share/html/Ticket/Update.html:134
msgid "Message"
msgstr "Nachricht"

#: share/html/Ticket/Elements/ShowTransactionAttachments:143
msgid "Message body not shown because it is too large or is not plain text."
msgstr ""

#: lib/RT/Config.pm:140
msgid "Message box height"
msgstr ""

#: lib/RT/Config.pm:132
msgid "Message box width"
msgstr ""

#: lib/RT/Ticket_Overlay.pm:2155
msgid "Message could not be recorded"
msgstr "Nachricht konnte nicht gespeichert werden"

#: sbin/rt-email-digest:268
msgid "Message for user"
msgstr ""

#: lib/RT/Ticket_Overlay.pm:2158
msgid "Message recorded"
msgstr "Nachricht gespeichert"

#: share/html/Ticket/Elements/PreviewScrips:85
msgid "Messages about this ticket will not be sent to..."
msgstr "Nachrichten über diese Anfrage werden nicht an diese Empfänger gesendet:"

#: lib/RT/Installer.pm:148
msgid "Minimum password length"
msgstr ""

#: share/html/Elements/SelectTimeUnits:49
msgid "Minutes"
msgstr "Minuten"

#: NOT FOUND IN SOURCE
msgid "Mismatched parentheses"
msgstr "Unausgeglichene Klammerung"

#: lib/RT/Record.pm:920
msgid "Missing a primary key?: %1"
msgstr "%1: Fehlt ein Primärschlüssel?"

#: share/html/Admin/Users/Modify.html:196 share/html/User/Prefs.html:98
msgid "Mobile"
msgstr "Handy"

#: lib/RT/Queue_Overlay.pm:94
msgid "Modify Access Control List"
msgstr "Ändere Zugriffskontrollliste (ACL)"

#: share/html/Admin/Elements/ObjectCustomFields:98
#. (loc(lc($FriendlySubTypes)), loc(lc($Types)))
msgid "Modify Custom Fields which apply to %1 for all %2"
msgstr "Alle benutzerdefinierten Felder %2, die zu %1 gehören, ändern"

#: share/html/Admin/Elements/ObjectCustomFields:100
#. (loc(lc($Types)))
msgid "Modify Custom Fields which apply to all %1"
msgstr "Alle benutzerdefinierten Felder, die zu %1 gehören, ändern"

#: share/html/Admin/Global/GroupRights.html:108 share/html/Admin/Groups/GroupRights.html:96 share/html/Admin/Queues/GroupRights.html:109
msgid "Modify Group Rights"
msgstr "Gruppenrechte ändern"

#: share/html/Admin/Groups/Members.html:107 share/html/User/Groups/Members.html:103
msgid "Modify Members"
msgstr "Mitglieder ändern"

#: share/html/User/Delegation.html:60
msgid "Modify Rights"
msgstr "Rechte ändern"

#: lib/RT/Queue_Overlay.pm:97
msgid "Modify Scrip templates for this queue"
msgstr "Ändere Scrip-Vorlagen für diesen Bereich"

#: lib/RT/Queue_Overlay.pm:100
msgid "Modify Scrips for this queue"
msgstr "Ändere Scrips für diesen Bereich"

#: share/html/Admin/Global/UserRights.html:73 share/html/Admin/Groups/UserRights.html:74 share/html/Admin/Queues/UserRights.html:75
msgid "Modify User Rights"
msgstr "Ändern der Benutzerrechte"

#: share/html/Admin/Queues/CustomField.html:68
#. ($QueueObj->Name())
msgid "Modify a CustomField for queue %1"
msgstr "Ändere ein benutzerdefiniertes Feld für den Bereich %1"

#: share/html/Admin/Queues/Scrip.html:84
#. ($QueueObj->Name)
msgid "Modify a scrip for queue %1"
msgstr "Ändere ein Scrip für den Bereich %1"

<<<<<<< HEAD
#: share/html/Admin/Global/Scrip.html:77
msgid "Modify a scrip which applies to all queues"
=======
#: html/Admin/Global/Scrip.html:75
msgid "Modify a scrip that applies to all queues"
>>>>>>> ede28f59
msgstr "Ändere ein globales benutzerdefiniertes Feld"

#: share/html/Admin/CustomFields/Objects.html:92
#. ($CF->Name)
msgid "Modify associated objects for %1"
msgstr "Ändern der assoziierte Objekte von %1"

#: share/html/Ticket/ModifyDates.html:48 share/html/Ticket/ModifyDates.html:52
#. ($TicketObj->Id)
msgid "Modify dates for #%1"
msgstr "Ändere Datumsangaben für #%1"

#: share/html/Ticket/ModifyDates.html:60
#. ($TicketObj->Id)
msgid "Modify dates for ticket # %1"
msgstr "Ändere Datumsangaben für Anfrage #%1"

#: share/html/Admin/Global/index.html:66
msgid "Modify global custom fields"
msgstr "Ändern der globalen benutzerdefinierten Felder"

#: share/html/Admin/Global/GroupRights.html:48 share/html/Admin/Global/GroupRights.html:51 share/html/Admin/Global/index.html:71
msgid "Modify global group rights"
msgstr "Ändere globale Gruppenrechte"

#: share/html/Admin/Global/GroupRights.html:56
msgid "Modify global group rights."
msgstr "Ändere globale Gruppenrechte."

#: share/html/Admin/Global/UserRights.html:48 share/html/Admin/Global/UserRights.html:51 share/html/Admin/Global/index.html:75
msgid "Modify global user rights"
msgstr "Ändere globale Benutzerrechte"

#: share/html/Admin/Global/UserRights.html:56
msgid "Modify global user rights."
msgstr "Ändere globale Benutzerrechte."

#: lib/RT/Group_Overlay.pm:87
msgid "Modify group metadata or delete group"
msgstr "Ändere Gruppen-Metadaten oder lösche die Gruppe"

#: share/html/Admin/CustomFields/GroupRights.html:108
#. ($CustomFieldObj->Name)
msgid "Modify group rights for custom field %1"
msgstr "Ändere Gruppenrechte für das benutzerdefinierte Feld %1"

#: share/html/Admin/Groups/GroupRights.html:48 share/html/Admin/Groups/GroupRights.html:52 share/html/Admin/Groups/GroupRights.html:58
#. ($GroupObj->Name)
msgid "Modify group rights for group %1"
msgstr "Ändere die Gruppenrechte der Gruppe %1"

#: share/html/Admin/Queues/GroupRights.html:48 share/html/Admin/Queues/GroupRights.html:52
#. ($QueueObj->Name)
msgid "Modify group rights for queue %1"
msgstr "Ändere Gruppenrechte für den Bereich %1"

#: lib/RT/Group_Overlay.pm:89
msgid "Modify membership roster for this group"
msgstr "Ändere Mitgliedsverzeichnis dieser Gruppe"

#: lib/RT/System.pm:86
msgid "Modify one's own RT account"
msgstr "Ändert den eigenen RT-Zugang"

#: share/html/Admin/Queues/People.html:48 share/html/Admin/Queues/People.html:52
#. ($QueueObj->Name)
msgid "Modify people related to queue %1"
msgstr "Ändere Personen im Zusammenhang mit diesem Bereich %1"

#: share/html/Ticket/ModifyPeople.html:48 share/html/Ticket/ModifyPeople.html:52 share/html/Ticket/ModifyPeople.html:60
#. ($Ticket->id)
#. ($Ticket->Id)
msgid "Modify people related to ticket #%1"
msgstr "Ändere Personen der Anfragen #%1"

#: share/html/Admin/Queues/Scrips.html:69
#. ($QueueObj->Name)
msgid "Modify scrips for queue %1"
msgstr "Ändere Scrips für den Bereich %1"

#: share/html/Admin/Global/Scrips.html:67 share/html/Admin/Global/index.html:57
msgid "Modify scrips which apply to all queues"
msgstr "Ändere auf alle Bereiche angewandte Scrips"

#: share/html/Admin/Global/Template.html:100 share/html/Admin/Queues/Template.html:101
#. (loc($TemplateObj->Name()))
msgid "Modify template %1"
msgstr "Ändere Vorlage %1"

#: share/html/Admin/Global/Templates.html:67
msgid "Modify templates which apply to all queues"
msgstr "Ändere globale Vorlagen"

#: share/html/Dashboards/Modify.html:122
#. ($Dashboard->Name)
msgid "Modify the dashboard %1"
msgstr ""

#: share/html/Admin/Global/index.html:79
msgid "Modify the default \"RT at a glance\" view"
msgstr ""

#: share/html/Admin/Groups/Modify.html:125 share/html/User/Groups/Modify.html:109
#. ($Group->Name)
msgid "Modify the group %1"
msgstr "Ändere Gruppe %1"

#: share/html/Dashboards/Queries.html:88
#. ($Dashboard->Name)
msgid "Modify the queries of dashboard %1"
msgstr ""

#: lib/RT/Queue_Overlay.pm:95
msgid "Modify the queue watchers"
msgstr "Ändere die Bereichsbeobachter"

#: share/html/Dashboards/Subscription.html:265
#. ($DashboardObj->Name)
msgid "Modify the subscription to dashboard %1"
msgstr ""

#: share/html/Admin/Users/Modify.html:315
#. ($UserObj->Name)
msgid "Modify the user %1"
msgstr "Ändere Benutzer %1"

#: share/html/Ticket/ModifyAll.html:61
#. ($Ticket->Id)
msgid "Modify ticket # %1"
msgstr "Ändere Anfrage #%1"

#: share/html/Ticket/Modify.html:48 share/html/Ticket/Modify.html:51 share/html/Ticket/Modify.html:60
#. ($TicketObj->Id)
msgid "Modify ticket #%1"
msgstr "Ändere Anfrage #%1"

#: lib/RT/Queue_Overlay.pm:113
msgid "Modify tickets"
msgstr "Ändere Anfragen"

#: share/html/Admin/CustomFields/UserRights.html:99
#. ($CustomFieldObj->Name)
msgid "Modify user rights for custom field %1"
msgstr "Ändere Benutzerrechte für benutzerdefinierte Felder von %1"

#: share/html/Admin/Groups/UserRights.html:48 share/html/Admin/Groups/UserRights.html:52 share/html/Admin/Groups/UserRights.html:58
#. ($GroupObj->Name)
msgid "Modify user rights for group %1"
msgstr "Ändere Benutzerrechte für die Gruppe %1"

#: share/html/Admin/Queues/UserRights.html:48 share/html/Admin/Queues/UserRights.html:52
#. ($QueueObj->Name)
msgid "Modify user rights for queue %1"
msgstr "Ändere Benutzerrechte für den Bereich %1"

#: lib/RT/Queue_Overlay.pm:94
msgid "ModifyACL"
msgstr "ACLBearbeiten"

#: lib/RT/CustomField_Overlay.pm:114
msgid "ModifyCustomField"
msgstr "BenutzerdefiniertesFeldBearbeiten"

#: lib/RT/Dashboard.pm:77
msgid "ModifyDashboard"
msgstr ""

#: lib/RT/Group_Overlay.pm:92
msgid "ModifyOwnMembership"
msgstr "EigeneMitgliedschaftBearbeiten"

#: lib/RT/Queue_Overlay.pm:95
msgid "ModifyQueueWatchers"
msgstr "BereichsBeobachterBearbeiten"

#: lib/RT/Queue_Overlay.pm:100
msgid "ModifyScrips"
msgstr "ScripsBearbeiten"

#: lib/RT/System.pm:86
msgid "ModifySelf"
msgstr "SelbstBearbeiten"

#: lib/RT/Queue_Overlay.pm:97
msgid "ModifyTemplate"
msgstr "VorlageBearbeiten"

#: lib/RT/Queue_Overlay.pm:113
msgid "ModifyTicket"
msgstr "AnfrageBearbeiten"

#: lib/RT/Date.pm:104 share/html/CalPopup.html:90
msgid "Mon"
msgstr ""

#: NOT FOUND IN SOURCE
msgid "Mon."
msgstr "Mo."

#: share/html/Ticket/Elements/ShowRequestor:64
#. ($name)
msgid "More about %1"
msgstr "Mehr über %1"

#: share/html/Admin/Elements/PickCustomFields:85
msgid "Move down"
msgstr "Hinunter verschieben"

#: share/html/Admin/Elements/PickCustomFields:77
msgid "Move up"
msgstr "Hinauf verschieben"

#: share/html/Admin/Elements/SelectSingleOrMultiple:50
msgid "Multiple"
msgstr "Mehrere"

#: lib/RT/User_Overlay.pm:160
msgid "Must specify 'Name' attribute"
msgstr "Sie müssen eine Angabe bei 'Name' machen"

#: share/html/SelfService/Elements/MyRequests:82
#. ($friendly_status)
msgid "My %1 tickets"
msgstr "Meine %1 Anfragen"

#: etc/upgrade/3.7.82/content:3
msgid "My Bookmarks"
msgstr ""

#: share/html/Tools/Elements/Tabs:65
msgid "My Day"
msgstr "Mein Tag"

#: share/html/Approvals/index.html:48 share/html/Approvals/index.html:49
msgid "My approvals"
msgstr "Meine Freigaben"

#: share/html/Dashboards/Elements/SelectPrivacy:55
msgid "My dashboards"
msgstr ""

#: share/html/Search/Elements/SearchPrivacy:52 share/html/Search/Elements/SelectSearchObject:63 share/html/Search/Elements/SelectSearchesForObjects:56
msgid "My saved searches"
msgstr "Meine gespeicherten Suchanfragen"

#: lib/RT/Installer.pm:66
msgid "MySQL"
msgstr ""

#: share/html/Admin/CustomFields/Modify.html:61 share/html/Admin/Elements/AddCustomFieldValue:54 share/html/Admin/Elements/EditCustomField:57 share/html/Admin/Elements/EditCustomFieldValues:58 share/html/Admin/Elements/ModifyTemplate:51 share/html/Admin/Groups/Modify.html:67 share/html/Dashboards/Elements/ShowDashboards:56 share/html/Dashboards/Modify.html:65 share/html/Search/Bulk.html:165 share/html/User/Groups/Modify.html:67
msgid "Name"
msgstr "Name"

#: lib/RT/User_Overlay.pm:167
msgid "Name in use"
msgstr "Benutzername ist bereits in Gebrauch"

#: share/html/Ticket/Elements/ShowDates:80
msgid "Never"
msgstr "Niemals"

#: share/html/Elements/RT__Ticket/ColumnMap:226
msgid "New"
msgstr "Neu"

#: share/html/Elements/EditLinks:118
msgid "New Links"
msgstr "Neue Beziehungen"

#: share/html/Admin/Users/Modify.html:121 share/html/User/Prefs.html:115
msgid "New Password"
msgstr "Neues Passwort"

#: etc/initialdata:301
msgid "New Pending Approval"
msgstr "Neue wartende Freigaben"

#: NOT FOUND IN SOURCE
msgid "New Query"
msgstr "Neue Suche"

#: share/html/Ticket/Elements/Tabs:260
msgid "New Search"
msgstr "Neue Suche"

#: share/html/Tools/MyDay.html:53
#. ($session{'CurrentUser'}->Name)
msgid "New and open tickets for %1"
msgstr ""

#: share/html/Admin/Queues/CustomField.html:75
msgid "New custom field"
msgstr "Neues benutzerdefiniertes Feld"

#: share/html/Dashboards/Elements/Tabs:99
msgid "New dashboard"
msgstr ""

#: share/html/User/Elements/GroupTabs:75
msgid "New group"
msgstr "Neue Gruppe"

#: share/html/Elements/RT__Ticket/ColumnMap:221 share/html/Ticket/Elements/ShowUpdateStatus:49
msgid "New messages"
msgstr ""

#: share/html/SelfService/Prefs.html:55
msgid "New password"
msgstr "Neues Passwort"

#: lib/RT/User_Overlay.pm:675
msgid "New password notification sent"
msgstr "Neue Passworterinnerung wurde verschickt"

#: NOT FOUND IN SOURCE
msgid "New queue"
msgstr "Neuer Bereich"

#: share/html/Ticket/Elements/Reminders:120
msgid "New reminder:"
msgstr "Neue Wiedervorlage"

#: share/html/Admin/Elements/SelectRights:67
msgid "New rights"
msgstr "Neue Rechte"

#: share/html/Admin/Global/Scrip.html:65 share/html/Admin/Global/Scrips.html:62 share/html/Admin/Queues/Scrip.html:73 share/html/Admin/Queues/Scrips.html:78
msgid "New scrip"
msgstr "Neues Scrip"

#: share/html/Admin/Global/Template.html:80 share/html/Admin/Global/Templates.html:62 share/html/Admin/Queues/Template.html:81 share/html/Admin/Queues/Templates.html:73
msgid "New template"
msgstr "Neue Vorlage"

#: share/html/SelfService/Elements/Tabs:87 share/html/SelfService/Elements/Tabs:91
msgid "New ticket"
msgstr "Neue Anfrage"

#: lib/RT/Ticket_Overlay.pm:2456
msgid "New ticket doesn't exist"
msgstr "Neue Anfrage existiert nicht"

#: NOT FOUND IN SOURCE
msgid "New user"
msgstr "Neuer Benutzer"

#: share/html/Admin/Elements/CreateUserCalled:49
msgid "New user called"
msgstr "Neuer Benutzer aufgerufen"

#: share/html/Admin/Queues/People.html:78 share/html/Ticket/Elements/EditPeople:52
msgid "New watchers"
msgstr "Neue Beobachter"

#: share/html/Elements/CollectionListPaging:104 share/html/Helpers/CalPopup.html:60 share/html/Ticket/Elements/Tabs:98
msgid "Next"
msgstr "Nächste"

#: NOT FOUND IN SOURCE
msgid "Next Page"
msgstr "Nächste Seite"

#: share/html/Install/DatabaseType.html:62
msgid "Next: Check your database credentials"
msgstr ""

#: share/html/Install/DatabaseDetails.html:69
msgid "Next: Customize Basics"
msgstr ""

#: share/html/Install/Password.html:57
msgid "Next: Customize Email Addresses"
msgstr ""

#: share/html/Install/Basics.html:57
msgid "Next: Customize Password for Users in RT"
msgstr ""

#: share/html/Install/Emails.html:57
msgid "Next: Email Configuration"
msgstr ""

#: share/html/Install/Sendmail.html:58
msgid "Next: Finish"
msgstr ""

#: share/html/Install/Sendmail.html:58
msgid "Next: Initialize Database"
msgstr ""

#: share/html/Admin/Users/Modify.html:86 share/html/User/Prefs.html:74
msgid "Nickname"
msgstr "Spitzname"

#: share/html/Elements/RT__Ticket/ColumnMap:223 share/html/Widgets/Form/Boolean:77
msgid "No"
msgstr ""

#: lib/RT/SharedSetting.pm:201
#. ($self->ObjectName)
msgid "No %1 loaded"
msgstr ""

#: share/html/Admin/CustomFields/UserRights.html:88
msgid "No Class defined"
msgstr "Keine Klasse definiert"

#: share/html/Admin/CustomFields/Modify.html:153 share/html/Admin/Elements/EditCustomField:121
msgid "No CustomField"
msgstr "Kein benutzerdefiniertes Feld"

#: share/html/Admin/CustomFields/GroupRights.html:100
msgid "No CustomField defined"
msgstr "Kein benutzerdefiniertes Feld definiert"

#: share/html/Admin/Groups/GroupRights.html:107 share/html/Admin/Groups/UserRights.html:90
msgid "No Group defined"
msgstr "Keine Gruppe definiert"

#: lib/RT/Tickets_Overlay_SQL.pm:289
msgid "No Query"
msgstr "Keine Suche"

#: share/html/Admin/Queues/GroupRights.html:120 share/html/Admin/Queues/UserRights.html:89
msgid "No Queue defined"
msgstr "Kein Bereich vorhanden"

#: bin/rt-crontool:98
msgid "No RT user found. Please consult your RT administrator.\\n"
msgstr "Kein RT-Benutzer gefunden. Bitte kontaktiere Sie Ihren RT-Administrator.\\n"

#: share/html/Admin/Global/Template.html:98 share/html/Admin/Queues/Template.html:99
msgid "No Template"
msgstr "Keine Vorlage"

#: share/html/Approvals/Elements/Approve:79
msgid "No action"
msgstr "Keine Aktion"

#: lib/RT/Record.pm:915
msgid "No column specified"
msgstr "Keine Spalte angegeben"

#: share/html/Ticket/Elements/ShowRequestor:72
msgid "No comment entered about this user"
msgstr "Kein Kommentar zu diesem Benutzer angegeben"

#: share/html/Dashboards/Elements/ShowDashboards:51
msgid "No dashboards."
msgstr ""

#: lib/RT/Action.pm:183 lib/RT/Condition.pm:197 lib/RT/Search.pm:132 lib/RT/Search/ActiveTicketsInQueue.pm:75 lib/RT/Search/Googleish.pm:86
#. (ref $self)
msgid "No description for %1"
msgstr "Keine Beschreibung für %1 vorhanden"

#: lib/RT/Users_Overlay.pm:188
msgid "No group specified"
msgstr "Keine Gruppe angegeben"

#: share/html/Admin/Groups/index.html:55
msgid "No groups matching search criteria found."
msgstr "Keine Gruppe mit diesen Kriterien gefunden"

#: lib/RT/Attachment_Overlay.pm:649
msgid "No key suitable for encryption"
msgstr ""

#: share/html/Admin/Elements/ShowKeyInfo:50
msgid "No keys for this address"
msgstr ""

#: lib/RT/Ticket_Overlay.pm:2099
msgid "No message attached"
msgstr "Keine Nachricht angefügt"

#: lib/RT/Attachment_Overlay.pm:629
msgid "No need to encrypt"
msgstr ""

#: lib/RT/User_Overlay.pm:885
msgid "No password set"
msgstr "Kein Passwort gesetzt"

#: lib/RT/Queue_Overlay.pm:333
msgid "No permission to create queues"
msgstr "Keine Erlaubnis Bereiche anzulegen"

#: lib/RT/Ticket_Overlay.pm:303 lib/RT/Ticket_Overlay.pm:824
#. ($QueueObj->Name)
msgid "No permission to create tickets in the queue '%1'"
msgstr "Kein Erlaubnis um Anfragen im Bereich '%1' anzulegen"

#: NOT FOUND IN SOURCE
msgid "No permission to create users"
msgstr "Kein Recht Benutzer anzulegen"

#: share/html/SelfService/Display.html:211
msgid "No permission to display that ticket"
msgstr "Kein Recht dieses Anfrage anzuzeigen"

#: lib/RT/SharedSetting.pm:168
#. ($self->ObjectName)
msgid "No permission to save system-wide %1"
msgstr ""

#: share/html/Search/Elements/EditSearches:231
msgid "No permission to save system-wide searches"
msgstr ""

#: lib/RT/User_Overlay.pm:1277
msgid "No permission to set preferences"
msgstr ""

#: share/html/SelfService/Update.html:119
msgid "No permission to view update ticket"
msgstr "Kein Recht dieses Anfrage zu aktualisieren"

#: lib/RT/Queue_Overlay.pm:837 lib/RT/Ticket_Overlay.pm:1172
msgid "No principal specified"
msgstr "Keine Rolle angegeben"

#: share/html/Admin/Queues/People.html:179 share/html/Admin/Queues/People.html:189
msgid "No principals selected."
msgstr "Keine Rolle ausgewählt."

#: share/html/Admin/Users/GnuPG.html:72
msgid "No private key"
msgstr ""

#: share/html/Admin/Queues/index.html:58
msgid "No queues matching search criteria found."
msgstr "Keine den Suchkriterien entsprechenden Bereiche gefunden"

#: lib/RT/ACE_Overlay.pm:215
msgid "No right specified"
msgstr ""

#: share/html/Admin/Elements/SelectRights:108
msgid "No rights found"
msgstr "Keine Rechte gefunden"

#: share/html/Admin/Elements/SelectRights:55
msgid "No rights granted."
msgstr "Keine Rechte gewährt."

#: NOT FOUND IN SOURCE
msgid "No search loaded"
msgstr "Keine Suche geladen"

#: share/html/Search/Bulk.html:241
msgid "No search to operate on."
msgstr "Keine Suche zu bearbeiten."

#: share/html/Elements/RT__Ticket/ColumnMap:94 share/html/Search/Results.rdf:91
msgid "No subject"
msgstr "Kein Betreff"

#: lib/RT/User_Overlay.pm:1584
msgid "No such key or it's not suitable for signing"
msgstr ""

#: share/html/Search/Chart:101
msgid "No tickets found."
msgstr ""

#: lib/RT/Transaction_Overlay.pm:528 lib/RT/Transaction_Overlay.pm:554
msgid "No transaction type specified"
msgstr "Kein Transaktionstyp angegeben"

#: share/html/Elements/GnuPG/SelectKeyForEncryption:49
msgid "No usable keys."
msgstr ""

#: share/html/Admin/Users/index.html:56
msgid "No users matching search criteria found."
msgstr "Keine auf die Suchkriterien passende Benutzer gefunden"

#: lib/RT/Record.pm:912
msgid "No value sent to _Set!\\n"
msgstr "Kein Wert an _Set geschickt!\\n"

#: share/html/Elements/QuickCreate:61
msgid "Nobody"
msgstr "Niemand"

#: share/html/Dashboards/Elements/ShowSubscription:58
msgid "None"
msgstr ""

#: lib/RT/Record.pm:917
msgid "Nonexistant field?"
msgstr "Nichtexistierendes Feld?"

#: share/html/Search/Chart:149 share/html/Search/Elements/Chart:90
msgid "Not Set"
msgstr ""

#: lib/RT/CustomField_Overlay.pm:309
msgid "Not found"
msgstr ""

#: share/html/Elements/Header:94
msgid "Not logged in."
msgstr "Nicht angemeldet."

#: lib/RT/Date.pm:382
msgid "Not set"
msgstr "Nicht angegeben"

#: share/html/NoAuth/Reminder.html:50
msgid "Not yet implemented."
msgstr "Noch nicht implementiert."

#: share/html/Approvals/Elements/Approve:83
msgid "Notes"
msgstr "Bemerkungen"

#: lib/RT/User_Overlay.pm:678
msgid "Notification could not be sent"
msgstr "Benachrichtigung konnte nicht verschickt werden"

#: etc/initialdata:56
msgid "Notify AdminCcs"
msgstr "Benachrichtige AdminCCs"

#: etc/initialdata:52
msgid "Notify AdminCcs as Comment"
msgstr "Benachrichtige AdminCCs als Kommentar"

#: etc/initialdata:48 etc/upgrade/3.1.17/content:6
msgid "Notify Ccs"
msgstr "Benachrichtige CCs"

#: etc/initialdata:44 etc/upgrade/3.1.17/content:2
msgid "Notify Ccs as Comment"
msgstr "Benachrichtige CCs als Kommentar"

#: etc/initialdata:83
msgid "Notify Other Recipients"
msgstr "Benachrichtige andere Empfänger"

#: etc/initialdata:79
msgid "Notify Other Recipients as Comment"
msgstr "Benachrichtige andere Empfänger als Kommentar"

#: etc/initialdata:40
msgid "Notify Owner"
msgstr "Benachrichtige Besitzer"

#: etc/initialdata:36
msgid "Notify Owner as Comment"
msgstr "Benachrichtige Besitzer als Kommentar"

#: etc/initialdata:345
msgid "Notify Owner of their rejected ticket"
msgstr "Besitzer über ihre abgewiesene Anfrage informieren"

#: etc/initialdata:334
msgid "Notify Owner of their ticket has been approved by all approvers"
msgstr "Benachrichtige Besitzer, dass sein Anfrage von allen Entscheidungsträgern freigegeben wurde"

#: etc/initialdata:322
msgid "Notify Owner of their ticket has been approved by some approver"
msgstr "Benachrichtige Besitzer, dass sein Anfrage von einigen Entscheidungsträgern freigegeben wurde"

#: etc/initialdata:303
msgid "Notify Owners and AdminCcs of new items pending their approval"
msgstr "Benachrichtige Besitzer und AdminCCs neuer auf Freigabe wartende Anfragen"

#: etc/initialdata:32
msgid "Notify Requestors"
msgstr "Benachrichtige die Klienten"

#: etc/initialdata:66
msgid "Notify Requestors and Ccs"
msgstr "Benachrichtige die Klienten und CCs"

#: etc/initialdata:61
msgid "Notify Requestors and Ccs as Comment"
msgstr "Benachrichtige die Klienten und CCs als Kommentar"

#: etc/initialdata:75
msgid "Notify Requestors, Ccs and AdminCcs"
msgstr "Benachrichtige die Klienten, CCs und AdminCCs"

#: etc/initialdata:71
msgid "Notify Requestors, Ccs and AdminCcs as Comment"
msgstr "Benachrichtige die Klienten, CCs und AdminCCs als Kommentar"

#: lib/RT/Config.pm:166
msgid "Notify me of unread messages"
msgstr ""

#: lib/RT/Date.pm:98
msgid "Nov"
msgstr ""

#: NOT FOUND IN SOURCE
msgid "Nov."
msgstr "Nov."

#: share/html/CalPopup.html:94
msgid "November"
msgstr ""

#: lib/RT/Config.pm:116
msgid "Number of search results"
msgstr ""

#: share/html/Search/Elements/SelectAndOr:49
msgid "OR"
msgstr "Oder"

#: lib/RT/Record.pm:308
msgid "Object could not be created"
msgstr "Objekt konnte nicht erstellt werden"

#: lib/RT/Record.pm:120
msgid "Object could not be deleted"
msgstr "Objekt konnte nicht gelöscht werden"

#: lib/RT/Record.pm:327
msgid "Object created"
msgstr "Objekt erstellt"

#: lib/RT/Record.pm:117
msgid "Object deleted"
msgstr "Objekt gelöscht"

#: share/html/Admin/CustomFields/Objects.html:74 share/html/Admin/Elements/ObjectCustomFields:65
#. ($ObjectType)
#. ($LookupType)
msgid "Object of type %1 cannot take custom fields"
msgstr "Objekt vom Typ %1 kann keine benutzerdefinierten Felder haben"

#: lib/RT/CustomField_Overlay.pm:866
msgid "Object type mismatch"
msgstr "Objekt Typ passt nicht"

#: lib/RT/Date.pm:97
msgid "Oct"
msgstr ""

#: NOT FOUND IN SOURCE
msgid "Oct."
msgstr "Okt."

#: share/html/CalPopup.html:94
msgid "October"
msgstr ""

#: share/html/Tools/Elements/Tabs:57
msgid "Offline"
msgstr "Offline"

#: share/html/Tools/Offline.html:51
msgid "Offline edits"
msgstr "Offline Bearbeitung"

#: share/html/Tools/Offline.html:48
msgid "Offline upload"
msgstr "Offline Upload"

#: lib/RT/Transaction_Overlay.pm:347
#. ($self->CreatedAsString, $self->CreatorObj->Name)
msgid "On %1, %2 wrote:"
msgstr ""

#: etc/initialdata:171 etc/upgrade/3.7.1/content:2
msgid "On Close"
msgstr ""

#: etc/initialdata:121
msgid "On Comment"
msgstr "Bei Kommentar"

#: etc/initialdata:114
msgid "On Correspond"
msgstr "Bei Korrespondenz"

#: etc/initialdata:103
msgid "On Create"
msgstr "Bei Erstellen"

#: etc/initialdata:142
msgid "On Owner Change"
msgstr "Bei Besitzerwechsel"

#: etc/initialdata:135 etc/upgrade/3.1.17/content:15
msgid "On Priority Change"
msgstr "Bei Änderung der Priorität"

#: etc/initialdata:150
msgid "On Queue Change"
msgstr "Bei Änderung des Bereichs"

#: etc/initialdata:176 etc/upgrade/3.7.1/content:7
msgid "On Reopen"
msgstr ""

#: etc/initialdata:156
msgid "On Resolve"
msgstr "Beim Erledigen"

#: etc/initialdata:127
msgid "On Status Change"
msgstr "Beim Ändern des Status"

#: etc/initialdata:108
msgid "On Transaction"
msgstr "Bei einer Transaktion"

#: share/html/Ticket/Elements/UpdateCc:62
msgid "One-time Bcc"
msgstr ""

#: share/html/Ticket/Elements/UpdateCc:48
msgid "One-time Cc"
msgstr ""

#: share/html/Approvals/Elements/PendingMyApproval:72
#. ("<input size='15' value='".( $created_after->Unix >0 && $created_after->ISO)."' name='CreatedAfter' id='CreatedAfter' />")
msgid "Only show approvals for requests created after %1"
msgstr "Zeige nur Freigaben für nach dem %1 erstelle Anfragen"

#: share/html/Approvals/Elements/PendingMyApproval:70
#. ("<input size='15' value='".($created_before->Unix > 0 &&$created_before->ISO)."' name='CreatedBefore' id='CreatedBefore' />")
msgid "Only show approvals for requests created before %1"
msgstr "Zeige nur Freigaben für vor dem %1 erstellte Anfragen"

#: share/html/Admin/CustomFields/index.html:77
msgid "Only show custom fields for:"
msgstr "Nur Benutzerdefinierte Felder anzeigen für:"

#: NOT FOUND IN SOURCE
msgid "Open"
msgstr "Offen"

#: etc/initialdata:94
msgid "Open Tickets"
msgstr ""

#: share/html/Elements/MakeClicky:58
msgid "Open URL"
msgstr ""

#: share/html/Ticket/Elements/Tabs:189
msgid "Open it"
msgstr "Öffnen"

#: share/html/SelfService/Elements/Tabs:78 share/html/SelfService/index.html:48
msgid "Open tickets"
msgstr "Offene Anfragen"

#: etc/initialdata:95
msgid "Open tickets on correspondence"
msgstr "Öffne Anfragen bei Korrespondenz"

#: share/html/Prefs/MyRT.html:74
msgid "Options"
msgstr "Optionen"

#: lib/RT/Installer.pm:69
msgid "Oracle"
msgstr ""

#: share/html/Search/Elements/DisplayOptions:56
msgid "Order by"
msgstr "Sortiert nach"

#: lib/RT/Installer.pm:142 share/html/Admin/Users/Modify.html:144 share/html/User/Prefs.html:135
msgid "Organization"
msgstr "Organisation"

#: share/html/Approvals/Elements/Approve:55
#. ($approving->Id, $approving->Subject)
msgid "Originating ticket: #%1"
msgstr "Ursprüngliche Anfrage: #%1"

#: lib/RT/Transaction_Overlay.pm:611
msgid "Outgoing email about a comment recorded"
msgstr "Ausgehende Mail eines Kommentars gespeichert"

#: lib/RT/Transaction_Overlay.pm:615
msgid "Outgoing email recorded"
msgstr "Ausgehende Mail gespeichert"

#: share/html/Admin/Queues/Modify.html:84
msgid "Over time, priority moves toward"
msgstr "Mit der Zeit steigt die Priorität auf"

#: lib/RT/Queue_Overlay.pm:112
msgid "Own tickets"
msgstr "Eigene Anfragen"

#: lib/RT/Queue_Overlay.pm:112
msgid "OwnTicket"
msgstr "EigeneAnfrage"

#: lib/RT/ACE_Overlay.pm:99 lib/RT/Tickets_Overlay.pm:2055 share/html/Elements/QuickCreate:58 share/html/Search/Elements/PickBasics:114 share/html/Ticket/Create.html:76 share/html/Ticket/Elements/EditBasics:63 share/html/Ticket/Elements/EditPeople:66 share/html/Ticket/Elements/EditPeople:67 share/html/Ticket/Elements/Reminders:135 share/html/Ticket/Elements/ShowPeople:50 share/html/Ticket/Update.html:70
msgid "Owner"
msgstr "Besitzer"

#: lib/RT/Ticket_Overlay.pm:633
#. ($DeferOwner->Name)
msgid "Owner '%1' does not have rights to own this ticket."
msgstr ""

#: lib/RT/Ticket_Overlay.pm:2783
#. ($OldOwnerObj->Name, $NewOwnerObj->Name)
msgid "Owner changed from %1 to %2"
msgstr ""

#: lib/RT/Ticket_Overlay.pm:397
msgid "Owner could not be set."
msgstr "Besitzer konnte nicht gesetzt werden"

#: lib/RT/Installer.pm:167
msgid "Owner email"
msgstr ""

#: lib/RT/Transaction_Overlay.pm:661
#. ($Old->Name , $New->Name)
msgid "Owner forcibly changed from %1 to %2"
msgstr "Besitzer mit Gewalt von %1 in %2 geändert"

#: share/html/Elements/CollectionListPaging:63
msgid "Page"
msgstr ""

#: NOT FOUND IN SOURCE
msgid "Page %1 of %2"
msgstr "Seite %1 von %2"

#: share/html/Elements/CollectionListPaging:60
msgid "Page 1 of 1"
msgstr ""

#: share/html/dhandler:48 share/html/dhandler:49
msgid "Page not found"
msgstr ""

#: share/html/Admin/Users/Modify.html:201 share/html/User/Prefs.html:102
msgid "Pager"
msgstr "Pager"

#: share/html/Elements/EditLinks:145 share/html/Elements/EditLinks:73 share/html/Elements/ShowLinks:90 share/html/Ticket/Create.html:232 share/html/Ticket/Elements/BulkLinks:62
msgid "Parents"
msgstr "Eltern"

#: share/html/Elements/Login:97 share/html/User/Prefs.html:111
msgid "Password"
msgstr "Passwort"

#: share/html/NoAuth/Reminder.html:48
msgid "Password Reminder"
msgstr "Passworterinnerung"

#: lib/RT/Transaction_Overlay.pm:770 lib/RT/User_Overlay.pm:896
msgid "Password changed"
msgstr "Passwort geändert"

#: lib/RT/User_Overlay.pm:150 lib/RT/User_Overlay.pm:888
#. (RT->Config->Get('MinimumPasswordLength'))
msgid "Password needs to be at least %1 characters long"
msgstr "Das Passwort muss mindestens %1 Zeichen lang sein"

#: lib/RT/User_Overlay.pm:895
msgid "Password set"
msgstr "Passwort erstellt"

#: NOT FOUND IN SOURCE
msgid "Password too short"
msgstr "Passwort ist zu kurz"

#: share/html/User/Prefs.html:251
#. (loc_fuzzy($msg))
msgid "Password: %1"
msgstr "Passwort: %1"

#: lib/RT/User_Overlay.pm:881
msgid "Password: Permission Denied"
msgstr "Passwort: Zugriff verweigert"

#: etc/initialdata:408
msgid "PasswordChange"
msgstr ""

#: share/html/Admin/Users/Modify.html:370
msgid "Passwords do not match."
msgstr "Passwörter verschieden"

#: share/html/User/Prefs.html:253
msgid "Passwords do not match. Your password has not been changed"
msgstr "Passwörter verschieden, keine Änderung"

#: share/html/Ticket/Elements/ShowSummary:64 share/html/Ticket/Elements/Tabs:135 share/html/Ticket/ModifyAll.html:75
msgid "People"
msgstr "Personen"

#: etc/initialdata:88
msgid "Perform a user-defined action"
msgstr "Führe eine benutzerdefinierte Aktion aus"

#: share/html/Admin/Tools/Configuration.html:113
msgid "Perl configuration"
msgstr "Perl Konfiguration"

#: lib/RT/ACE_Overlay.pm:247 lib/RT/ACE_Overlay.pm:253 lib/RT/ACE_Overlay.pm:351 lib/RT/ACE_Overlay.pm:361 lib/RT/ACE_Overlay.pm:371 lib/RT/ACE_Overlay.pm:436 lib/RT/Attachment_Overlay.pm:615 lib/RT/Attachment_Overlay.pm:616 lib/RT/Attachment_Overlay.pm:677 lib/RT/Attachment_Overlay.pm:678 lib/RT/Attribute_Overlay.pm:161 lib/RT/Attribute_Overlay.pm:167 lib/RT/Attribute_Overlay.pm:376 lib/RT/Attribute_Overlay.pm:385 lib/RT/Attribute_Overlay.pm:398 lib/RT/CurrentUser.pm:137 lib/RT/CurrentUser.pm:143 lib/RT/CurrentUser.pm:149 lib/RT/CustomFieldValue_Overlay.pm:83 lib/RT/CustomField_Overlay.pm:1031 lib/RT/CustomField_Overlay.pm:1174 lib/RT/CustomField_Overlay.pm:171 lib/RT/CustomField_Overlay.pm:188 lib/RT/CustomField_Overlay.pm:199 lib/RT/CustomField_Overlay.pm:359 lib/RT/CustomField_Overlay.pm:388 lib/RT/CustomField_Overlay.pm:665 lib/RT/CustomField_Overlay.pm:836 lib/RT/CustomField_Overlay.pm:870 lib/RT/CustomField_Overlay.pm:915 lib/RT/Group_Overlay.pm:1116 lib/RT/Group_Overlay.pm:1120 lib/RT/Group_Overlay.pm:1129 lib/RT/Group_Overlay.pm:1239 lib/RT/Group_Overlay.pm:1243 lib/RT/Group_Overlay.pm:1249 lib/RT/Group_Overlay.pm:383 lib/RT/Group_Overlay.pm:481 lib/RT/Group_Overlay.pm:559 lib/RT/Group_Overlay.pm:567 lib/RT/Group_Overlay.pm:665 lib/RT/Group_Overlay.pm:669 lib/RT/Group_Overlay.pm:675 lib/RT/Group_Overlay.pm:918 lib/RT/Group_Overlay.pm:922 lib/RT/Group_Overlay.pm:935 lib/RT/Queue_Overlay.pm:1112 lib/RT/Queue_Overlay.pm:142 lib/RT/Queue_Overlay.pm:160 lib/RT/Queue_Overlay.pm:471 lib/RT/Queue_Overlay.pm:497 lib/RT/Queue_Overlay.pm:519 lib/RT/Queue_Overlay.pm:731 lib/RT/Queue_Overlay.pm:877 lib/RT/Queue_Overlay.pm:886 lib/RT/Queue_Overlay.pm:899 lib/RT/Scrip_Overlay.pm:113 lib/RT/Scrip_Overlay.pm:124 lib/RT/Scrip_Overlay.pm:188 lib/RT/Scrip_Overlay.pm:497 lib/RT/Template_Overlay.pm:215 lib/RT/Template_Overlay.pm:224 lib/RT/Template_Overlay.pm:250 lib/RT/Template_Overlay.pm:389 lib/RT/Template_Overlay.pm:99 lib/RT/Ticket_Overlay.pm:1055 lib/RT/Ticket_Overlay.pm:1061 lib/RT/Ticket_Overlay.pm:1068 lib/RT/Ticket_Overlay.pm:1205 lib/RT/Ticket_Overlay.pm:1215 lib/RT/Ticket_Overlay.pm:1229 lib/RT/Ticket_Overlay.pm:1317 lib/RT/Ticket_Overlay.pm:1674 lib/RT/Ticket_Overlay.pm:1828 lib/RT/Ticket_Overlay.pm:1998 lib/RT/Ticket_Overlay.pm:2048 lib/RT/Ticket_Overlay.pm:2237 lib/RT/Ticket_Overlay.pm:2250 lib/RT/Ticket_Overlay.pm:2331 lib/RT/Ticket_Overlay.pm:2344 lib/RT/Ticket_Overlay.pm:2447 lib/RT/Ticket_Overlay.pm:2461 lib/RT/Ticket_Overlay.pm:2690 lib/RT/Ticket_Overlay.pm:2701 lib/RT/Ticket_Overlay.pm:2707 lib/RT/Ticket_Overlay.pm:2905 lib/RT/Ticket_Overlay.pm:2909 lib/RT/Ticket_Overlay.pm:3046 lib/RT/Ticket_Overlay.pm:3198 lib/RT/Transaction_Overlay.pm:524 lib/RT/Transaction_Overlay.pm:548 lib/RT/User_Overlay.pm:1047 lib/RT/User_Overlay.pm:124 lib/RT/User_Overlay.pm:1444 lib/RT/User_Overlay.pm:283 lib/RT/User_Overlay.pm:623 lib/RT/User_Overlay.pm:658 share/html/Ticket/Forward.html:85
msgid "Permission Denied"
msgstr "Zugriff verweigert"

#: share/html/User/Elements/Tabs:64
msgid "Personal Groups"
msgstr "Persönliche Gruppen"

#: share/html/User/Groups/index.html:53 share/html/User/Groups/index.html:63
msgid "Personal groups"
msgstr "Persönliche Gruppen"

#: share/html/User/Elements/DelegateRights:60
msgid "Personal groups:"
msgstr "Persönliche Gruppen:"

#: share/html/Admin/Users/Modify.html:183 share/html/User/Prefs.html:87
msgid "Phone numbers"
msgstr "Telefonnummern"

#: share/html/dhandler:51
msgid "Please check the URL and try again."
msgstr ""

#: lib/RT/Installer.pm:67
msgid "PostgreSQL"
msgstr ""

#: share/html/Elements/Header:91 share/html/Elements/Tabs:94 share/html/SelfService/Elements/Tabs:98 share/html/SelfService/Prefs.html:48 share/html/User/Prefs.html:48 share/html/User/Prefs.html:51
msgid "Preferences"
msgstr "Voreinstellungen"

#: share/html/Admin/Users/MyRT.html:124
#. ($pane, $UserObj->Name)
msgid "Preferences %1 for user %2."
msgstr ""

#: share/html/Prefs/MyRT.html:149 share/html/Prefs/MyRT.html:94
#. (loc('summary rows'))
#. ($pane)
msgid "Preferences saved for %1."
msgstr ""

#: share/html/Admin/Users/MyRT.html:83
#. ($UserObj->Name)
msgid "Preferences saved for user %2."
msgstr ""

#: share/html/Prefs/MyRT.html:101 share/html/Prefs/Other.html:103 share/html/Prefs/Quicksearch.html:91 share/html/Prefs/Search.html:108 share/html/Prefs/SearchOptions.html:84
msgid "Preferences saved."
msgstr ""

#: share/html/Prefs/Other.html:88
#. (loc_fuzzy($msg))
msgid "Preferred Key: %1"
msgstr ""

#: share/html/Prefs/Other.html:73
msgid "Preferred key"
msgstr ""

#: lib/RT/Action.pm:193
msgid "Prepare Stubbed"
msgstr "Prepare Stumpf ausgeführt"

#: share/html/Helpers/CalPopup.html:58 share/html/Ticket/Elements/Tabs:88
msgid "Prev"
msgstr "Vorherige"

#: share/html/Dashboards/Elements/Tabs:83
msgid "Preview"
msgstr ""

#: share/html/Elements/CollectionListPaging:101
msgid "Previous"
msgstr ""

#: NOT FOUND IN SOURCE
msgid "Previous Page"
msgstr "Vorherige Seite"

#: lib/RT/ACE_Overlay.pm:146 lib/RT/ACE_Overlay.pm:235 lib/RT/ACE_Overlay.pm:340
#. ($args{'PrincipalId'})
msgid "Principal %1 not found."
msgstr "Rolle %1 nicht gefunden."

#: sbin/rt-email-digest:73
msgid "Print the resulting digest messages to STDOUT; don't mail them. Do not mark them as sent"
msgstr ""

#: sbin/rt-email-digest:75
msgid "Print this message"
msgstr ""

#: lib/RT/Tickets_Overlay.pm:1839 share/html/Search/Elements/PickBasics:186 share/html/Ticket/Create.html:187 share/html/Ticket/Elements/EditBasics:97 share/html/Ticket/Elements/ShowBasics:76
msgid "Priority"
msgstr "Priorität"

#: share/html/Admin/Queues/Modify.html:82
msgid "Priority starts at"
msgstr "Priorität beginnt bei"

#: share/html/Dashboards/Modify.html:70
msgid "Privacy"
msgstr ""

#: share/html/Search/Elements/EditSearches:52
msgid "Privacy:"
msgstr "Privatsphäre:"

#: share/html/Admin/Users/GnuPG.html:69
msgid "Private Key"
msgstr ""

#: NOT FOUND IN SOURCE
msgid "Privileged"
msgstr "Privilegiert"

#: share/html/Admin/Users/Modify.html:348 share/html/User/Prefs.html:244
#. (loc_fuzzy($msg))
msgid "Privileged status: %1"
msgstr "Privilegierungsstatus: %1"

#: share/html/Admin/Users/index.html:116
msgid "Privileged users"
msgstr "Privilegierte Benutzer"

#: bin/rt-crontool:169
msgid "Processing without transaction, some conditions and actions may fail. Consider using --transaction argument"
msgstr ""

#: lib/RT/Handle.pm:607
msgid "Pseudogroup for internal use"
msgstr "Pseudogruppe für internen Gebrauch"

#: share/html/Ticket/Elements/ShowGnuPGStatus:150
#. ($line->{'Key'})
msgid "Public key '0x%1' is required to verify signature"
msgstr ""

#: share/html/Dashboards/Elements/Tabs:74 share/html/Dashboards/Queries.html:65 share/html/Dashboards/Subscription.html:72
msgid "Queries"
msgstr ""

#: share/html/Search/Edit.html:64
msgid "Query"
msgstr "Suche"

#: share/html/Search/Build.html:117
msgid "Query Builder"
msgstr "Suche erstellen"

#: share/html/Search/Elements/Chart:103
msgid "Query:"
msgstr ""

#: lib/RT/Tickets_Overlay.pm:1666 share/html/Elements/QueueSummary:50 share/html/Elements/QuickCreate:56 share/html/Search/Elements/PickBasics:83 share/html/SelfService/Create.html:56 share/html/Ticket/Create.html:66 share/html/Ticket/Elements/EditBasics:59 share/html/Ticket/Elements/ShowBasics:80 share/html/Tools/Reports/CreatedByDates.html:87 share/html/Tools/Reports/ResolvedByDates.html:88 share/html/Tools/Reports/ResolvedByOwner.html:68 share/html/User/Elements/DelegateRights:103
msgid "Queue"
msgstr "Bereich"

#: share/html/Admin/Queues/CustomField.html:65 share/html/Admin/Queues/Scrip.html:63 share/html/Admin/Queues/Scrips.html:71 share/html/Admin/Queues/Templates.html:67
#. ($Queue)
#. ($id)
msgid "Queue %1 not found"
msgstr "Bereich %2 nicht gefunden"

#: share/html/Admin/Queues/Modify.html:62
msgid "Queue Name"
msgstr "Name des Bereichs"

#: lib/RT/Queue_Overlay.pm:337
msgid "Queue already exists"
msgstr "Bereich existiert bereits"

#: lib/RT/Queue_Overlay.pm:347 lib/RT/Queue_Overlay.pm:353
msgid "Queue could not be created"
msgstr "Bereich konnte nicht angelegt werden"

#: share/html/Ticket/Create.html:326 share/html/index.html:91 t/clicky.t:24 t/ticket/link_search.t:17
msgid "Queue could not be loaded."
msgstr "Bereich konnte nicht geladen werden"

#: docs/design_docs/string-extraction-guide.txt:83 lib/RT/Queue_Overlay.pm:368 lib/RT/StyleGuide.pod:801
msgid "Queue created"
msgstr "Bereich angelegt"

#: lib/RT/CustomField_Overlay.pm:196 share/html/SelfService/Display.html:129
msgid "Queue not found"
msgstr "Bereich nicht gefunden"

#: share/html/Elements/GnuPG/SelectKeyForSigning:50 share/html/Elements/GnuPG/SelectKeyForSigning:54
msgid "Queue's key"
msgstr ""

#: share/html/Admin/Elements/GlobalCustomFieldTabs:69 share/html/Admin/Elements/Tabs:61 share/html/Admin/Global/CustomFields/index.html:77 share/html/Admin/index.html:68
msgid "Queues"
msgstr "Bereiche"

#: share/html/Elements/MyAdminQueues:48
msgid "Queues I administer"
msgstr "Stapel die ich verwalte"

#: share/html/Elements/MySupportQueues:48
msgid "Queues I'm an AdminCc for"
msgstr "Stapel in denen ich AdminCc bin"

#: share/html/Elements/Quicksearch:49 share/html/Prefs/Elements/Tabs:59 share/html/Prefs/Quicksearch.html:72
msgid "Quick search"
msgstr "Schnellsuche"

#: share/html/Elements/QuickCreate:49
msgid "Quick ticket creation"
msgstr "Schnelle Anfrageerstellung"

#: share/html/Search/Elements/ResultViews:61
msgid "RSS"
msgstr "RSS"

#: NOT FOUND IN SOURCE
msgid "RT %1"
msgstr "RT %1"

#: docs/design_docs/string-extraction-guide.txt:70 lib/RT/StyleGuide.pod:788
#. ($RT::VERSION, RT->Config->Get('rtname'))
msgid "RT %1 for %2"
msgstr "RT %1 für %2"

#: share/html/Admin/index.html:48 share/html/Admin/index.html:49
msgid "RT Administration"
msgstr "RT Administration"

#: share/html/Admin/Tools/Configuration.html:72
msgid "RT Config"
msgstr ""

#: share/html/Elements/Error:69 share/html/SelfService/Error.html:64
msgid "RT Error"
msgstr "RT Fehler"

#: lib/RT/Installer.pm:136
msgid "RT Name"
msgstr ""

#: share/html/SelfService/Elements/Tabs:72 share/html/SelfService/Elements/Tabs:74
msgid "RT Self Service"
msgstr ""

#: share/html/Admin/Tools/Configuration.html:94
msgid "RT Variables"
msgstr "RT Variablen"

#: lib/RT/Config.pm:112 share/html/Admin/Elements/SystemTabs:73 share/html/Admin/Elements/UserTabs:69 share/html/Admin/Global/MyRT.html:48 share/html/Admin/Global/MyRT.html:51 share/html/Admin/Global/MyRT.html:59 share/html/Admin/Global/index.html:78 share/html/Admin/Users/MyRT.html:68 share/html/Prefs/MyRT.html:67 share/html/Prefs/MyRT.html:84 share/html/User/Elements/Tabs:73 share/html/index.html:6 share/html/index.html:80
msgid "RT at a glance"
msgstr "RT auf einen Blick"

#: share/html/Admin/Users/MyRT.html:79
#. ($UserObj->Name)
msgid "RT at a glance for the user %1"
msgstr ""

#: share/html/Admin/CustomFields/Modify.html:104
msgid "RT can include content from another web service when showing this custom field."
msgstr ""

#: share/html/Admin/CustomFields/Modify.html:96
msgid "RT can make this custom field's values into hyperlinks to another service."
msgstr ""

#: lib/RT/Interface/Web/Session.pm:275
msgid "RT couldn't store your session."
msgstr "RT konnte die Session nicht speichern"

#: share/html/Elements/Logo:54
#. (RT->Config->Get('rtname'))
msgid "RT for %1"
msgstr "RT für %1"

#: share/html/Search/Simple.html:62
msgid "RT will look for anything else you enter in ticket subjects."
msgstr "RT wird nach allem suchen was in einem Anfragen Betreff steht."

#: share/html/Admin/CustomFields/Modify.html:106 share/html/Admin/CustomFields/Modify.html:98
msgid "RT will replace <tt>__id__</tt> and <tt>__CustomField__</tt> with the record id and custom field value, respectively"
msgstr ""

#: share/html/Admin/Users/Modify.html:81 share/html/User/Prefs.html:71
msgid "Real Name"
msgstr "Echter Name"

#: share/html/Tools/MyDay.html:73
msgid "Record all updates"
msgstr ""

#: lib/RT/Transaction_Overlay.pm:714
#. ($value)
msgid "Reference by %1 added"
msgstr "Referenz von %1 hinzugefügt"

#: lib/RT/Transaction_Overlay.pm:754
#. ($value)
msgid "Reference by %1 deleted"
msgstr "Referenz von %1 gelöscht"

#: lib/RT/Transaction_Overlay.pm:711
#. ($value)
msgid "Reference to %1 added"
msgstr "Referenz auf %1 hinzugefügt"

#: lib/RT/Transaction_Overlay.pm:751
#. ($value)
msgid "Reference to %1 deleted"
msgstr "Referenz auf %1 gelöscht"

#: share/html/Elements/EditLinks:100 share/html/Elements/EditLinks:157 share/html/Elements/ShowLinks:114 share/html/Ticket/Create.html:235 share/html/Ticket/Elements/BulkLinks:74
msgid "Referred to by"
msgstr "Referenziert von"

#: share/html/Elements/EditLinks:153 share/html/Elements/EditLinks:91 share/html/Elements/SelectLinkType:51 share/html/Elements/ShowLinks:104 share/html/Ticket/Create.html:234 share/html/Ticket/Elements/BulkLinks:70
msgid "Refers to"
msgstr "Bezieht sich auf"

#: share/html/Elements/RefreshHomepage:48
msgid "Refresh"
msgstr ""

#: share/html/Elements/Refresh:59
#. ($value/60)
msgid "Refresh this page every %1 minutes."
msgstr "Seite alle %1 Minuten aktualisieren."

#: lib/RT/Transaction_Overlay.pm:800
#. ($ticket->Subject)
msgid "Reminder '%1' added"
msgstr "Wiedervorlage '%1' zugefügt"

#: lib/RT/Transaction_Overlay.pm:813
#. ($ticket->Subject)
msgid "Reminder '%1' completed"
msgstr "Wiedervorlage '%1' abgeschlossen"

#: lib/RT/Transaction_Overlay.pm:806
#. ($ticket->Subject)
msgid "Reminder '%1' reopened"
msgstr "Wiedervorlage '%1' erneut geöffnet"

#: share/html/Ticket/Reminders.html:48
#. ($Ticket->Id)
msgid "Reminder ticket #%1"
msgstr "Wiedervorlage Anfrage #%1"

#: share/html/Elements/MyReminders:50 share/html/Ticket/Elements/ShowSummary:78 share/html/Ticket/Elements/Tabs:151 share/html/Ticket/Reminders.html:57
msgid "Reminders"
msgstr "Wiedervorlage"

#: share/html/Ticket/Reminders.html:52
#. ($Ticket->Id)
msgid "Reminders for ticket #%1"
msgstr "Wiedervorlage für Anfrage #%1"

#: share/html/Search/Bulk.html:99
msgid "Remove AdminCc"
msgstr "Entferne AdminCC"

#: share/html/Ticket/Elements/Bookmark:73
msgid "Remove Bookmark"
msgstr ""

#: share/html/Search/Bulk.html:95
msgid "Remove Cc"
msgstr "Entferne CC"

#: share/html/Search/Bulk.html:91
msgid "Remove Requestor"
msgstr "Entferne Klient"

#: share/html/Ticket/Elements/ShowTransaction:191 share/html/Ticket/Elements/Tabs:172
msgid "Reply"
msgstr "Antworten"

#: share/html/Admin/Queues/Modify.html:74
msgid "Reply Address"
msgstr "Antwort Adresse"

#: share/html/Search/Bulk.html:134 share/html/Ticket/ModifyAll.html:97 share/html/Ticket/Update.html:92
msgid "Reply to requestors"
msgstr "Antwort an Klienten"

#: lib/RT/Queue_Overlay.pm:110
msgid "Reply to tickets"
msgstr "Antworte auf Anfragen"

#: lib/RT/Queue_Overlay.pm:110
msgid "ReplyToTicket"
msgstr "AnfrageBeantwortung"

#: share/html/Tools/Elements/Tabs:61 share/html/Tools/Reports/index.html:48 share/html/Tools/Reports/index.html:49
msgid "Reports"
msgstr "Auswertungen"

#: lib/RT/ACE_Overlay.pm:100
msgid "Requestor"
msgstr "Klient"

#: share/html/SelfService/Create.html:65 share/html/Ticket/Create.html:84 share/html/Ticket/Elements/EditPeople:71 share/html/Ticket/Elements/ShowPeople:54
msgid "Requestors"
msgstr "Klienten"

#: share/html/Admin/Queues/Modify.html:88
msgid "Requests should be due in"
msgstr "Anfragen sollten erlegt werden innerhalb"

#: lib/RT/Attribute_Overlay.pm:149
#. ('Object')
msgid "Required parameter '%1' not specified"
msgstr "Benötigter Parameter '%1' nicht angegeben"

#: share/html/Elements/Submit:101
msgid "Reset"
msgstr "Zurücksetzen"

#: share/html/User/Prefs.html:184
msgid "Reset secret authentication token"
msgstr ""

#: share/html/Admin/Users/MyRT.html:62 share/html/Prefs/MyRT.html:60
msgid "Reset to default"
msgstr ""

#: share/html/Admin/Users/Modify.html:186 share/html/User/Prefs.html:90
msgid "Residence"
msgstr "Zuhause"

#: share/html/Ticket/Elements/Tabs:183
msgid "Resolve"
msgstr "Erledigen"

#: share/html/Ticket/Update.html:178
#. ($TicketObj->id, $TicketObj->Subject)
msgid "Resolve ticket #%1 (%2)"
msgstr "Erledige Anfrage #%1 (%2)"

#: etc/initialdata:292 lib/RT/Ticket_Overlay.pm:908 share/html/Elements/SelectDateType:51
msgid "Resolved"
msgstr "Erledigt"

#: share/html/Tools/Reports/Elements/Tabs:57
msgid "Resolved by owner"
msgstr "Gelöst durch Besitzer"

#: share/html/Tools/Reports/Elements/Tabs:61
msgid "Resolved in date range"
msgstr "Gelöst in Zeitraum"

#: share/html/Tools/Reports/ResolvedByDates.html:54
msgid "Resolved tickets in period, grouped by owner"
msgstr "Erledigte Tickets in einer Zeitspanne, gruppiert nach Besitzer"

#: share/html/Tools/Reports/ResolvedByOwner.html:52
msgid "Resolved tickets, grouped by owner"
msgstr "Erledigte Tickets, sortiert nach Besitzer"

#: share/html/Elements/ListActions:49 share/html/Search/Elements/NewListActions:48
msgid "Results"
msgstr "Ergebnisse"

#: share/html/Ticket/GnuPG.html:59
msgid "Return back to the ticket"
msgstr ""

#: share/html/Admin/Users/Modify.html:128 share/html/User/Prefs.html:122
msgid "Retype Password"
msgstr "Passwort wiederholen"

#: share/html/Search/Elements/EditSearches:61
msgid "Revert"
msgstr "Zurücksetzen"

#: lib/RT/ACE_Overlay.pm:401
msgid "Right Delegated"
msgstr "Recht weitergegeben"

#: lib/RT/ACE_Overlay.pm:301
msgid "Right Granted"
msgstr "Recht erteilt"

#: lib/RT/ACE_Overlay.pm:167
msgid "Right Loaded"
msgstr "Recht geladen"

#: lib/RT/ACE_Overlay.pm:466 lib/RT/ACE_Overlay.pm:487
msgid "Right could not be revoked"
msgstr "Recht konnte nicht zurückgezogen werden"

#: share/html/User/Delegation.html:87
msgid "Right not found"
msgstr "Recht nicht gefunden"

#: lib/RT/ACE_Overlay.pm:331 lib/RT/ACE_Overlay.pm:426
msgid "Right not loaded."
msgstr "Recht nicht gefunden."

#: lib/RT/ACE_Overlay.pm:483
msgid "Right revoked"
msgstr "Recht zurückgezogen"

#: NOT FOUND IN SOURCE
msgid "Rights"
msgstr "Rechte"

#: lib/RT/Interface/Web.pm:831
#. ($object_type)
msgid "Rights could not be granted for %1"
msgstr "Rechte für %1 konnten nicht gewährt werden"

#: NOT FOUND IN SOURCE
msgid "Rights could not be revoked for %1"
msgstr "Rechte für %1 konnten nicht entzogen werden"

#: share/html/Admin/Global/GroupRights.html:74 share/html/Admin/Queues/GroupRights.html:76
msgid "Roles"
msgstr "Rollen"

#: share/html/Dashboards/Subscription.html:141
msgid "Rows"
msgstr ""

#: share/html/Prefs/MyRT.html:76
msgid "Rows per box"
msgstr "Reihen pro Fenster"

#: share/html/Search/Elements/DisplayOptions:90
msgid "Rows per page"
msgstr "Zeilen pro Seite"

#: lib/RT/Installer.pm:68
msgid "SQLite"
msgstr ""

#: lib/RT/Date.pm:109 share/html/CalPopup.html:91
msgid "Sat"
msgstr ""

#: NOT FOUND IN SOURCE
msgid "Sat."
msgstr "Sa."

#: share/html/Prefs/MyRT.html:78 share/html/Prefs/Quicksearch.html:66 share/html/Prefs/Search.html:71 share/html/Search/Elements/EditSearches:72 share/html/Widgets/SelectionBox:222
msgid "Save"
msgstr "Speichern"

#: share/html/Admin/CustomFields/Modify.html:126 share/html/Admin/Groups/Modify.html:94 share/html/Admin/Queues/Modify.html:127 share/html/Admin/Queues/People.html:130 share/html/Admin/Users/GnuPG.html:75 share/html/Admin/Users/Modify.html:243 share/html/Dashboards/Modify.html:75 share/html/Dashboards/Subscription.html:156 share/html/Prefs/Other.html:77 share/html/Prefs/Quicksearch.html:66 share/html/Prefs/Search.html:71 share/html/Prefs/SearchOptions.html:65 share/html/SelfService/Prefs.html:60 share/html/Ticket/Elements/PreviewScrips:94 share/html/Ticket/Modify.html:65 share/html/Ticket/ModifyAll.html:130 share/html/Ticket/ModifyDates.html:63 share/html/Ticket/ModifyLinks.html:65 share/html/Ticket/ModifyPeople.html:63 share/html/User/Groups/Modify.html:79
msgid "Save Changes"
msgstr "Änderungen Sichern"

#: share/html/User/Prefs.html:192
msgid "Save Preferences"
msgstr "Einstellungen speichern"

#: share/html/Search/Elements/EditSearches:65
msgid "Save as New"
msgstr ""

#: NOT FOUND IN SOURCE
msgid "Save changes"
msgstr "Änderungen Sichern"

#: lib/RT/SharedSetting.pm:181
#. ($self->ObjectName, $name)
msgid "Saved %1 %2"
msgstr ""

#: NOT FOUND IN SOURCE
msgid "Saved search %1"
msgstr "Gespeicherte Suche %1"

#: share/html/Search/Elements/EditSearches:135 share/html/Widgets/SavedSearch:159
msgid "Saved searches"
msgstr "Gespeicherte Suchanfragen"

#: share/html/Admin/Global/Scrip.html:79 share/html/Admin/Queues/Scrip.html:86 share/html/Ticket/Elements/PreviewScrips:65
#. ($scrip->id)
#. ($id)
msgid "Scrip #%1"
msgstr "Scrip #%1"

#: lib/RT/Scrip_Overlay.pm:167
msgid "Scrip Created"
msgstr "Scrip angelegt"

#: share/html/Admin/Elements/EditScrip:54
msgid "Scrip Fields"
msgstr "Scrip Felder"

#: share/html/Admin/Elements/EditScrips:104
msgid "Scrip deleted"
msgstr "Scrip gelöscht"

#: share/html/Admin/Elements/QueueTabs:69 share/html/Admin/Elements/SystemTabs:56 share/html/Admin/Global/index.html:56
msgid "Scrips"
msgstr "Scrips"

#: share/html/Ticket/Update.html:153
msgid "Scrips and Recipients"
msgstr ""

#: share/html/Admin/Queues/Scrips.html:57
msgid "Scrips which apply to all queues"
msgstr "Auf alle Bereiche angewandte Scrips"

#: share/html/Admin/Tools/Shredder/index.html:67 share/html/Elements/SimpleSearch:50 share/html/Search/Simple.html:67
msgid "Search"
msgstr "Suchen"

#: share/html/Prefs/SearchOptions.html:48 share/html/Prefs/SearchOptions.html:51
msgid "Search Preferences"
msgstr "Such Einstellungen"

#: NOT FOUND IN SOURCE
msgid "Search attribute load failure"
msgstr "Suchattribut lade Fehler"

#: share/html/Approvals/Elements/PendingMyApproval:61
msgid "Search for approvals"
msgstr "Suche nach Freigaben"

#: share/html/Search/Simple.html:77
msgid "Search for tickets"
msgstr "Suche nach Anfragen"

#: share/html/Search/Simple.html:59
msgid "Search for tickets. Enter <strong>id</strong> numbers, <strong>queues</strong> by name, Owners by <strong>username</strong> and Requestors by <strong>email address</strong>."
msgstr ""

#: NOT FOUND IN SOURCE
msgid "Search for tickets. Enter <strong>id</strong> numbers, <strong>queues</strong> by name, Owners by <strong>username</strong> and Requestors by <strong>email address</strong>. RT will look for anything else you enter in ticket bodies and attachments."
msgstr "Suche nach Tickets. Eingabe <strong>id</strong> Nummer, <strong>Stapel</strong> nach Name, Besitzer nach <strong>Benutzername</strong> und Klienten nach <strong>Email Adresse</strong>. RT wird nach Deiner Eingabe in Tickets und Anhängen suchen."

#: NOT FOUND IN SOURCE
msgid "Search for tickets. Enter <strong>id</strong> numbers,<strong>queues</strong> by name"
msgstr "Suche nach Tickets. Eingabe <strong>id</strong> Nummer,<strong>Stapel</strong> nach Name"

#: share/html/User/Elements/Tabs:70
msgid "Search options"
msgstr "Such Optionen"

#: share/html/Search/Chart.html:58
#. ($PrimaryGroupBy)
msgid "Search results grouped by %1"
msgstr "Suchergebnis gruppiert nach %1"

#: NOT FOUND IN SOURCE
msgid "Search update: %1"
msgstr "Suche erneuern: %1"

#: share/html/Search/Simple.html:61
msgid "Searching the full text of every ticket can take a long time, but if you need to do it, you can search for any word in full ticket history for any word by typing <b>fulltext:<i>word</i></b>."
msgstr "Die Suche nach Volltexten in jedem Ticket kann sehr lange dauern, aber wenn Du es benötigst, kannst Du nach jedem Wort in jedem Ticketverlauf suchen indem Du <b>fulltext:<i>Wort</i></b> eingibst."

#: share/html/User/Prefs.html:180
msgid "Secret authentication token"
msgstr ""

#: bin/rt-crontool:315
msgid "Security:"
msgstr "Sicherheit:"

#: share/html/Elements/ShowCustomFields:101
msgid "See also:"
msgstr "Siehe auch:"

#: lib/RT/CustomField_Overlay.pm:112
msgid "See custom fields"
msgstr "Benutzerdefinierte Felder anzeigen"

#: lib/RT/Queue_Overlay.pm:106
msgid "See exact outgoing email messages and their recipeients"
msgstr "Anzeigen der gesendeten Nachricht und deren Empfänger"

#: lib/RT/Queue_Overlay.pm:104
msgid "See ticket private commentary"
msgstr "Anzeigen von anfrage-privaten Kommentaren"

#: lib/RT/Queue_Overlay.pm:103
msgid "See ticket summaries"
msgstr "Anfrage Zusammenfassungen anzeigen"

#: lib/RT/CustomField_Overlay.pm:112
msgid "SeeCustomField"
msgstr "Benutzerdefiniertes Feld anzeigen"

#: lib/RT/Group_Overlay.pm:95
msgid "SeeGroup"
msgstr "GruppeAnzeigen"

#: lib/RT/Queue_Overlay.pm:91
msgid "SeeQueue"
msgstr "BereichAnzeigen"

#: share/html/Admin/Elements/CustomFieldTabs:92 share/html/Admin/Elements/GroupTabs:77 share/html/Admin/Elements/QueueTabs:94 share/html/Admin/Elements/UserTabs:83
msgid "Select"
msgstr "Auswahl"

#: share/html/Admin/CustomFields/index.html:48 share/html/Admin/CustomFields/index.html:51
msgid "Select a Custom Field"
msgstr "Wählen Sie ein benutzerdefiniertes Feld aus"

#: share/html/Admin/Groups/index.html:88
msgid "Select a group"
msgstr "Wählen Sie eine Gruppe aus"

#: share/html/Admin/Queues/index.html:56
msgid "Select a queue"
msgstr "Stapel auswählen"

#: share/html/SelfService/CreateTicketInQueue.html:50
msgid "Select a queue for your new ticket"
msgstr "Wählen Sie einen Bereich für Ihre neue Anfrage"

#: share/html/Admin/Users/index.html:48 share/html/Admin/Users/index.html:51 share/html/Admin/Users/index.html:54
msgid "Select a user"
msgstr "Wählen Sie einen Benutzer aus"

#: NOT FOUND IN SOURCE
msgid "Select custom field"
msgstr "Wählen Sie ein benutzerdefiniertes Feld"

#: share/html/Admin/Elements/GlobalCustomFieldTabs:70 share/html/Admin/Global/CustomFields/index.html:78
msgid "Select custom fields for all queues"
msgstr ""

#: share/html/Admin/Elements/GlobalCustomFieldTabs:64 share/html/Admin/Global/CustomFields/index.html:72
msgid "Select custom fields for all user groups"
msgstr "Wählen Sie benutzerdefinierte Felder für alle Benutzergruppen aus"

#: share/html/Admin/Elements/GlobalCustomFieldTabs:58 share/html/Admin/Global/CustomFields/index.html:67
msgid "Select custom fields for all users"
msgstr "Wählen Sie benutzerdefinierte Felder für alle Benutzer aus"

#: share/html/Admin/Elements/GlobalCustomFieldTabs:76 share/html/Admin/Global/CustomFields/index.html:84
msgid "Select custom fields for tickets in all queues"
msgstr "Wählen Sie benutzerdefinierte Felder für alle Anfragen in allen Bereichen aus"

#: share/html/Admin/Elements/GlobalCustomFieldTabs:82 share/html/Admin/Global/CustomFields/index.html:91
msgid "Select custom fields for transactions on tickets in all queues"
msgstr "Wählen Sie benutzerdefinierte Felder für Transaktionen mit Anfragen in allen Bereichen aus "

#: share/html/Dashboards/Elements/Tabs:95
msgid "Select dashboard"
msgstr ""

#: share/html/User/Elements/GroupTabs:73
msgid "Select group"
msgstr "Wählen Sie eine Gruppe aus"

#: lib/RT/CustomField_Overlay.pm:60
msgid "Select multiple values"
msgstr "Wählen Sie mehrere Werte aus"

#: lib/RT/CustomField_Overlay.pm:61
msgid "Select one value"
msgstr "Wählen Sie einen Wert aus"

#: NOT FOUND IN SOURCE
msgid "Select queue"
msgstr "Wählen Sie einen Bereich aus"

#: share/html/Prefs/Quicksearch.html:55
msgid "Select queues to be displayed on the \"RT at a glance\" page"
msgstr "Wähle Stapel aus, welche auf der \"RT at a glance\" Seite angezeigt werden"

#: share/html/Admin/Global/Scrip.html:61 share/html/Admin/Global/Scrips.html:59 share/html/Admin/Queues/Scrip.html:69 share/html/Admin/Queues/Scrips.html:75
msgid "Select scrip"
msgstr "Wählen Sie ein Scrip aus"

#: share/html/Admin/Global/Template.html:77 share/html/Admin/Global/Templates.html:59 share/html/Admin/Queues/Template.html:78 share/html/Admin/Queues/Templates.html:70
msgid "Select template"
msgstr "Wählen Sie eine Vorlage aus"

#: lib/RT/CustomField_Overlay.pm:62
msgid "Select up to %1 values"
msgstr "Wählen Sie bis zu %1 Werte aus"

#: NOT FOUND IN SOURCE
msgid "Select user"
msgstr "Wählen Sie einen Benutzer aus"

#: share/html/Admin/Elements/EditCustomFields:60
msgid "Selected Custom Fields"
msgstr "Ausgewählte Benutzerdefinierte Felder"

#: share/html/Admin/CustomFields/Objects.html:61
msgid "Selected objects"
msgstr "Ausgewählte Objekte"

#: share/html/Widgets/SelectionBox:220
msgid "Selections modified. Please save your changes"
msgstr "Auswahl wurde geändert. Bitte speichere Deine Ãnderungen"

#: lib/RT/Interface/Email.pm:650
msgid "Send email successfully"
msgstr ""

#: etc/initialdata:76
msgid "Send mail to all watchers"
msgstr "Schickt eine Nachricht an alle Beobachter"

#: etc/initialdata:72
msgid "Send mail to all watchers as a \"comment\""
msgstr "Schickt einen Kommentar an alle Beobachter"

#: etc/initialdata:67
msgid "Send mail to requestors and Ccs"
msgstr "Schickt eine Nachricht an die Klienten und CCs"

#: etc/initialdata:62
msgid "Send mail to requestors and Ccs as a comment"
msgstr "Schickt einen Kommentar an die Klienten und CCs"

#: lib/RT/Installer.pm:188
msgid "Sendmail arguments"
msgstr ""

#: lib/RT/Installer.pm:194
msgid "Sendmail bounce arguments"
msgstr ""

#: etc/initialdata:33
msgid "Sends a message to the requestors"
msgstr "Schickt eine Nachricht an die Klienten"

#: etc/initialdata:80 etc/initialdata:84
msgid "Sends mail to explicitly listed Ccs and Bccs"
msgstr "Schickt eine Nachricht an die direkt angegebenen CCs und BCCs"

#: etc/initialdata:49 etc/upgrade/3.1.17/content:7
msgid "Sends mail to the Ccs"
msgstr "Schickt eine Nachricht an alle CCs"

#: etc/initialdata:45 etc/upgrade/3.1.17/content:3
msgid "Sends mail to the Ccs as a comment"
msgstr "Schickt einen Kommentar an alle CCs "

#: etc/initialdata:57
msgid "Sends mail to the administrative Ccs"
msgstr "Schickt eine Nachricht an die administrativen CCs"

#: etc/initialdata:53
msgid "Sends mail to the administrative Ccs as a comment"
msgstr "Schickt einen Kommentar an die administrativen CCs"

#: etc/initialdata:37 etc/initialdata:41
msgid "Sends mail to the owner"
msgstr "Schickt eine Nachricht an den Besitzer"

#: lib/RT/Date.pm:96
msgid "Sep"
msgstr ""

#: NOT FOUND IN SOURCE
msgid "Sep."
msgstr "Sep."

#: share/html/CalPopup.html:94
msgid "September"
msgstr ""

#: share/html/Prefs/Other.html:81 share/html/User/Elements/Tabs:57
msgid "Settings"
msgstr ""

#: share/html/Ticket/Elements/ShowTransaction:174
msgid "Show"
msgstr "Zeige"

#: NOT FOUND IN SOURCE
msgid "Show Approvals"
msgstr "Zeige Freigaben"

#: share/html/Search/Elements/EditFormat:54
msgid "Show Columns"
msgstr "Zeige Spalten"

#: share/html/Ticket/Elements/Tabs:300
msgid "Show Results"
msgstr "Zeige Ergebnisse"

#: share/html/Approvals/Elements/PendingMyApproval:66
msgid "Show approved requests"
msgstr "Zeige freigegebene Anfragen"

#: share/html/Ticket/Graphs/Elements/EditGraphProperties:63
msgid "Show as well"
msgstr ""

#: share/html/Ticket/Create.html:410
msgid "Show basics"
msgstr "Zeige Grundlagen"

#: share/html/Approvals/Elements/PendingMyApproval:67
msgid "Show denied requests"
msgstr "Zeige abgelehnte Anfragen"

#: share/html/Ticket/Create.html:413
msgid "Show details"
msgstr "Zeige Details"

#: lib/RT/Config.pm:158
msgid "Show oldest history first"
msgstr ""

#: share/html/Approvals/Elements/PendingMyApproval:65
msgid "Show pending requests"
msgstr "Zeige anhängige Anfragen"

#: share/html/Approvals/Elements/PendingMyApproval:68
msgid "Show requests awaiting other approvals"
msgstr "Zeige auf andere Freigaben wartende Anfragen"

#: lib/RT/Queue_Overlay.pm:93
msgid "ShowACL"
msgstr "ACLAnzeigen"

#: lib/RT/System.pm:89
msgid "ShowConfigTab"
msgstr "KonfigurationsMenüAnzeigen"

#: lib/RT/Queue_Overlay.pm:106
msgid "ShowOutgoingEmail"
msgstr "AusgehendeNachrichtenAnzeigen"

#: lib/RT/Group_Overlay.pm:94
msgid "ShowSavedSearches"
msgstr "GespeicherteSuchanfragenAnzeigen"

#: lib/RT/Queue_Overlay.pm:102
msgid "ShowScrips"
msgstr "ScripsAnzeigen"

#: lib/RT/Queue_Overlay.pm:99
msgid "ShowTemplate"
msgstr "VorlagenAnzeigen"

#: lib/RT/Queue_Overlay.pm:103
msgid "ShowTicket"
msgstr "AnfragenAnzeigen"

#: lib/RT/Queue_Overlay.pm:104
msgid "ShowTicketComments"
msgstr "AnfrageKommentareAnzeigen"

#: share/html/Admin/Elements/ToolTabs:60 share/html/Admin/Tools/Shredder/index.html:78 share/html/Ticket/Elements/Tabs:289
msgid "Shredder"
msgstr ""

#: share/html/Elements/GnuPG/SignEncryptWidget:49
msgid "Sign"
msgstr ""

#: share/html/Admin/Queues/Modify.html:106
msgid "Sign by default"
msgstr ""

#: lib/RT/Queue_Overlay.pm:107
msgid "Sign up as a ticket Requestor or ticket or queue Cc"
msgstr "Als Klient einer Anfrage oder Anfrage- bzw. Bereichs-CC eintragen"

#: lib/RT/Queue_Overlay.pm:108
msgid "Sign up as a ticket or queue AdminCc"
msgstr "Als Anfrage- oder Bereichs-AdminCC eintragen"

#: share/html/Admin/Users/Modify.html:234 share/html/User/Prefs.html:172
msgid "Signature"
msgstr "E-Mail-Signatur"

#: lib/RT/Queue_Overlay.pm:481
msgid "Signing disabled"
msgstr ""

#: lib/RT/Queue_Overlay.pm:480
msgid "Signing enabled"
msgstr ""

#: share/html/Elements/Tabs.orig:71 share/html/Elements/Tabs:71
msgid "Simple Search"
msgstr "Vereinfachte Suche"

#: share/html/Admin/Elements/SelectSingleOrMultiple:49
msgid "Single"
msgstr "Einzel"

#: share/html/Search/Elements/EditFormat:72
msgid "Size"
msgstr "Grösse"

#: share/html/Elements/Header:87
msgid "Skip Menu"
msgstr "Überspringe Menü"

#: sbin/rt-email-digest:264
msgid "Skipping disabled user"
msgstr ""

#: share/html/Search/Elements/EditFormat:75
msgid "Small"
msgstr "Klein"

#: share/html/Admin/CustomFields/Modify.html:107
msgid "Some browsers may only load content from the same domain as your RT server."
msgstr ""

#: share/html/Admin/Elements/AddCustomFieldValue:53 share/html/Admin/Elements/EditCustomFieldValues:57
msgid "Sort"
msgstr "Sortieren"

#: share/html/Search/Elements/DisplayOptions:48
msgid "Sorting"
msgstr ""

#: sbin/rt-email-digest:71
msgid "Specify whether this is a daily or weekly run."
msgstr ""

#: share/html/Search/Elements/ResultViews:60
msgid "Spreadsheet"
msgstr ""

#: share/html/Admin/Elements/EditScrip:81
msgid "Stage"
msgstr "Phase"

#: share/html/Elements/SelectDateType:50 share/html/Ticket/Elements/EditDates:55 share/html/Ticket/Elements/ShowDates:58
msgid "Started"
msgstr "Begonnen"

#: share/html/Elements/SelectDateType:54 share/html/Ticket/Create.html:215 share/html/Ticket/Elements/EditDates:50 share/html/Ticket/Elements/ShowDates:54
msgid "Starts"
msgstr "Beginnt"

#: share/html/Admin/Users/Modify.html:165 share/html/User/Prefs.html:151
msgid "State"
msgstr "Staat"

#: lib/RT/Ticket_Overlay.pm:902 lib/RT/Tickets_Overlay.pm:1700 share/html/Search/Elements/PickBasics:97 share/html/SelfService/Update.html:59 share/html/Ticket/Create.html:70 share/html/Ticket/Elements/EditBasics:55 share/html/Ticket/Elements/ShowBasics:54 share/html/Ticket/Update.html:67 share/html/Tools/MyDay.html:67
msgid "Status"
msgstr "Status"

#: etc/initialdata:278
msgid "Status Change"
msgstr "Statusänderung"

#: lib/RT/Transaction_Overlay.pm:573
#. ("'" . $self->loc( $self->OldValue ) . "'",                        "'" . $self->loc( $self->NewValue ) . "'")
msgid "Status changed from %1 to %2"
msgstr "Status von %1 auf %2 geändert"

#: share/html/Ticket/Elements/Tabs:205
msgid "Steal"
msgstr "Übernehmen"

#: lib/RT/Queue_Overlay.pm:117
msgid "Steal tickets"
msgstr "Anfragen übernehmen"

#: lib/RT/Queue_Overlay.pm:117
msgid "StealTicket"
msgstr "AnfrageÜbernehmen"

#: lib/RT/Transaction_Overlay.pm:667
#. ($Old->Name)
msgid "Stolen from %1"
msgstr "Gestohlen von %1"

#: share/html/Search/Elements/EditFormat:78
msgid "Style"
msgstr "Darstellung"

#: lib/RT/Ticket_Overlay.pm:898 lib/RT/Tickets_Overlay.pm:1782 share/html/Elements/QuickCreate:53 share/html/Elements/SelectAttachmentField:49 share/html/Search/Bulk.html:137 share/html/SelfService/Create.html:81 share/html/SelfService/Update.html:67 share/html/Ticket/Create.html:110 share/html/Ticket/Elements/EditBasics:50 share/html/Ticket/Elements/Reminders:128 share/html/Ticket/Forward.html:64 share/html/Ticket/ModifyAll.html:103 share/html/Ticket/Update.html:96
msgid "Subject"
msgstr "Betreff"

#: share/html/Admin/Queues/Modify.html:70
msgid "Subject Tag"
msgstr ""

#: docs/design_docs/string-extraction-guide.txt:89 lib/RT/StyleGuide.pod:807 lib/RT/Transaction_Overlay.pm:689
#. ($self->Data)
msgid "Subject changed to %1"
msgstr "Betreff wurde auf %1 geändert"

#: lib/RT/Queue_Overlay.pm:539
#. ((defined $value && length $value)? $value : $self->loc("(no value)"))
msgid "SubjectTag changed to %1"
msgstr ""

#: share/html/Elements/Submit:87
msgid "Submit"
msgstr "Übermitteln"

#: share/html/Dashboards/Subscription.html:160
msgid "Subscribe"
msgstr ""

#: share/html/Dashboards/Subscription.html:268
#. ($DashboardObj->Name)
msgid "Subscribe to dashboard %1"
msgstr ""

#: lib/RT/Dashboard.pm:78
msgid "Subscribe to email dashboards"
msgstr ""

#: lib/RT/Dashboard.pm:78
msgid "SubscribeDashboard"
msgstr ""

#: share/html/Dashboards/Subscription.html:254
#. ($DashboardObj->Name)
msgid "Subscribed to dashboard %1"
msgstr ""

#: share/html/Dashboards/Elements/ShowDashboards:57 share/html/Dashboards/Elements/Tabs:78 share/html/Dashboards/Subscription.html:97
msgid "Subscription"
msgstr ""

#: share/html/Dashboards/Subscription.html:259
#. ($msg)
msgid "Subscription could not be created: %1"
msgstr ""

#: NOT FOUND IN SOURCE
msgid "Succeeded"
msgstr "Gelungen"

#: lib/RT/Attachment_Overlay.pm:705
msgid "Successfuly decrypted data"
msgstr ""

#: lib/RT/Attachment_Overlay.pm:670
msgid "Successfuly encrypted data"
msgstr ""

#: lib/RT/Date.pm:103 share/html/CalPopup.html:90
msgid "Sun"
msgstr ""

#: NOT FOUND IN SOURCE
msgid "Sun."
msgstr "So."

#: lib/RT/System.pm:79
msgid "SuperUser"
msgstr "SuperBenutzer"

#: lib/RT/Config.pm:228
msgid "Suspended"
msgstr ""

#: share/html/User/Elements/DelegateRights:100
msgid "System"
msgstr "System"

#: share/html/Admin/Elements/ToolTabs:57 share/html/Admin/Tools/Configuration.html:50
msgid "System Configuration"
msgstr "System Konfiguration"

#: lib/RT/Installer.pm:227 share/html/Elements/SelectTimezone:58
msgid "System Default"
msgstr ""

#: lib/RT/ACE_Overlay.pm:355 lib/RT/Interface/Web.pm:830 share/html/Admin/Elements/SelectRights:108
msgid "System Error"
msgstr "Systemfehler"

#: lib/RT/Transaction_Overlay.pm:222 lib/RT/Transaction_Overlay.pm:228
#. ($msg)
msgid "System Error: %1"
msgstr "System Fehlerr: %1"

#: share/html/Admin/Tools/index.html:49
msgid "System Tools"
msgstr "System Werkzeuge"

#: lib/RT/ACE_Overlay.pm:404
msgid "System error. Right not delegated."
msgstr "Systemfehler. Recht nicht delegiert."

#: lib/RT/ACE_Overlay.pm:152 lib/RT/ACE_Overlay.pm:224 lib/RT/ACE_Overlay.pm:304
msgid "System error. Right not granted."
msgstr "Systemfehler. Recht nicht gewährt."

#: share/html/Admin/CustomFields/GroupRights.html:60 share/html/Admin/Global/GroupRights.html:58 share/html/Admin/Groups/GroupRights.html:60 share/html/Admin/Queues/GroupRights.html:59
msgid "System groups"
msgstr "Systemgruppen"

#: lib/RT/Handle.pm:659
msgid "SystemRolegroup for internal use"
msgstr "SystemRolegroup für internen Gebrauch"

#: t/api/currentuser.t:23
msgid "TEST_STRING"
msgstr "TEST_STRING"

#: etc/initialdata:665 share/html/Search/Elements/EditFormat:69 share/html/Ticket/Elements/Tabs:198
msgid "Take"
msgstr "Übernehmen"

#: lib/RT/Queue_Overlay.pm:115
msgid "Take tickets"
msgstr "Anfragen übernehmen"

#: lib/RT/Queue_Overlay.pm:115
msgid "TakeTicket"
msgstr "AnfrageÜbernehmen"

#: lib/RT/Transaction_Overlay.pm:652
msgid "Taken"
msgstr "Übernommen"

#: share/html/Admin/Elements/EditScrip:74 share/html/Tools/Offline.html:79
msgid "Template"
msgstr "Vorlage"

#: share/html/Admin/Global/Template.html:110 share/html/Admin/Queues/Template.html:115
#. ($TemplateObj->Id())
msgid "Template #%1"
msgstr "Vorlage #%1"

#: share/html/Admin/Elements/EditTemplates:114
#. ($id)
msgid "Template #%1 deleted"
msgstr ""

#: lib/RT/Scrip_Overlay.pm:144
#. ($args{'Template'})
msgid "Template '%1' not found"
msgstr ""

#: NOT FOUND IN SOURCE
msgid "Template deleted"
msgstr "Vorlage gelöscht"

#: lib/RT/Template_Overlay.pm:393
msgid "Template is empty"
msgstr ""

#: lib/RT/Scrip_Overlay.pm:140
msgid "Template is mandatory argument"
msgstr ""

#: NOT FOUND IN SOURCE
msgid "Template not found"
msgstr "Vorlage nicht gefunden"

#: lib/RT/Template_Overlay.pm:373
msgid "Template parsed"
msgstr "Vorlagen eingelesen"

#: lib/RT/Template_Overlay.pm:436
msgid "Template parsing error"
msgstr ""

#: share/html/Admin/Elements/QueueTabs:72 share/html/Admin/Elements/SystemTabs:59 share/html/Admin/Global/index.html:60
msgid "Templates"
msgstr "Vorlagen"

#: NOT FOUND IN SOURCE
msgid "Text"
msgstr "Text"

#: lib/RT/CustomField_Overlay.pm:842 lib/RT/Record.pm:911
msgid "That is already the current value"
msgstr "Das ist bereits der aktuelle Wert"

#: lib/RT/CustomField_Overlay.pm:397
msgid "That is not a value for this custom field"
msgstr "Dies ist kein gültiger Wert für dieses benutzerdefinierte Feld"

#: lib/RT/Ticket_Overlay.pm:1685
msgid "That is the same value"
msgstr "Das ist der gleiche Wert"

#: lib/RT/ACE_Overlay.pm:286 lib/RT/ACE_Overlay.pm:385
msgid "That principal already has that right"
msgstr "Diese Rolle hat dieses Recht bereits"

#: lib/RT/Queue_Overlay.pm:794
#. ($args{'Type'})
msgid "That principal is already a %1 for this queue"
msgstr "Diese Rolle ist bereits ein %1 dieses Bereichs"

#: lib/RT/Ticket_Overlay.pm:1118
#. ($self->loc($args{'Type'}))
msgid "That principal is already a %1 for this ticket"
msgstr "Diese Rolle ist bereits ein %1 dieser Anfrage"

#: lib/RT/Queue_Overlay.pm:910
#. ($args{'Type'})
msgid "That principal is not a %1 for this queue"
msgstr "Diese Rolle ist nicht ein %1 dieses Bereichs"

#: lib/RT/Ticket_Overlay.pm:1240
#. ($args{'Type'})
msgid "That principal is not a %1 for this ticket"
msgstr ""

#: lib/RT/Ticket_Overlay.pm:1681
msgid "That queue does not exist"
msgstr "Dieser Bereich existiert nicht"

#: lib/RT/Ticket_Overlay.pm:2914
msgid "That ticket has unresolved dependencies"
msgstr "Diese Anfrage hat ungelöste Abhängigkeiten"

#: lib/RT/Action/CreateTickets.pm:481 lib/RT/Ticket_Overlay.pm:2736
msgid "That user already owns that ticket"
msgstr "Diese Anfrage gehört bereits diesem Benutzer"

#: lib/RT/Ticket_Overlay.pm:2679
msgid "That user does not exist"
msgstr "Dieser Benutzer existiert nicht"

#: lib/RT/User_Overlay.pm:303
msgid "That user is already privileged"
msgstr "Dieser Benutzer ist bereits privilegiert"

#: lib/RT/User_Overlay.pm:324
msgid "That user is already unprivileged"
msgstr "Dieser Benutzer ist bereits unprivilegiert"

#: lib/RT/User_Overlay.pm:316
msgid "That user is now privileged"
msgstr "Dieser Benutzer ist jetzt privilegiert"

#: lib/RT/User_Overlay.pm:337
msgid "That user is now unprivileged"
msgstr "Dieser Benutzer ist jetzt unprivilegiert"

#: lib/RT/Ticket_Overlay.pm:2729
msgid "That user may not own tickets in that queue"
msgstr "Diesem Benutzer dürfen keine Anfragen aus diesen Bereich gehören"

#: lib/RT/Link_Overlay.pm:224
msgid "That's not a numerical id"
msgstr "Dies ist keine numerische ID"

#: share/html/SelfService/Display.html:55 share/html/Ticket/Create.html:183 share/html/Ticket/Elements/ShowSummary:51
msgid "The Basics"
msgstr "Grundlagen"

#: lib/RT/ACE_Overlay.pm:101
msgid "The CC of a ticket"
msgstr "Der CC einer Anfrage"

#: lib/RT/ACE_Overlay.pm:102
msgid "The administrative CC of a ticket"
msgstr "Der administrative CC einer Anfrage"

#: lib/RT/Installer.pm:77
msgid "The domain name of your database server (like 'db.int.example.com')"
msgstr ""

#: bin/rt-crontool:325
msgid "The following command will find all active tickets in the queue 'general' and set their priority to 99 if they haven't been touched in 4 hours:"
msgstr "Das nachfolgende Kommando findet alle aktiven Tickets in dem Stapel 'General' und setzt deren Priorität auf 99 wenn die seit 4 Stunden nicht bearbeitet wurden:"

#: lib/RT/Crypt/GnuPG.pm:2089
msgid "The key has been disabled"
msgstr ""

#: lib/RT/Crypt/GnuPG.pm:2095
msgid "The key has been revoked"
msgstr ""

#: lib/RT/Crypt/GnuPG.pm:2100
msgid "The key has expired"
msgstr ""

#: lib/RT/Crypt/GnuPG.pm:2133
msgid "The key is fully trusted"
msgstr ""

#: lib/RT/Crypt/GnuPG.pm:2138
msgid "The key is ultimately trusted"
msgstr ""

#: lib/RT/Record.pm:914
msgid "The new value has been set."
msgstr "Der neue Wert wurde gesetzt."

#: lib/RT/ACE_Overlay.pm:99
msgid "The owner of a ticket"
msgstr "Der Besitzer einer Anfrage"

#: share/html/dhandler:50
msgid "The page you requested could not be found"
msgstr ""

#: lib/RT/ACE_Overlay.pm:100
msgid "The requestor of a ticket"
msgstr "Der Klient einer Anfrage"

#: share/html/Elements/GnuPG/KeyIssues:52
msgid "The system is unable to sign outgoing email messages. This usually indicates that the passphrase was mis-set, or that GPG Agent is down. Please alert your system administrator immediately. The problem addresses are:"
msgstr ""

#: lib/RT/Config.pm:106
msgid "Theme"
msgstr ""

#: share/html/Ticket/Elements/ShowUpdateStatus:50
#. ()
msgid "There are unread messages on this ticket."
msgstr ""

#: lib/RT/Crypt/GnuPG.pm:2128
msgid "There is marginal trust in this key"
msgstr ""

#: share/html/Admin/Elements/EditUserComments:49
msgid "These comments aren't generally visible to the user"
msgstr "Diese Kommentare sind generell nicht für den Benutzer sichtbar"

#: lib/RT/CustomField_Overlay.pm:876
msgid "This custom field does not apply to that object"
msgstr "Dieses benutzerdefinierte Feld passt nicht zum Objekt"

#: share/html/Admin/Tools/Configuration.html:52
msgid "This feature is only available to system administrators"
msgstr "Dieses Feature ist nur für Systemadministratoren verfügbar"

#: lib/RT/Interface/Web/Session.pm:277
#. ($RT::MasonSessionDir)
msgid "This may mean that that the directory '%1' isn't writable or a database table is missing or corrupt."
msgstr ""

#: share/html/Ticket/Elements/PreviewScrips:58
msgid "This message will be sent to..."
msgstr "Diese Nachricht wird an folgende Empfänger gesendet:"

#: bin/rt-crontool:316
msgid "This tool allows the user to run arbitrary perl modules from within RT."
msgstr "Dieses Werkzeug erlaubt es Benutzern beliebige Perl-Module von RT aus aufzurufen."

#: lib/RT/Transaction_Overlay.pm:325
msgid "This transaction appears to have no content"
msgstr "Diese Transaktion scheint keinen Inhalt zu haben"

#: share/html/Ticket/Elements/ShowRequestor:74
#. ($rows)
msgid "This user's %1 highest priority tickets"
msgstr "Die %1 dringensten Anfragen dieses Benutzers"

#: lib/RT/Date.pm:107 share/html/CalPopup.html:90
msgid "Thu"
msgstr ""

#: NOT FOUND IN SOURCE
msgid "Thu."
msgstr "Do."

#: share/html/Ticket/ModifyAll.html:48 share/html/Ticket/ModifyAll.html:52
#. ($Ticket->Id, $Ticket->Subject)
msgid "Ticket #%1 Jumbo update: %2"
msgstr "Anfrage #%1 Alles aktualisieren: %2"

#: share/html/Ticket/Graphs/index.html:113
#. ($id)
msgid "Ticket #%1 relationships graph"
msgstr ""

#: share/html/Approvals/Elements/ShowDependency:69
#. ($link->BaseObj->Id, $link->BaseObj->Subject)
msgid "Ticket #%1: %2"
msgstr "Anfrage #%1: %2"

#: lib/RT/Action/CreateTickets.pm:1121 lib/RT/Action/CreateTickets.pm:1130 lib/RT/Action/CreateTickets.pm:376 lib/RT/Action/CreateTickets.pm:500 lib/RT/Action/CreateTickets.pm:512
#. ($T::Tickets{$template_id}->Id)
#. ($T::Tickets{$template_id}->id)
#. ($ticket->Id)
msgid "Ticket %1"
msgstr "Anfrage %1"

#: lib/RT/Ticket_Overlay.pm:660 lib/RT/Ticket_Overlay.pm:684
#. ($self->Id, $QueueObj->Name)
msgid "Ticket %1 created in queue '%2'"
msgstr "Anfrage %1 wurde im Bereich '%2' angelegt"

#: share/html/Search/Bulk.html:369 share/html/Tools/MyDay.html:100 share/html/Tools/MyDay.html:91 share/html/Tools/MyDay.html:94
#. ($id, $msg)
#. ($Ticket->Id, $_)
msgid "Ticket %1: %2"
msgstr "Anfrage %1: %2"

#: share/html/Admin/Elements/QueueTabs:76
msgid "Ticket Custom Fields"
msgstr "Benutzerdefinierte Anfrage Felder"

#: share/html/Ticket/History.html:48 share/html/Ticket/History.html:51
#. ($Ticket->Id, $Ticket->Subject)
msgid "Ticket History # %1 %2"
msgstr "Geschichte von Anfrage #%1 %2"

#: etc/initialdata:293
msgid "Ticket Resolved"
msgstr "Anfrage erledigt"

#: share/html/Elements/CollectionList:166 share/html/Elements/TicketList:64
msgid "Ticket Search"
msgstr ""

#: lib/RT/CustomField_Overlay.pm:1100 share/html/Admin/Elements/GlobalCustomFieldTabs:81 share/html/Admin/Global/CustomFields/index.html:89
msgid "Ticket Transactions"
msgstr "Anfrage Transaktion"

#: lib/RT/Tickets_Overlay.pm:1969
msgid "Ticket content"
msgstr "Inhalt der Anfrage"

#: lib/RT/Tickets_Overlay.pm:2018
msgid "Ticket content type"
msgstr "Art des Inhalts der Anfrage"

#: lib/RT/Ticket_Overlay.pm:489 lib/RT/Ticket_Overlay.pm:502 lib/RT/Ticket_Overlay.pm:513 lib/RT/Ticket_Overlay.pm:668
msgid "Ticket could not be created due to an internal error"
msgstr "Anfrage konnte aufgrund eines internen Fehlers nicht angelegt werden"

#: share/html/Ticket/Create.html:255
msgid "Ticket could not be loaded"
msgstr ""

#: lib/RT/Config.pm:144
msgid "Ticket display"
msgstr ""

#: share/html/Ticket/Display.html:63
msgid "Ticket metadata"
msgstr "Anfrage Metadaten"

#: etc/initialdata:279
msgid "Ticket status changed"
msgstr "Status der Anfrage geändert"

#: lib/RT/Search/FromSQL.pm:80
#. (ref $self)
msgid "TicketSQL search module"
msgstr "TicketSQL Suchmodul"

#: lib/RT/CustomField_Overlay.pm:1099 share/html/Admin/Elements/GlobalCustomFieldTabs:75 share/html/Admin/Global/CustomFields/index.html:83 share/html/Elements/Tabs.orig:74 share/html/Elements/Tabs:74 share/html/Search/Chart:113 share/html/Search/Elements/Chart:115
msgid "Tickets"
msgstr "Anfragen"

#: lib/RT/Tickets_Overlay.pm:2189
#. ($self->loc( $args{'TYPE'} ),            $args{'BASE'},)
msgid "Tickets %1 %2"
msgstr ""

#: lib/RT/Tickets_Overlay.pm:2144
#. ($self->loc( $args{'TYPE'} ),            $args{'TARGET'})
msgid "Tickets %1 by %2"
msgstr ""

#: share/html/Tools/Reports/CreatedByDates.html:88
msgid "Tickets created after"
msgstr "Anfragen erstellt nach"

#: share/html/Tools/Reports/CreatedByDates.html:90
msgid "Tickets created before"
msgstr "Anfragen erstellt vor"

#: share/html/Tools/Reports/ResolvedByDates.html:89
msgid "Tickets resolved after"
msgstr "Anfragen gelöst nach"

#: share/html/Tools/Reports/ResolvedByDates.html:91
msgid "Tickets resolved before"
msgstr "Anfragen gelöst vor"

#: share/html/Approvals/Elements/ShowDependency:50
msgid "Tickets which depend on this approval:"
msgstr "Anfragen, die von dieser Freigabe abhängen:"

#: share/html/Search/Elements/PickBasics:165 share/html/Ticket/Create.html:189 share/html/Ticket/Elements/EditBasics:74
msgid "Time Estimated"
msgstr "Geschätzte Zeit"

#: lib/RT/Tickets_Overlay.pm:1940 share/html/Search/Elements/PickBasics:166 share/html/Ticket/Create.html:202 share/html/Ticket/Elements/EditBasics:89
msgid "Time Left"
msgstr "Verbleibende Zeit"

#: lib/RT/Tickets_Overlay.pm:1915 share/html/Search/Elements/PickBasics:164 share/html/Ticket/Create.html:195 share/html/Ticket/Elements/EditBasics:82
msgid "Time Worked"
msgstr "Arbeitszeit"

#: NOT FOUND IN SOURCE
msgid "Time left"
msgstr "Verbleibende Zeit"

#: share/html/Elements/Footer:54
msgid "Time to display"
msgstr "Zeit zum anzeigen"

#: NOT FOUND IN SOURCE
msgid "Time worked"
msgstr "Gearbeitete Zeit"

#: lib/RT/Ticket_Overlay.pm:903
msgid "TimeWorked"
msgstr "Arbeitszeit"

#: share/html/User/Prefs.html:82
msgid "Timezone"
msgstr ""

#: share/html/Search/Elements/EditFormat:71
msgid "Title"
msgstr "Titel"

#: share/html/Ticket/Forward.html:67
msgid "To"
msgstr ""

#: share/html/Elements/Footer:65
#. ('<a href="mailto:sales@bestpractical.com">sales@bestpractical.com</a>')
msgid "To inquire about support, training, custom development or licensing, please contact %1."
msgstr "Füri Hilfe, Schulung, angepasste Entwicklungen oder Lizensierung, kontaktiere bitte %1."

#: lib/RT/Ticket_Overlay.pm:906
msgid "Told"
msgstr "Eingegangen"

#: share/html/Admin/Elements/Tabs:70 share/html/Admin/index.html:84 share/html/Elements/Tabs.orig:77 share/html/Elements/Tabs:77 share/html/Tools/index.html:48 share/html/Tools/index.html:51
msgid "Tools"
msgstr "Werkzeuge"

#: share/html/Search/Elements/Chart:136
msgid "Total"
msgstr "Summe"

#: etc/initialdata:221
msgid "Transaction"
msgstr "Transaktion"

#: lib/RT/Transaction_Overlay.pm:794
#. ($self->Data)
msgid "Transaction %1 purged"
msgstr "Transaktion %1 eliminiert"

#: lib/RT/Transaction_Overlay.pm:181
msgid "Transaction Created"
msgstr "Transaktion erstellt"

#: share/html/Admin/Elements/QueueTabs:80
msgid "Transaction Custom Fields"
msgstr "Benutzerdefinierte Felder bei Transaktionen"

#: lib/RT/Transaction_Overlay.pm:126
msgid "Transaction->Create couldn't, as you didn't specify an object type and id"
msgstr "Transaction->Create fehlgeschlagen, da Objekttyp und ID nicht angegeben wurden"

#: lib/RT/Transaction_Overlay.pm:859
msgid "Transactions are immutable"
msgstr "Transaktionen sind unveränderbar"

#: share/html/Admin/Elements/ShowKeyInfo:55
msgid "Trust"
msgstr ""

#: lib/RT/Date.pm:105 share/html/CalPopup.html:90
msgid "Tue"
msgstr ""

#: lib/RT/Config.pm:178
msgid "Tue Dec 25 21:59:12 1995"
msgstr ""

#: lib/RT/Config.pm:179
msgid "Tue, 25 Dec 1995 21:59:12 -0300"
msgstr ""

#: NOT FOUND IN SOURCE
msgid "Tue."
msgstr "Di."

#: lib/RT/Ticket_Overlay.pm:904 lib/RT/Tickets_Overlay.pm:1754 share/html/Admin/CustomFields/Modify.html:67 share/html/Admin/Elements/EditCustomField:67 share/html/Ticket/Elements/AddWatchers:56 share/html/Ticket/Elements/AddWatchers:67 share/html/Ticket/Elements/AddWatchers:77
msgid "Type"
msgstr "Typ"

#: lib/RT/CustomField_Overlay.pm:736
#. ($self->FriendlyTypeComposite( $old ),        $self->FriendlyTypeComposite( $composite ),)
msgid "Type changed from '%1' to '%2'"
msgstr ""

#: share/html/Search/Elements/EditSearches:255
msgid "Unable to determine object type or id"
msgstr ""

#: sbin/rt-email-dashboards:201
#. ($subscription->SubValue('DashboardId'),            $subscription->Id,            $currentuser->Name)
msgid "Unable to load dashboard %1 of subscription %2 for user %3"
msgstr ""

#: share/html/Dashboards/index.html:104
#. ($Unsubscribe)
msgid "Unable to unsubscribe to dashboard %1"
msgstr ""

#: lib/RT/ScripCondition_Overlay.pm:126
msgid "Unimplemented"
msgstr "Nicht implementiert"

#: share/html/Admin/Users/Modify.html:91
msgid "Unix login"
msgstr "Unix Login"

#: lib/RT/Crypt/GnuPG.pm:2112 lib/RT/Crypt/GnuPG.pm:2117
msgid "Unknown (no trust value assigned)"
msgstr ""

#: lib/RT/Crypt/GnuPG.pm:2122
msgid "Unknown (this value is new to the system)"
msgstr ""

#: lib/RT/Attachment_Overlay.pm:300 lib/RT/Record.pm:806
#. ($self->ContentEncoding)
#. ($ContentEncoding)
msgid "Unknown ContentEncoding %1"
msgstr "Unbekannte Inhaltskodierung (Content-Encoding) %1"

#: NOT FOUND IN SOURCE
msgid "Unknown field: $key"
msgstr "Unbekanntes Feld: $key"

#: lib/RT/Interface/Web/QueryBuilder/Tree.pm:266
#. ($key)
msgid "Unknown field: %1"
msgstr ""

#: share/html/Ticket/Graphs/Elements/EditGraphProperties:57
msgid "Unlimit"
msgstr ""

#: share/html/Elements/SelectResultsPerPage:60
msgid "Unlimited"
msgstr "unbegrenzt"

#: share/html/Search/Elements/SelectSearchesForObjects:66
msgid "Unnamed search"
msgstr "Unbenannte Suche"

#: NOT FOUND IN SOURCE
msgid "Unprivileged"
msgstr "Unprivilegiert"

#: share/html/Admin/Elements/EditCustomFields:62
msgid "Unselected Custom Fields"
msgstr "Nichtausgewähltes benutzerdefiniertes Feld"

#: share/html/Admin/CustomFields/Objects.html:63
msgid "Unselected objects"
msgstr "Nichtausgewähltes Objekte"

#: lib/RT/User_Overlay.pm:1578 lib/RT/User_Overlay.pm:1594
msgid "Unset private key"
msgstr ""

#: share/html/Dashboards/Subscription.html:158
msgid "Unsubscribe"
msgstr ""

#: share/html/Dashboards/index.html:101
#. ($Dashboard->Name)
msgid "Unsubscribed to dashboard %1"
msgstr ""

#: lib/RT/Transaction_Overlay.pm:648
msgid "Untaken"
msgstr "Zurückgegeben"

#: share/html/Admin/Elements/EditScrip:143 share/html/Admin/Users/Memberships.html:88 share/html/Elements/RT__Ticket/ColumnMap:276 share/html/Search/Bulk.html:202 share/html/Search/Bulk.html:80 share/html/Search/Elements/EditSearches:70
msgid "Update"
msgstr "Aktualisieren"

#: NOT FOUND IN SOURCE
msgid "Update All"
msgstr "Alles aktualisieren"

#: share/html/Ticket/Graphs/Elements/EditGraphProperties:113
msgid "Update Graph"
msgstr ""

#: share/html/Ticket/Update.html:151
msgid "Update Ticket"
msgstr "Anfrage Aktualisieren"

#: share/html/Search/Bulk.html:131 share/html/Ticket/ModifyAll.html:90 share/html/Ticket/Update.html:86
msgid "Update Type"
msgstr "Aktualisierungtyp"

#: share/html/Search/Build.html:109
msgid "Update format and Search"
msgstr ""

#: share/html/Search/Bulk.html:209
msgid "Update multiple tickets"
msgstr "Mehrere Anfragen aktualisieren"

#: lib/RT/Action/CreateTickets.pm:521 lib/RT/Interface/Web.pm:678
msgid "Update not recorded."
msgstr "Aktualisierung nicht gespeichert."

#: NOT FOUND IN SOURCE
msgid "Update selected tickets"
msgstr "Aktualisiere ausgewählte Anfragen"

#: share/html/Ticket/ModifyAll.html:87
msgid "Update ticket"
msgstr "Aktualisiere Anfrage"

#: share/html/SelfService/Update.html:114 share/html/SelfService/Update.html:49
#. ($Ticket->id)
msgid "Update ticket #%1"
msgstr "Aktualisiere Anfrage #%1"

#: share/html/Ticket/Update.html:180
#. ($TicketObj->id, $TicketObj->Subject)
msgid "Update ticket #%1 (%2)"
msgstr "Aktualisiere Anfrage #%1 (%2)"

#: lib/RT/Action/CreateTickets.pm:519 lib/RT/Interface/Web.pm:677
msgid "Update type was neither correspondence nor comment."
msgstr "Aktualisierungstyp war weder Korrespondenz noch Kommentar."

#: lib/RT/CustomField_Overlay.pm:1177 lib/RT/Ticket_Overlay.pm:907 share/html/Elements/SelectDateType:56 share/html/Ticket/Elements/ShowDates:79
msgid "Updated"
msgstr "Aktualisiert"

#: share/html/Search/Elements/EditSearches:257
#. ($desc)
msgid "Updated saved search \"%1\""
msgstr ""

#: share/html/Tools/Offline.html:94
msgid "Upload"
msgstr "Hochladen"

#: lib/RT/CustomField_Overlay.pm:85
msgid "Upload multiple files"
msgstr "Hochladen mehrerer Dateien"

#: lib/RT/CustomField_Overlay.pm:80
msgid "Upload multiple images"
msgstr "Hochladen mehrerer Bilder"

#: lib/RT/CustomField_Overlay.pm:86
msgid "Upload one file"
msgstr "Hochladen einer Datei"

#: lib/RT/CustomField_Overlay.pm:81
msgid "Upload one image"
msgstr "Hochladen eines Bildes"

#: lib/RT/CustomField_Overlay.pm:87
msgid "Upload up to %1 files"
msgstr "Hochladen von bis zu %1 Dateien"

#: lib/RT/CustomField_Overlay.pm:82
msgid "Upload up to %1 images"
msgstr "Hochladen von bis zu %1 Bildern"

#: share/html/Tools/Offline.html:94
msgid "Upload your changes"
msgstr "Änderungen hochladen"

#: sbin/rt-email-digest:65
msgid "Usage: "
msgstr ""

#: lib/RT/Installer.pm:130
msgid "Use SSL?"
msgstr ""

#: share/html/Widgets/Form/Boolean:66
#. ($DefaultValue? loc('Yes'): loc('No'))
msgid "Use default (%1)"
msgstr ""

#: share/html/Admin/index.html:86
msgid "Use other RT administrative tools"
msgstr "Benutze andere administrative RT Tools"

#: share/html/Widgets/Form/Select:74
#. (join ', ', @DefaultValue)
msgid "Use system default (%1)"
msgstr ""

#: lib/RT/Ticket_Overlay.pm:398
#. ($args{'Owner'})
msgid "User '%1' could not be found."
msgstr "Benutzer '%1' konnte nicht gefunden werden"

#: share/html/Admin/Elements/ShowKeyInfo:65
msgid "User (created - expire)"
msgstr ""

#: etc/initialdata:164 etc/initialdata:87
msgid "User Defined"
msgstr "Benutzerdefiniert"

#: share/html/Admin/Elements/EditScrip:96
msgid "User Defined conditions and actions"
msgstr "Benutzerdefinierte Konditionen und Aktionen"

#: share/html/Admin/Elements/CustomFieldTabs:74 share/html/Admin/Elements/GroupTabs:70 share/html/Admin/Elements/QueueTabs:87 share/html/Admin/Elements/SystemTabs:70 share/html/Admin/Global/index.html:74
msgid "User Rights"
msgstr "Benutzerrechte"

#: lib/RT/Interface/Web.pm:1205
#. ($cf->Name, ref $args{'Object'}, $args{'Object'}->id)
msgid "User asked for an unknown update type for custom field %1 for %2 object #%3"
msgstr "Benutzer hat einen unbekannten Aktualisierungstyp für das benutzerdefinierte Feld %1 bei %2-Objekt #%3 verlangt"

#: share/html/Admin/Users/Modify.html:306
#. ($msg)
msgid "User could not be created: %1"
msgstr "Benutzer konnte nicht angelegt werden: %1"

#: lib/RT/User_Overlay.pm:264
msgid "User created"
msgstr "Benutzer angelegt"

#: share/html/Admin/CustomFields/GroupRights.html:76 share/html/Admin/Global/GroupRights.html:90 share/html/Admin/Groups/GroupRights.html:77 share/html/Admin/Queues/GroupRights.html:92
msgid "User defined groups"
msgstr "Benutzerdefinierte Gruppe"

#: share/html/Admin/Users/GnuPG.html:61
msgid "User has empty email address"
msgstr ""

#: lib/RT/User_Overlay.pm:488 lib/RT/User_Overlay.pm:508
msgid "User loaded"
msgstr "Benutzer geladen"

#: share/html/Admin/Users/GnuPG.html:110
msgid "User's GnuPG keys"
msgstr ""

#: share/html/Admin/Groups/index.html:113
msgid "User-defined groups"
msgstr "Benutzerdefinierte Gruppe"

#: share/html/Admin/Users/Modify.html:71 share/html/Elements/Login:92 share/html/Ticket/Elements/AddWatchers:58
msgid "Username"
msgstr "Benutzername"

#: lib/RT/CustomField_Overlay.pm:1101 share/html/Admin/Elements/GlobalCustomFieldTabs:57 share/html/Admin/Elements/SelectNewGroupMembers:49 share/html/Admin/Elements/Tabs:55 share/html/Admin/Global/CustomFields/index.html:66 share/html/Admin/Groups/Members.html:77 share/html/Admin/Queues/People.html:91 share/html/Admin/index.html:58 share/html/User/Groups/Members.html:81
msgid "Users"
msgstr "Benutzer"

#: share/html/Admin/Users/index.html:99
msgid "Users matching search criteria"
msgstr "Auf diese Kriterien zutreffende Benutzer"

#: bin/rt-crontool:161
#. ($txn->id)
msgid "Using transaction #%1..."
msgstr ""

#: lib/RT/Tickets_Overlay_SQL.pm:336
msgid "Valid Query"
msgstr "Gültige Suche"

#: share/html/Admin/CustomFields/Modify.html:85
msgid "Validation"
msgstr "Validierung"

#: share/html/Admin/CustomFields/Modify.html:119 share/html/Admin/Elements/EditCustomField:80
msgid "Values"
msgstr "Werte"

#: lib/RT/Config.pm:124
msgid "WYSIWYG message composer"
msgstr ""

#: share/html/Ticket/Elements/ShowGnuPGStatus:170
msgid "Warning! This is NOT signed!"
msgstr ""

#: share/html/Dashboards/Subscription.html:255
msgid "Warning: you have no email address set, so you will not receive this dashboard until you have it set"
msgstr ""

#: lib/RT/Queue_Overlay.pm:107
msgid "Watch"
msgstr "Beobachte"

#: lib/RT/Queue_Overlay.pm:108
msgid "WatchAsAdminCc"
msgstr "BeobachteAlsAdminCc"

#: share/html/Admin/Elements/QueueTabs:65
msgid "Watchers"
msgstr "Beobachter"

#: lib/RT/Date.pm:106 share/html/CalPopup.html:90
msgid "Wed"
msgstr ""

#: NOT FOUND IN SOURCE
msgid "Wed."
msgstr "Mi."

#: lib/RT/Config.pm:227
msgid "Weekly digest"
msgstr ""

#: share/html/Install/index.html:48
msgid "Welcome to RT!"
msgstr ""

#: share/html/Tools/MyDay.html:77
msgid "What I did today"
msgstr "Was ich heute tat"

#: etc/initialdata:582
msgid "When a ticket has been approved by all approvers, add correspondence to the original ticket"
msgstr "Wenn das Ticket freigegeben wurde von allen involvierten Personen, füge die Korrespondenz dem original Ticket hinzu"

#: etc/initialdata:546
msgid "When a ticket has been approved by any approver, add correspondence to the original ticket"
msgstr "Wenn das Ticket freigegeben wurde von einer involvierten Personen, füge die Korrespondenz dem original Ticket hinzu"

#: etc/initialdata:104
msgid "When a ticket is created"
msgstr "Wenn eine Anfrage erstellt wird"

#: etc/initialdata:479
msgid "When an approval ticket is created, notify the Owner and AdminCc of the item awaiting their approval"
msgstr "Wenn ein freizugebendes Ticket erstellt wurde, informiere den Besitzer und den AdminCc des Tickets über die anstehende Freigabe"

#: etc/initialdata:109
msgid "When anything happens"
msgstr "Wenn irgendetwas passiert"

#: etc/initialdata:172 etc/upgrade/3.7.1/content:3
msgid "Whenever a ticket is closed"
msgstr ""

#: etc/initialdata:177 etc/upgrade/3.7.1/content:8
msgid "Whenever a ticket is reopened"
msgstr ""

#: etc/initialdata:157
msgid "Whenever a ticket is resolved"
msgstr "Immer wenn eine Anfrage erledigt wird"

#: etc/initialdata:143
msgid "Whenever a ticket's owner changes"
msgstr "Immer wenn der Besitzer einer Anfrage wechselt"

#: etc/initialdata:136 etc/upgrade/3.1.17/content:16
msgid "Whenever a ticket's priority changes"
msgstr "Immer wenn sich die Priorität eines Anfragen ändert"

#: etc/initialdata:151
msgid "Whenever a ticket's queue changes"
msgstr "Immer wenn eine Anfrage den Bereich wechselt"

#: etc/initialdata:128
msgid "Whenever a ticket's status changes"
msgstr "Immer wenn sich der Status einer Anfrage ändert"

#: etc/initialdata:165
msgid "Whenever a user-defined condition occurs"
msgstr "Immer wenn eine benutzerdefinierte Bedingung auftritt"

#: etc/initialdata:122
msgid "Whenever comments come in"
msgstr "Immer wenn ein neuer Kommentar eingeht"

#: etc/initialdata:115
msgid "Whenever correspondence comes in"
msgstr "Immer wenn neue Korrespondenz eingeht"

#: share/html/Admin/Tools/Shredder/Elements/SelectObjects:63
msgid "Wipeout"
msgstr ""

#: share/html/Admin/Users/Modify.html:191 share/html/User/Prefs.html:94
msgid "Work"
msgstr "Arbeit"

#: NOT FOUND IN SOURCE
msgid "Work offline"
msgstr "Offline arbeiten"

#: share/html/Ticket/Elements/ShowBasics:65 share/html/Ticket/Update.html:78 share/html/Tools/MyDay.html:62
msgid "Worked"
msgstr "Gearbeitet"

#: share/html/Widgets/Form/Boolean:75
msgid "Yes"
msgstr ""

#: lib/RT/Ticket_Overlay.pm:2840
msgid "You already own this ticket"
msgstr "Sie sind bereits Besitzer dieser Anfrage"

#: share/html/Elements/GnuPG/KeyIssues:63
msgid "You are going to encrypt outgoing email messages, but there are problems with recipients' public keys. You have to fix the problems with the keys, disable sending a message to the recipients with key problems, or disable encryption."
msgstr ""

#: share/html/Elements/GnuPG/KeyIssues:61
msgid "You are going to encrypt outgoing email messages, but there is a problem with a recipient's public key. You have to fix the problem with the key, disable sending a message to that recipient, or disable encryption."
msgstr ""

#: share/html/autohandler:228 share/html/autohandler:236
msgid "You are not an authorized user"
msgstr "Sie sind kein autorisierter Benutzer"

#: share/html/Ticket/Elements/ShowUpdateStatus:51
#. (RT->Config->Get('WebPath') ."/Ticket/Display.html?id=". $Ticket->id. "#txn-".$txn->id, RT->Config->Get('WebPath') ."/Ticket/Display.html?id=". $Ticket->id ."&MarkAsSeen=1".  "#txn-".$txn->id)
msgid "You can <a href=\"%1\">jump to the first unread message</a> or <a href=\"%2\">jump to the first unread message and mark all messages as seen</a>."
msgstr ""

#: share/html/Prefs/Search.html:58
msgid "You can also edit the predefined search itself"
msgstr "Du kannst die vordefinierte Such auch selbst editieren"

#: lib/RT/Ticket_Overlay.pm:2722
msgid "You can only reassign tickets that you own or that are unowned"
msgstr "Sie können nur Anfragen ohne Besitzer zuweisen"

#: lib/RT/Ticket_Overlay.pm:2718
msgid "You can only take tickets that are unowned"
msgstr ""

#: docs/design_docs/string-extraction-guide.txt:47 lib/RT/StyleGuide.pod:772
#. ($num, $queue)
msgid "You found %1 tickets in queue %2"
msgstr "Sie haben %1 Anfragen im Bereich %2 gefunden"

#: share/html/NoAuth/Logout.html:55
msgid "You have been logged out of RT."
msgstr "Sie wurden von RT abgemeldet."

#: share/html/SelfService/Display.html:136
msgid "You have no permission to create tickets in that queue."
msgstr "Sie haben kein Recht, Anfragen in diesem Bereich anzulegen."

#: lib/RT/Ticket_Overlay.pm:1694
msgid "You may not create requests in that queue."
msgstr "Sie dürfen in diesem Bereich keine Anfragen erstellen"

#: share/html/NoAuth/Logout.html:59
msgid "You're welcome to login again"
msgstr "Sie können sich gerne wieder anmelden"

#: etc/initialdata:563 etc/initialdata:565
#. (# loc	    $self->TransactionObj->CreatorObj->Name,)
msgid "Your request has been approved by %1. Other approvals may still be pending."
msgstr "Ihre Anfrage wurde von %1 freigegeben. Andere Freigaben können noch ausstehen."

#: etc/initialdata:601
msgid "Your request has been approved."
msgstr "Ihre Anfrage wurde freigegeben."

#: etc/initialdata:506
msgid "Your request was rejected."
msgstr "Ihre Anfrage wurde abgewiesen"

#: share/html/autohandler:267
msgid "Your username or password is incorrect"
msgstr "Ihr Benutzername oder Passwort ist falsch"

#: share/html/Admin/Users/Modify.html:171 share/html/User/Prefs.html:155
msgid "Zip"
msgstr "PLZ"

#: share/html/Search/Elements/DisplayOptions:62
msgid "[none]"
msgstr ""

#: share/html/Elements/SelectDateRelation:59
msgid "after"
msgstr "nach dem"

#: lib/RT/System.pm:91
msgid "allow creation of saved searches"
msgstr "Erlaube Erstellung von gespeicherten Suchabfragen"

#: lib/RT/System.pm:90
msgid "allow loading of saved searches"
msgstr "Erlaube das Laden von gespeicherten Suchabfragen"

#: share/html/User/Elements/DelegateRights:82
#. ($right->PrincipalObj->Object->SelfDescription)
msgid "as granted to %1"
msgstr "wie an %1 gewährt"

#: share/html/Elements/SelectDateRelation:57 t/api/currentuser.t:28
msgid "before"
msgstr "vor dem"

#: NOT FOUND IN SOURCE
msgid "belongs to"
msgstr "gehört zu"

#: NOT FOUND IN SOURCE
msgid "chart"
msgstr "Diagramm"

#: share/html/SelfService/Closed.html:53
msgid "closed"
msgstr "geschlossen"

#: NOT FOUND IN SOURCE
msgid "contains"
msgstr "enthält"

#: lib/RT/Date.pm:333 share/html/Admin/Queues/Modify.html:89
msgid "days"
msgstr "Tage"

#: lib/RT/Queue_Overlay.pm:87
msgid "deleted"
msgstr "gelöscht"

#: NOT FOUND IN SOURCE
msgid "does not belong to"
msgstr "gehört nicht zu"

#: NOT FOUND IN SOURCE
msgid "does not match"
msgstr "enthält nicht"

#: NOT FOUND IN SOURCE
msgid "doesn't contain"
msgstr "enthält nicht"

#: share/html/Elements/SelectCustomFieldOperator:61 share/html/Elements/SelectMatch:58 share/html/Search/Elements/PickBasics:74
msgid "doesn't match"
msgstr ""

#: lib/RT/Installer.pm:206
msgid "domain name"
msgstr ""

#: share/html/Ticket/ShowEmailRecord.html:62
msgid "download"
msgstr ""

#: share/html/Elements/SelectEqualityOperator:61
msgid "equal to"
msgstr "gleich"

#: share/html/Search/Elements/EditQuery:93
msgid "error: can't move down"
msgstr "Fehler: Kann nicht hinunter bewegen"

#: share/html/Search/Elements/EditQuery:110 share/html/Search/Elements/EditQuery:116
msgid "error: can't move left"
msgstr "Fehler: Kann nicht nach links bewegen"

#: share/html/Search/Elements/EditQuery:92
msgid "error: can't move up"
msgstr "Fehler: Kann nicht hinauf bewegen"

#: share/html/Search/Elements/EditQuery:185
msgid "error: nothing to delete"
msgstr "Fehler: Nichts zu löschen"

#: share/html/Search/Elements/EditQuery:102 share/html/Search/Elements/EditQuery:129 share/html/Search/Elements/EditQuery:150
msgid "error: nothing to move"
msgstr "Fehler: Nichts zu bewegen"

#: share/html/Search/Elements/EditQuery:205
msgid "error: nothing to toggle"
msgstr "Fehler: Nichts zum Umschalten"

#: lib/RT/Crypt/GnuPG.pm:2134
msgid "full"
msgstr ""

#: share/html/Elements/SelectCustomFieldOperator:61 share/html/Elements/SelectEqualityOperator:61
msgid "greater than"
msgstr "größer als"

#: lib/RT/Group_Overlay.pm:140
#. ($self->Name)
msgid "group '%1'"
msgstr "Gruppe '%1'"

#: NOT FOUND IN SOURCE
msgid "grouped by %1"
msgstr "sortiert nach %1"

#: lib/RT/Date.pm:329
msgid "hours"
msgstr "Stunden"

#: share/html/Search/Elements/ResultViews:62
msgid "iCal"
msgstr ""

#: share/html/Search/Elements/PickBasics:56
msgid "id"
msgstr "ID"

#: share/html/Elements/SelectBoolean:55 share/html/Elements/SelectCustomFieldOperator:61 share/html/Elements/SelectMatch:59 share/html/Search/Elements/PickCFs:84
msgid "is"
msgstr "ist"

#: share/html/Elements/SelectBoolean:59 share/html/Elements/SelectCustomFieldOperator:61 share/html/Elements/SelectMatch:60 share/html/Search/Elements/PickCFs:85
msgid "isn't"
msgstr "ist nicht"

#: lib/RT/Crypt/GnuPG.pm:2090
msgid "key disabled"
msgstr ""

#: lib/RT/Crypt/GnuPG.pm:2101
msgid "key expired"
msgstr ""

#: lib/RT/Crypt/GnuPG.pm:2096
msgid "key revoked"
msgstr ""

#: share/html/Elements/SelectCustomFieldOperator:61 share/html/Elements/SelectEqualityOperator:61
msgid "less than"
msgstr "kleiner als"

#: lib/RT/Crypt/GnuPG.pm:2129
msgid "marginal"
msgstr ""

#: share/html/Elements/SelectCustomFieldOperator:61 share/html/Elements/SelectMatch:57 share/html/Search/Elements/PickBasics:73
msgid "matches"
msgstr "enthält"

#: share/html/Ticket/Graphs/Elements/EditGraphProperties:56
msgid "maximum depth"
msgstr ""

#: lib/RT/Date.pm:325
msgid "min"
msgstr "Min"

#: share/html/Tools/MyDay.html:62
msgid "minutes"
msgstr "Minuten"

#: lib/RT/Date.pm:341
msgid "months"
msgstr "Monate"

#: share/html/Admin/Elements/ShowKeyInfo:59 share/html/Admin/Elements/ShowKeyInfo:62 share/html/Admin/Elements/ShowKeyInfo:67 share/html/Admin/Elements/ShowKeyInfo:68
msgid "never"
msgstr ""

#: lib/RT/Queue_Overlay.pm:82
msgid "new"
msgstr "neu"

#: share/html/Elements/RT__Group/ColumnMap:65 share/html/Elements/RT__Group/ColumnMap:73
msgid "no"
msgstr ""

#: share/html/Admin/Elements/PickCustomFields:66 share/html/Admin/Elements/PickObjects:67
msgid "no name"
msgstr "kein Name"

#: NOT FOUND IN SOURCE
msgid "no value"
msgstr "kein Wert"

#: lib/RT/Crypt/GnuPG.pm:2106 share/html/Admin/Elements/EditQueueWatchers:50 share/html/Ticket/Elements/EditWatchers:51
msgid "none"
msgstr "keine"

#: share/html/Elements/SelectEqualityOperator:61
msgid "not equal to"
msgstr "ungleich"

#: share/html/Elements/SelectDateRelation:58
msgid "on"
msgstr "am"

#: lib/RT/Queue_Overlay.pm:83 share/html/SelfService/Elements/MyRequests:81
msgid "open"
msgstr "offen"

#: share/html/Widgets/Form/Select:77
msgid "other..."
msgstr ""

#: lib/RT/Installer.pm:154
msgid "password of the user root in RT"
msgstr ""

#: lib/RT/Group_Overlay.pm:145
#. ($self->Name, $user->Name)
msgid "personal group '%1' for user '%2'"
msgstr "persönliche Gruppe '%1' für Benutzer '%2'"

#: lib/RT/Group_Overlay.pm:153
#. ($queue->Name, $self->Type)
msgid "queue %1 %2"
msgstr "Bereich %1 %2"

#: lib/RT/Queue_Overlay.pm:86
msgid "rejected"
msgstr "abgewiesen"

#: lib/RT/Queue_Overlay.pm:85
msgid "resolved"
msgstr "erledigt"

#: lib/RT/Date.pm:321
msgid "sec"
msgstr "Sek"

#: lib/RT/System.pm:89
msgid "show Configuration tab"
msgstr "Zeige Konfigurationsmenü"

#: NOT FOUND IN SOURCE
msgid "spreadsheet"
msgstr "Tabellenkalkulation"

#: lib/RT/Queue_Overlay.pm:84
msgid "stalled"
msgstr "zurückgestellt"

#: NOT FOUND IN SOURCE
msgid "style: %1"
msgstr "Darstellung: %1"

#: share/html/Prefs/MyRT.html:89
msgid "summary rows"
msgstr "Ergebnisreihen"

#: lib/RT/Group_Overlay.pm:148
#. ($self->Type)
msgid "system %1"
msgstr "System %1"

#: lib/RT/Group_Overlay.pm:159
#. ($self->Type)
msgid "system group '%1'"
msgstr "Systemgruppe '%1'"

#: share/html/Elements/Error:70 share/html/SelfService/Error.html:65
msgid "the calling component did not specify why"
msgstr "die aufrufende Komponente gab nicht an warum"

#: lib/RT/Group_Overlay.pm:156
#. ($self->Instance, $self->Type)
msgid "ticket #%1 %2"
msgstr "Anfrage #%1 %2"

#: lib/RT/Crypt/GnuPG.pm:2139
msgid "ultimate"
msgstr ""

#: lib/RT/Group_Overlay.pm:162
#. ($self->Id)
msgid "undescribed group %1"
msgstr "unbeschriebene Gruppe %1"

#: lib/RT/Group_Overlay.pm:137
#. ($user->Object->Name)
msgid "user %1"
msgstr "Benutzer %1"

#: lib/RT/Installer.pm:212
msgid "web port"
msgstr ""

#: lib/RT/Date.pm:337
msgid "weeks"
msgstr "Wochen"

#: lib/RT/Installer.pm:200
msgid "where is sendmail command"
msgstr ""

#: share/html/Ticket/Elements/ShowTransactionAttachments:63
msgid "with headers"
msgstr ""

#: lib/RT/Date.pm:345
msgid "years"
msgstr "Jahre"

#: share/html/Elements/RT__Group/ColumnMap:65 share/html/Elements/RT__Group/ColumnMap:73
msgid "yes"
msgstr ""
<|MERGE_RESOLUTION|>--- conflicted
+++ resolved
@@ -3384,13 +3384,8 @@
 msgid "Modify a scrip for queue %1"
 msgstr "Ändere ein Scrip für den Bereich %1"
 
-<<<<<<< HEAD
 #: share/html/Admin/Global/Scrip.html:77
-msgid "Modify a scrip which applies to all queues"
-=======
-#: html/Admin/Global/Scrip.html:75
 msgid "Modify a scrip that applies to all queues"
->>>>>>> ede28f59
 msgstr "Ändere ein globales benutzerdefiniertes Feld"
 
 #: share/html/Admin/CustomFields/Objects.html:92
