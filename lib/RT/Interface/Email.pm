# BEGIN BPS TAGGED BLOCK {{{
#
# COPYRIGHT:
<<<<<<< HEAD
#  
# This software is Copyright (c) 1996-2006 Best Practical Solutions, LLC 
=======
#
# This software is Copyright (c) 1996-2005 Best Practical Solutions, LLC
>>>>>>> f7a26fd3
#                                          <jesse@bestpractical.com>
#
# (Except where explicitly superseded by other copyright notices)
#
#
# LICENSE:
#
# This work is made available to you under the terms of Version 2 of
# the GNU General Public License. A copy of that license should have
# been provided with this software, but in any event can be snarfed
# from www.gnu.org.
#
# This work is distributed in the hope that it will be useful, but
# WITHOUT ANY WARRANTY; without even the implied warranty of
# MERCHANTABILITY or FITNESS FOR A PARTICULAR PURPOSE.  See the GNU
# General Public License for more details.
#
# You should have received a copy of the GNU General Public License
# along with this program; if not, write to the Free Software
# Foundation, Inc., 675 Mass Ave, Cambridge, MA 02139, USA.
#
#
# CONTRIBUTION SUBMISSION POLICY:
#
# (The following paragraph is not intended to limit the rights granted
# to you to modify and distribute this software under the terms of
# the GNU General Public License and is only of importance to you if
# you choose to contribute your changes and enhancements to the
# community by submitting them to Best Practical Solutions, LLC.)
#
# By intentionally submitting any modifications, corrections or
# derivatives to this work, or any other work intended for use with
# Request Tracker, to Best Practical Solutions, LLC, you confirm that
# you are the copyright holder for those contributions and you grant
# Best Practical Solutions,  LLC a nonexclusive, worldwide, irrevocable,
# royalty-free, perpetual, license to use, copy, create derivative
# works based on those contributions, and sublicense and distribute
# those contributions and any derivatives thereof.
#
# END BPS TAGGED BLOCK }}}
package RT::Interface::Email;

use strict;
use Mail::Address;
use MIME::Entity;
use RT::EmailParser;
use File::Temp;
use UNIVERSAL::require;

BEGIN {
    use Exporter ();
    use vars qw ( @ISA @EXPORT_OK);

    # set the version for version checking
    our $VERSION = 2.0;

    @ISA = qw(Exporter);

    # your exported package globals go here,
    # as well as any optionally exported functions
    @EXPORT_OK = qw(
        &CreateUser
        &GetMessageContent
        &CheckForLoops
        &CheckForSuspiciousSender
        &CheckForAutoGenerated
        &CheckForBounce
        &MailError
        &ParseCcAddressesFromHead
        &ParseSenderAddressFromHead
        &ParseErrorsToAddressFromHead
        &ParseAddressFromHeader
        &Gateway);

}

=head1 NAME

  RT::Interface::Email - helper functions for parsing email sent to RT

=head1 SYNOPSIS

  use lib "!!RT_LIB_PATH!!";
  use lib "!!RT_ETC_PATH!!";

  use RT::Interface::Email  qw(Gateway CreateUser);

=head1 DESCRIPTION


=begin testing

ok(require RT::Interface::Email);

=end testing


=head1 METHODS

=cut

# {{{ sub CheckForLoops

sub CheckForLoops {
    my $head = shift;

    #If this instance of RT sent it our, we don't want to take it in
    my $RTLoop = $head->get("X-RT-Loop-Prevention") || "";
    chomp($RTLoop);    #remove that newline
    if ( $RTLoop eq "$RT::rtname" ) {
        return (1);
    }

    # TODO: We might not trap the case where RT instance A sends a mail
    # to RT instance B which sends a mail to ...
    return (undef);
}

# }}}

# {{{ sub CheckForSuspiciousSender

sub CheckForSuspiciousSender {
    my $head = shift;

    #if it's from a postmaster or mailer daemon, it's likely a bounce.

    #TODO: better algorithms needed here - there is no standards for
    #bounces, so it's very difficult to separate them from anything
    #else.  At the other hand, the Return-To address is only ment to be
    #used as an error channel, we might want to put up a separate
    #Return-To address which is treated differently.

    #TODO: search through the whole email and find the right Ticket ID.

    my ( $From, $junk ) = ParseSenderAddressFromHead($head);

    if (   ( $From =~ /^mailer-daemon\@/i )
        or ( $From =~ /^postmaster\@/i ) )
    {
        return (1);

    }

    return (undef);

}

# }}}

# {{{ sub CheckForAutoGenerated
sub CheckForAutoGenerated {
    my $head = shift;

    my $Precedence = $head->get("Precedence") || "";
    if ( $Precedence =~ /^(bulk|junk)/i ) {
        return (1);
    }

    # First Class mailer uses this as a clue.
    my $FCJunk = $head->get("X-FC-Machinegenerated") || "";
    if ( $FCJunk =~ /^true/i ) {
        return (1);
    }

    return (0);
}

# }}}

# {{{ sub CheckForBounce
sub CheckForBounce {
    my $head = shift;

    my $ReturnPath = $head->get("Return-path") || "";
    return ( $ReturnPath =~ /<>/ );
}

# }}}

# {{{ IsRTAddress

=head2 IsRTAddress ADDRESS

Takes a single parameter, an email address. 
Returns true if that address matches the $RTAddressRegexp.  
Returns false, otherwise.

=cut

sub IsRTAddress {
    my $address = shift || '';

    # Example: the following rule would tell RT not to Cc
    #   "tickets@noc.example.com"
    if ( defined($RT::RTAddressRegexp)
        && $address =~ /$RT::RTAddressRegexp/i )
    {
        return (1);
    } else {
        return (undef);
    }
}

# }}}

# {{{ CullRTAddresses

=head2 CullRTAddresses ARRAY

Takes a single argument, an array of email addresses.
Returns the same array with any IsRTAddress()es weeded out.

=cut

sub CullRTAddresses {
    return ( grep { IsRTAddress($_) } @_ );
}

# }}}

# {{{ sub MailError
sub MailError {
    my %args = (
        To          => $RT::OwnerEmail,
        Bcc         => undef,
        From        => $RT::CorrespondAddress,
        Subject     => 'There has been an error',
        Explanation => 'Unexplained error',
        MIMEObj     => undef,
        Attach      => undef,
        LogLevel    => 'crit',
        @_
    );

    $RT::Logger->log(
        level   => $args{'LogLevel'},
        message => $args{'Explanation'}
    );
    my $entity = MIME::Entity->build(
        Type                   => "multipart/mixed",
        From                   => $args{'From'},
        Bcc                    => $args{'Bcc'},
        To                     => $args{'To'},
        Subject                => $args{'Subject'},
        Precedence             => 'bulk',
        'X-RT-Loop-Prevention' => $RT::rtname,
    );

    $entity->attach( Data => $args{'Explanation'} . "\n" );

    my $mimeobj = $args{'MIMEObj'};
    if ($mimeobj) {
        $mimeobj->sync_headers();
        $entity->add_part($mimeobj);
    }

    if ( $args{'Attach'} ) {
        $entity->attach( Data => $args{'Attach'}, Type => 'message/rfc822' );

    }

    if ( $RT::MailCommand eq 'sendmailpipe' ) {
        open( MAIL,
            "|$RT::SendmailPath $RT::SendmailBounceArguments $RT::SendmailArguments"
            )
            || return (0);
        print MAIL $entity->as_string;
        close(MAIL);
    } else {
        $entity->send( $RT::MailCommand, $RT::MailParams );
    }
}

# }}}

# {{{ Create User

sub CreateUser {
    my ( $Username, $Address, $Name, $ErrorsTo, $entity ) = @_;
    my $NewUser = RT::User->new($RT::SystemUser);

    my ( $Val, $Message ) = $NewUser->Create(
        Name => ( $Username || $Address ),
        EmailAddress => $Address,
        RealName     => $Name,
        Password     => undef,
        Privileged   => 0,
        Comments     => 'Autocreated on ticket submission'
    );

    unless ($Val) {

        # Deal with the race condition of two account creations at once
        #
        if ($Username) {
            $NewUser->LoadByName($Username);
        }

        unless ( $NewUser->Id ) {
            $NewUser->LoadByEmail($Address);
        }

        unless ( $NewUser->Id ) {
            MailError(
                To          => $ErrorsTo,
                Subject     => "User could not be created",
                Explanation =>
                    "User creation failed in mailgateway: $Message",
                MIMEObj  => $entity,
                LogLevel => 'crit'
            );
        }
    }

    #Load the new user object
    my $CurrentUser = RT::CurrentUser->new();
    $CurrentUser->LoadByEmail($Address);

    unless ( $CurrentUser->id ) {
        $RT::Logger->warning(
            "Couldn't load user '$Address'." . "giving up" );
        MailError(
            To          => $ErrorsTo,
            Subject     => "User could not be loaded",
            Explanation =>
                "User  '$Address' could not be loaded in the mail gateway",
            MIMEObj  => $entity,
            LogLevel => 'crit'
        );
    }

    return $CurrentUser;
}

# }}}

# {{{ ParseCcAddressesFromHead

=head2 ParseCcAddressesFromHead HASHREF

Takes a hashref object containing QueueObj, Head and CurrentUser objects.
Returns a list of all email addresses in the To and Cc 
headers b<except> the current Queue\'s email addresses, the CurrentUser\'s 
email address  and anything that the configuration sub RT::IsRTAddress matches.

=cut

sub ParseCcAddressesFromHead {
    my %args = (
        Head        => undef,
        QueueObj    => undef,
        CurrentUser => undef,
        @_
    );

    my (@Addresses);

    my @ToObjs = Mail::Address->parse( $args{'Head'}->get('To') );
    my @CcObjs = Mail::Address->parse( $args{'Head'}->get('Cc') );

    foreach my $AddrObj ( @ToObjs, @CcObjs ) {
        my $Address = $AddrObj->address;
        $Address = $args{'CurrentUser'}
            ->UserObj->CanonicalizeEmailAddress($Address);
        next if ( $args{'CurrentUser'}->EmailAddress   =~ /^\Q$Address\E$/i );
        next if ( $args{'QueueObj'}->CorrespondAddress =~ /^\Q$Address\E$/i );
        next if ( $args{'QueueObj'}->CommentAddress    =~ /^\Q$Address\E$/i );
        next if ( RT::EmailParser->IsRTAddress($Address) );

        push( @Addresses, $Address );
    }
    return (@Addresses);
}

# }}}

# {{{ ParseSenderAdddressFromHead

=head2 ParseSenderAddressFromHead

Takes a MIME::Header object. Returns a tuple: (user@host, friendly name) 
of the From (evaluated in order of Reply-To:, From:, Sender)

=cut

sub ParseSenderAddressFromHead {
    my $head = shift;

    #Figure out who's sending this message.
    my $From = $head->get('Reply-To')
        || $head->get('From')
        || $head->get('Sender');
    return ( ParseAddressFromHeader($From) );
}

# }}}

# {{{ ParseErrorsToAdddressFromHead

=head2 ParseErrorsToAddressFromHead

Takes a MIME::Header object. Return a single value : user@host
of the From (evaluated in order of Return-path:,Errors-To:,Reply-To:,
From:, Sender)

=cut

sub ParseErrorsToAddressFromHead {
    my $head = shift;

    #Figure out who's sending this message.

    foreach my $header ( 'Errors-To', 'Reply-To', 'From', 'Sender' ) {

        # If there's a header of that name
        my $headerobj = $head->get($header);
        if ($headerobj) {
            my ( $addr, $name ) = ParseAddressFromHeader($headerobj);

            # If it's got actual useful content...
            return ($addr) if ($addr);
        }
    }
}

# }}}

# {{{ ParseAddressFromHeader

=head2 ParseAddressFromHeader ADDRESS

Takes an address from $head->get('Line') and returns a tuple: user@host, friendly name

=cut

sub ParseAddressFromHeader {
    my $Addr = shift;

    my @Addresses = Mail::Address->parse($Addr);

    my $AddrObj = $Addresses[0];

    unless ( ref($AddrObj) ) {
        return ( undef, undef );
    }

    my $Name = ( $AddrObj->phrase || $AddrObj->comment || $AddrObj->address );

    #Lets take the from and load a user object.
    my $Address = $AddrObj->address;

    return ( $Address, $Name );
}

# }}}

# {{{ sub ParseTicketId

sub ParseTicketId {
    my $Subject = shift;
    my $id;

    my $test_name = $RT::EmailSubjectTagRegex || qr/\Q$RT::rtname\E/i;

    if ( $Subject =~ s/\[$test_name\s+\#(\d+)\s*\]//i ) {
        my $id = $1;
        $RT::Logger->debug("Found a ticket ID. It's $id");
        return ($id);
    } else {
        return (undef);
    }
}

# }}}

=head2 Gateway ARGSREF


Takes parameters:

    action
    queue
    message


This performs all the "guts" of the mail rt-mailgate program, and is
designed to be called from the web interface with a message, user
object, and so on.

Can also take an optional 'ticket' parameter; this ticket id overrides
any ticket id found in the subject.

Returns:

    An array of:
    
    (status code, message, optional ticket object)

    status code is a numeric value.

      for temporary failures, the status code should be -75

      for permanent failures which are handled by RT, the status code 
      should be 0
    
      for succces, the status code should be 1



=cut

sub Gateway {
    my $argsref = shift;
    my %args    = (
        action  => 'correspond',
        queue   => '1',
        ticket  => undef,
        message => undef,
        %$argsref
    );

    my $SystemTicket;
    my $Right;

    # Validate the action
    my ( $status, @actions ) = IsCorrectAction( $args{'action'} );
    unless ($status) {
        return (
            -75,
            "Invalid 'action' parameter "
                . $actions[0]
                . " for queue "
                . $args{'queue'},
            undef
        );
    }

    my $parser = RT::EmailParser->new();
    $parser->SmartParseMIMEEntityFromScalar( Message => $args{'message'} );
    my $Message = $parser->Entity();

    unless ($Message) {
        MailError(
            To          => $RT::OwnerEmail,
            Subject     => "RT Bounce: Unparseable message",
            Explanation => "RT couldn't process the message below",
            Attach      => $args{'message'}
        );

        return ( 0,
            "Failed to parse this message. Something is likely badly wrong with the message"
        );
    }

    my $head = $Message->head;

    my $ErrorsTo = ParseErrorsToAddressFromHead($head);

    my $MessageId = $head->get('Message-ID')
        || "<no-message-id-" . time . rand(2000) . "\@.$RT::Organization>";

    #Pull apart the subject line
    my $Subject = $head->get('Subject') || '';
    chomp $Subject;

    $args{'ticket'} ||= ParseTicketId($Subject);

    $SystemTicket = RT::Ticket->new($RT::SystemUser);
    $SystemTicket->Load( $args{'ticket'} ) if ( $args{'ticket'} ) ;
    if ( $SystemTicket->id ) {
        $Right = 'ReplyToTicket';
    } else {
        $Right = 'CreateTicket';
    }

    #Set up a queue object
    my $SystemQueueObj = RT::Queue->new($RT::SystemUser);
    $SystemQueueObj->Load( $args{'queue'} );

    # We can safely have no queue of we have a known-good ticket
    unless ( $SystemTicket->id || $SystemQueueObj->id ) {
        return ( -75, "RT couldn't find the queue: " . $args{'queue'}, undef );
    }

    # Authentication Level ($AuthStat)
    # -1 - Get out.  this user has been explicitly declined
    # 0 - User may not do anything (Not used at the moment)
    # 1 - Normal user
    # 2 - User is allowed to specify status updates etc. a la enhanced-mailgate
    my ( $CurrentUser, $AuthStat, $error );

    # Initalize AuthStat so comparisons work correctly
    $AuthStat = -9999999;

    push @RT::MailPlugins, "Auth::MailFrom" unless @RT::MailPlugins;

    # if plugin returns AuthStat -2 we skip action
    # NOTE: this is experimental API and it would be changed
    my %skip_action = ();

    # Since this needs loading, no matter what
    foreach (@RT::MailPlugins) {
        my ($Code, $NewAuthStat);
        if ( ref($_) eq "CODE" ) {
            $Code = $_;
        } else {
            my $Class = $_;
            $Class = "RT::Interface::Email::" . $Class
                unless $Class =~ /^RT::Interface::Email::/;
            $Class->require or
                do { $RT::Logger->error("Couldn't load $Class: $@"); next };

            no strict 'refs';
            unless ( defined( $Code = *{ $Class . "::GetCurrentUser" }{CODE} ) ) {
                $RT::Logger->crit( "No 'GetCurrentUser' function found in '$Class' module");
                next;
            }
        }

        foreach my $action (@actions) {
            ( $CurrentUser, $NewAuthStat ) = $Code->(
                Message       => $Message,
                RawMessageRef => \$args{'message'},
                CurrentUser   => $CurrentUser,
                AuthLevel     => $AuthStat,
                Action        => $action,
                Ticket        => $SystemTicket,
                Queue         => $SystemQueueObj
            );

# You get the highest level of authentication you were assigned, unless you get the magic -1
# If a module returns a "-1" then we discard the ticket, so.
            $AuthStat = $NewAuthStat
                if ( $NewAuthStat > $AuthStat or $NewAuthStat == -1 or $NewAuthStat == -2 );

            last if $AuthStat == -1;
            $skip_action{$action}++ if $AuthStat == -2;
        }

        last if $AuthStat == -1;
    }
    # {{{ If authentication fails and no new user was created, get out.
    if ( !$CurrentUser || !$CurrentUser->id || $AuthStat == -1 ) {

        # If the plugins refused to create one, they lose.
        unless ( $AuthStat == -1 ) {
            _NoAuthorizedUserFound(
                Right     => $Right,
                Message   => $Message,
                Requestor => $ErrorsTo,
                Queue     => $args{'queue'}
            );

        }
        return ( 0, "Could not load a valid user", undef );
    }

    # If we got a user, but they don't have the right to say things
    if ( $AuthStat == 0 ) {
        MailError(
            To          => $ErrorsTo,
            Subject     => "Permission Denied",
            Explanation =>
                "You do not have permission to communicate with RT",
            MIMEObj => $Message
        );
        return (
            0,
            "$ErrorsTo tried to submit a message to "
                . $args{'Queue'}
                . " without permission.",
            undef
        );
    }

    # {{{ Lets check for mail loops of various sorts.
    my ($continue, $result);
     ( $continue, $ErrorsTo, $result ) = _HandleMachineGeneratedMail(
        Message  => $Message,
        ErrorsTo => $ErrorsTo,
        Subject  => $Subject,
        MessageId => $MessageId
    );

    unless ($continue) {
        return ( 0, $result, undef );
    }
    
    # strip actions we should skip
    @actions = grep !$skip_action{$_}, @actions;

    # if plugin's updated SystemTicket then update arguments
    $args{'ticket'} = $SystemTicket->Id if $SystemTicket && $SystemTicket->Id;

    my $Ticket = RT::Ticket->new($CurrentUser);

    if ( !$args{'ticket'} && grep /^(comment|correspond)$/, @actions )
    {

        my @Cc;
        my @Requestors = ( $CurrentUser->id );

        if ($RT::ParseNewMessageForTicketCcs) {
            @Cc = ParseCcAddressesFromHead(
                Head        => $head,
                CurrentUser => $CurrentUser,
                QueueObj    => $SystemQueueObj
            );
        }

        my ( $id, $Transaction, $ErrStr ) = $Ticket->Create(
            Queue     => $SystemQueueObj->Id,
            Subject   => $Subject,
            Requestor => \@Requestors,
            Cc        => \@Cc,
            MIMEObj   => $Message
        );
        if ( $id == 0 ) {
            MailError(
                To          => $ErrorsTo,
                Subject     => "Ticket creation failed",
                Explanation => $ErrStr,
                MIMEObj     => $Message
            );
            return ( 0, "Ticket creation failed: $ErrStr", $Ticket );
        }

        # strip comments&corresponds from the actions we don't need
        # to record them if we've created the ticket just now
        @actions = grep !/^(comment|correspond)$/, @actions;
        $args{'ticket'} = $id;

    } else {

        $Ticket->Load( $args{'ticket'} );
        unless ( $Ticket->Id ) {
            my $error = "Could not find a ticket with id " . $args{'ticket'};
            MailError(
                To          => $ErrorsTo,
                Subject     => "Message not recorded",
                Explanation => $error,
                MIMEObj     => $Message
            );

            return ( 0, $error );
        }
    }

    # }}}
    foreach my $action (@actions) {

        #   If the action is comment, add a comment.
        if ( $action =~ /^(?:comment|correspond)$/i ) {
            my $method = ucfirst lc $action;
            my ( $status, $msg ) = $Ticket->$method( MIMEObj => $Message );
            unless ($status) {

                #Warn the sender that we couldn't actually submit the comment.
                MailError(
                    To          => $ErrorsTo,
                    Subject     => "Message not recorded",
                    Explanation => $msg,
                    MIMEObj     => $Message
                );
                return ( 0, "Message not recorded: $msg", $Ticket );
            }
        } elsif ($RT::UnsafeEmailCommands) {
            my ( $status, $msg ) = _RunUnsafeAction(
                Action      => $action,
                ErrorsTo    => $ErrorsTo,
                Message     => $Message,
                Ticket      => $Ticket,
                CurrentUser => $CurrentUser,
            );
            return ($status, $msg, $Ticket) unless $status == 1;
        }
    }
    return ( 1, "Success", $Ticket );
}

sub _RunUnsafeAction {
    my %args = (
        Action      => undef,
        ErrorsTo    => undef,
        Message     => undef,
        Ticket      => undef,
        CurrentUser => undef,
        @_
    );

    if ( $args{'Action'} =~ /^take$/i ) {
        my ( $status, $msg ) = $args{'Ticket'}->SetOwner( $args{'CurrentUser'}->id );
        unless ($status) {
            MailError(
                To          => $args{'ErrorsTo'},
                Subject     => "Ticket not taken",
                Explanation => $msg,
                MIMEObj     => $args{'Message'}
            );
            return ( 0, "Ticket not taken" );
        }
    } elsif ( $args{'Action'} =~ /^resolve$/i ) {
        my ( $status, $msg ) = $args{'Ticket'}->SetStatus('resolved');
        unless ($status) {

            #Warn the sender that we couldn't actually submit the comment.
            MailError(
                To          => $args{'ErrorsTo'},
                Subject     => "Ticket not resolved",
                Explanation => $msg,
                MIMEObj     => $args{'Message'}
            );
            return ( 0, "Ticket not resolved" );
        }
    } else {
        return ( 0, "Not supported unsafe action $args{'Action'}", $args{'Ticket'} );
    }
    return ( 1, "Success" );
}

=head2 _NoAuthorizedUserFound

Emails the RT Owner and the requestor when the auth plugins return "No auth user found"

=cut

sub _NoAuthorizedUserFound {
    my %args = (
        Right     => undef,
        Message   => undef,
        Requestor => undef,
        Queue     => undef,
        @_
    );

    # Notify the RT Admin of the failure.
    MailError(
        To          => $RT::OwnerEmail,
        Subject     => "Could not load a valid user",
        Explanation => <<EOT,
RT could not load a valid user, and RT's configuration does not allow
for the creation of a new user for this email (@{[$args{Requestor}]}).

You might need to grant 'Everyone' the right '@{[$args{Right}]}' for the
queue @{[$args{'Queue'}]}.

EOT
        MIMEObj  => $args{'Message'},
        LogLevel => 'error'
    );

    # Also notify the requestor that his request has been dropped.
    MailError(
        To          => $args{'Requestor'},
        Subject     => "Could not load a valid user",
        Explanation => <<EOT,
RT could not load a valid user, and RT's configuration does not allow
for the creation of a new user for your email.

EOT
        MIMEObj  => $args{'Message'},
        LogLevel => 'error'
    );
}

=head2 _HandleMachineGeneratedMail

Takes named params:
    Message
    ErrorsTo
    Subject

Checks the message to see if it's a bounce, if it looks like a loop, if it's autogenerated, etc.
Returns a triple of ("Should we continue (boolean)", "New value for $ErrorsTo", "Status message");

=cut

sub _HandleMachineGeneratedMail {
    my %args = ( Message => undef, ErrorsTo => undef, Subject => undef, MessageId => undef, @_ );
    my $head = $args{'Message'}->head;
    my $ErrorsTo = $args{'ErrorsTo'};

    my $IsBounce = CheckForBounce($head);

    my $IsAutoGenerated = CheckForAutoGenerated($head);

    my $IsSuspiciousSender = CheckForSuspiciousSender($head);

    my $IsALoop = CheckForLoops($head);

    my $SquelchReplies = 0;

    #If the message is autogenerated, we need to know, so we can not
    # send mail to the sender
    if ( $IsBounce || $IsSuspiciousSender || $IsAutoGenerated || $IsALoop ) {
        $SquelchReplies = 1;
        $ErrorsTo       = $RT::OwnerEmail;
    }

    # Warn someone if it's a loop, before we drop it on the ground
    if ($IsALoop) {
        $RT::Logger->crit("RT Recieved mail (".$args{MessageId}.") from itself.");

        #Should we mail it to RTOwner?
        if ($RT::LoopsToRTOwner) {
            MailError(
                To          => $RT::OwnerEmail,
                Subject     => "RT Bounce: ".$args{'Subject'},
                Explanation => "RT thinks this message may be a bounce",
                MIMEObj     => $args{Message}
            );
        }

        #Do we actually want to store it?
        return ( 0, $ErrorsTo, "Message Bounced" ) unless ($RT::StoreLoops);
    }

    # Squelch replies if necessary
    # Don't let the user stuff the RT-Squelch-Replies-To header.
    if ( $head->get('RT-Squelch-Replies-To') ) {
        $head->add(
            'RT-Relocated-Squelch-Replies-To',
            $head->get('RT-Squelch-Replies-To')
        );
        $head->delete('RT-Squelch-Replies-To');
    }

    if ($SquelchReplies) {

        # Squelch replies to the sender, and also leave a clue to
        # allow us to squelch ALL outbound messages. This way we
        # can punt the logic of "what to do when we get a bounce"
        # to the scrip. We might want to notify nobody. Or just
        # the RT Owner. Or maybe all Privileged watchers.
        my ( $Sender, $junk ) = ParseSenderAddressFromHead($head);
        $head->add( 'RT-Squelch-Replies-To',    $Sender );
        $head->add( 'RT-DetectedAutoGenerated', 'true' );
    }
    return ( 1, $ErrorsTo, "Handled machine detection" );
}

=head2 IsCorrectAction

Returns a list of valid actions we've found for this message

=cut

sub IsCorrectAction {
    my $action = shift;
    my @actions = split /-/, $action;
    foreach (@actions) {
        return ( 0, $_ ) unless /^(?:comment|correspond|take|resolve)$/;
    }
    return ( 1, @actions );
}

eval "require RT::Interface::Email_Vendor";
die $@ if ( $@ && $@ !~ qr{^Can't locate RT/Interface/Email_Vendor.pm} );
eval "require RT::Interface::Email_Local";
die $@ if ( $@ && $@ !~ qr{^Can't locate RT/Interface/Email_Local.pm} );

1;<|MERGE_RESOLUTION|>--- conflicted
+++ resolved
@@ -1,13 +1,8 @@
 # BEGIN BPS TAGGED BLOCK {{{
 #
 # COPYRIGHT:
-<<<<<<< HEAD
 #  
 # This software is Copyright (c) 1996-2006 Best Practical Solutions, LLC 
-=======
-#
-# This software is Copyright (c) 1996-2005 Best Practical Solutions, LLC
->>>>>>> f7a26fd3
 #                                          <jesse@bestpractical.com>
 #
 # (Except where explicitly superseded by other copyright notices)
