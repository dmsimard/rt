--- conflicted
+++ resolved
@@ -1787,11 +1787,7 @@
 
     my %links = ProcessLinksForCreate( ARGSRef => \%ARGS );
 
-<<<<<<< HEAD
-    my ( $id, $Trans, $ErrMsg ) = $Ticket->Create(%create_args, %cfs);
-=======
-    my ( $id, $Trans, $ErrMsg ) = $Ticket->Create(%create_args, %links);
->>>>>>> 8fce29da
+    my ( $id, $Trans, $ErrMsg ) = $Ticket->Create(%create_args, %links, %cfs);
     unless ($id) {
         Abort($ErrMsg);
     }
