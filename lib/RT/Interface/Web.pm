--- conflicted
+++ resolved
@@ -1072,11 +1072,7 @@
             message => "SQL("
                 . sprintf( "%.6f", $duration )
                 . "s): $sql;"
-<<<<<<< HEAD
-                . ( @bind ? "  [ bound values: @{[map{defined($_)?qq|'$_'|:qq|undef|} @bind]} ]" : "" )
-=======
                 . ( @bind ? "  [ bound values: @{[map{ defined $_ ? qq|'$_'| : 'undef'} @bind]} ]" : "" )
->>>>>>> b6e3315e
         );
     }
 
