# BEGIN BPS TAGGED BLOCK {{{
#
# COPYRIGHT:
#
# This software is Copyright (c) 1996-2012 Best Practical Solutions, LLC
#                                          <sales@bestpractical.com>
#
# (Except where explicitly superseded by other copyright notices)
#
#
# LICENSE:
#
# This work is made available to you under the terms of Version 2 of
# the GNU General Public License. A copy of that license should have
# been provided with this software, but in any event can be snarfed
# from www.gnu.org.
#
# This work is distributed in the hope that it will be useful, but
# WITHOUT ANY WARRANTY; without even the implied warranty of
# MERCHANTABILITY or FITNESS FOR A PARTICULAR PURPOSE.  See the GNU
# General Public License for more details.
#
# You should have received a copy of the GNU General Public License
# along with this program; if not, write to the Free Software
# Foundation, Inc., 51 Franklin Street, Fifth Floor, Boston, MA
# 02110-1301 or visit their web page on the internet at
# http://www.gnu.org/licenses/old-licenses/gpl-2.0.html.
#
#
# CONTRIBUTION SUBMISSION POLICY:
#
# (The following paragraph is not intended to limit the rights granted
# to you to modify and distribute this software under the terms of
# the GNU General Public License and is only of importance to you if
# you choose to contribute your changes and enhancements to the
# community by submitting them to Best Practical Solutions, LLC.)
#
# By intentionally submitting any modifications, corrections or
# derivatives to this work, or any other work intended for use with
# Request Tracker, to Best Practical Solutions, LLC, you confirm that
# you are the copyright holder for those contributions and you grant
# Best Practical Solutions,  LLC a nonexclusive, worldwide, irrevocable,
# royalty-free, perpetual, license to use, copy, create derivative
# works based on those contributions, and sublicense and distribute
# those contributions and any derivatives thereof.
#
# END BPS TAGGED BLOCK }}}

## Portions Copyright 2000 Tobias Brox <tobix@fsck.com>

## This is a library of static subs to be used by the Mason web
## interface to RT

=head1 NAME

RT::Interface::Web


=cut

use strict;
use warnings;

package RT::Interface::Web;

use RT::SavedSearches;
use URI qw();
use RT::Interface::Web::Menu;
use RT::Interface::Web::Session;
use Digest::MD5 ();
use Encode qw();
use List::MoreUtils qw();
use JSON qw();

=head2 SquishedCSS $style

=cut

my %SQUISHED_CSS;
sub SquishedCSS {
    my $style = shift or die "need name";
    return $SQUISHED_CSS{$style} if $SQUISHED_CSS{$style};
    require RT::Squish::CSS;
    my $css = RT::Squish::CSS->new( Style => $style );
    $SQUISHED_CSS{ $css->Style } = $css;
    return $css;
}

=head2 SquishedJS

=cut

my $SQUISHED_JS;
sub SquishedJS {
    return $SQUISHED_JS if $SQUISHED_JS;

    require RT::Squish::JS;
    my $js = RT::Squish::JS->new();
    $SQUISHED_JS = $js;
    return $js;
}

=head2 ClearSquished

Removes the cached CSS and JS entries, forcing them to be regenerated
on next use.

=cut

sub ClearSquished {
    undef $SQUISHED_JS;
    %SQUISHED_CSS = ();
}

=head2 EscapeUTF8 SCALARREF

does a css-busting but minimalist escaping of whatever html you're passing in.

=cut

sub EscapeUTF8 {
    my $ref = shift;
    return unless defined $$ref;

    $$ref =~ s/&/&#38;/g;
    $$ref =~ s/</&lt;/g;
    $$ref =~ s/>/&gt;/g;
    $$ref =~ s/\(/&#40;/g;
    $$ref =~ s/\)/&#41;/g;
    $$ref =~ s/"/&#34;/g;
    $$ref =~ s/'/&#39;/g;
}



=head2 EscapeURI SCALARREF

Escapes URI component according to RFC2396

=cut

sub EscapeURI {
    my $ref = shift;
    return unless defined $$ref;

    use bytes;
    $$ref =~ s/([^a-zA-Z0-9_.!~*'()-])/uc sprintf("%%%02X", ord($1))/eg;
}

=head2 EncodeJSON SCALAR

Encodes the SCALAR to JSON and returns a JSON string.  SCALAR may be a simple
value or a reference.

=cut

sub EncodeJSON {
    JSON::to_json(shift, { utf8 => 1, allow_nonref => 1 });
}

sub _encode_surrogates {
    my $uni = $_[0] - 0x10000;
    return ($uni /  0x400 + 0xD800, $uni % 0x400 + 0xDC00);
}

sub EscapeJS {
    my $ref = shift;
    return unless defined $$ref;

    $$ref = "'" . join('',
                 map {
                     chr($_) =~ /[a-zA-Z0-9]/ ? chr($_) :
                     $_  <= 255   ? sprintf("\\x%02X", $_) :
                     $_  <= 65535 ? sprintf("\\u%04X", $_) :
                     sprintf("\\u%X\\u%X", _encode_surrogates($_))
                 } unpack('U*', $$ref))
        . "'";
}

=head2 WebCanonicalizeInfo();

Different web servers set different environmental varibles. This
function must return something suitable for REMOTE_USER. By default,
just downcase $ENV{'REMOTE_USER'}

=cut

sub WebCanonicalizeInfo {
    return $ENV{'REMOTE_USER'} ? lc $ENV{'REMOTE_USER'} : $ENV{'REMOTE_USER'};
}



=head2 WebExternalAutoInfo($user);

Returns a hash of user attributes, used when WebExternalAuto is set.

=cut

sub WebExternalAutoInfo {
    my $user = shift;

    my %user_info;

    # default to making Privileged users, even if they specify
    # some other default Attributes
    if ( !$RT::AutoCreate
        || ( ref($RT::AutoCreate) && not exists $RT::AutoCreate->{Privileged} ) )
    {
        $user_info{'Privileged'} = 1;
    }

    # Populate fields with information from Unix /etc/passwd
    my ( $comments, $realname ) = ( getpwnam($user) )[ 5, 6 ];
    $user_info{'Comments'} = $comments if defined $comments;
    $user_info{'RealName'} = $realname if defined $realname;

    # and return the wad of stuff
    return {%user_info};
}


sub HandleRequest {
    my $ARGS = shift;

    if (RT->Config->Get('DevelMode')) {
        require Module::Refresh;
        Module::Refresh->refresh;
    }

    $HTML::Mason::Commands::r->content_type("text/html; charset=utf-8");

    $HTML::Mason::Commands::m->{'rt_base_time'} = [ Time::HiRes::gettimeofday() ];

    # Roll back any dangling transactions from a previous failed connection
    $RT::Handle->ForceRollback() if $RT::Handle and $RT::Handle->TransactionDepth;

    MaybeEnableSQLStatementLog();

    # avoid reentrancy, as suggested by masonbook
    local *HTML::Mason::Commands::session unless $HTML::Mason::Commands::m->is_subrequest;

    $HTML::Mason::Commands::m->autoflush( $HTML::Mason::Commands::m->request_comp->attr('AutoFlush') )
        if ( $HTML::Mason::Commands::m->request_comp->attr_exists('AutoFlush') );

    ValidateWebConfig();

    DecodeARGS($ARGS);
    local $HTML::Mason::Commands::DECODED_ARGS = $ARGS;
    PreprocessTimeUpdates($ARGS);

    InitializeMenu();
    MaybeShowInstallModePage();

    $HTML::Mason::Commands::m->comp( '/Elements/SetupSessionCookie', %$ARGS );
    SendSessionCookie();

    if ( _UserLoggedIn() ) {
        # make user info up to date
        $HTML::Mason::Commands::session{'CurrentUser'}
          ->Load( $HTML::Mason::Commands::session{'CurrentUser'}->id );
    }
    else {
        $HTML::Mason::Commands::session{'CurrentUser'} = RT::CurrentUser->new();
    }

    # Process session-related callbacks before any auth attempts
    $HTML::Mason::Commands::m->callback( %$ARGS, CallbackName => 'Session', CallbackPage => '/autohandler' );

    MaybeRejectPrivateComponentRequest();

    MaybeShowNoAuthPage($ARGS);

    AttemptExternalAuth($ARGS) if RT->Config->Get('WebExternalAuthContinuous') or not _UserLoggedIn();

    _ForceLogout() unless _UserLoggedIn();

    # Process per-page authentication callbacks
    $HTML::Mason::Commands::m->callback( %$ARGS, CallbackName => 'Auth', CallbackPage => '/autohandler' );

    unless ( _UserLoggedIn() ) {
        _ForceLogout();

        # Authenticate if the user is trying to login via user/pass query args
        my ($authed, $msg) = AttemptPasswordAuthentication($ARGS);

        unless ($authed) {
            my $m = $HTML::Mason::Commands::m;

            # REST urls get a special 401 response
            if ($m->request_comp->path =~ m{^/REST/\d+\.\d+/}) {
                $HTML::Mason::Commands::r->content_type("text/plain");
                $m->error_format("text");
                $m->out("RT/$RT::VERSION 401 Credentials required\n");
                $m->out("\n$msg\n") if $msg;
                $m->abort;
            }
            elsif ( MobileClient() ) {
                $m->comp('/m/login');
                $m->abort;
            }
            # Specially handle /index.html so that we get a nicer URL
            elsif ( $m->request_comp->path eq '/index.html' ) {
                my $next = SetNextPage($ARGS);
                $m->comp('/NoAuth/Login.html', next => $next, actions => [$msg]);
                $m->abort;
            }
            else {
                TangentForLogin($ARGS, results => ($msg ? LoginError($msg) : undef));
            }
        }
    }

    MaybeShowInterstitialCSRFPage($ARGS);

    # now it applies not only to home page, but any dashboard that can be used as a workspace
    $HTML::Mason::Commands::session{'home_refresh_interval'} = $ARGS->{'HomeRefreshInterval'}
        if ( $ARGS->{'HomeRefreshInterval'} );

    # Process per-page global callbacks
    $HTML::Mason::Commands::m->callback( %$ARGS, CallbackName => 'Default', CallbackPage => '/autohandler' );

    ShowRequestedPage($ARGS);
    LogRecordedSQLStatements(RequestData => {
        Path => $HTML::Mason::Commands::m->request_comp->path,
    });

    # Process per-page final cleanup callbacks
    $HTML::Mason::Commands::m->callback( %$ARGS, CallbackName => 'Final', CallbackPage => '/autohandler' );

    $HTML::Mason::Commands::m->comp( '/Elements/Footer', %$ARGS );
}

sub _ForceLogout {

    delete $HTML::Mason::Commands::session{'CurrentUser'};
}

sub _UserLoggedIn {
    if ( $HTML::Mason::Commands::session{CurrentUser} && $HTML::Mason::Commands::session{'CurrentUser'}->id ) {
        return 1;
    } else {
        return undef;
    }

}

=head2 LoginError ERROR

Pushes a login error into the Actions session store and returns the hash key.

=cut

sub LoginError {
    my $new = shift;
    my $key = Digest::MD5::md5_hex( rand(1024) );
    push @{ $HTML::Mason::Commands::session{"Actions"}->{$key} ||= [] }, $new;
    $HTML::Mason::Commands::session{'i'}++;
    return $key;
}

=head2 SetNextPage ARGSRef [PATH]

Intuits and stashes the next page in the sesssion hash.  If PATH is
specified, uses that instead of the value of L<IntuitNextPage()>.  Returns
the hash value.

=cut

sub SetNextPage {
    my $ARGS = shift;
    my $next = $_[0] ? $_[0] : IntuitNextPage();
    my $hash = Digest::MD5::md5_hex($next . $$ . rand(1024));
    my $page = { url => $next };

    # If an explicit URL was passed and we didn't IntuitNextPage, then
    # IsPossibleCSRF below is almost certainly unrelated to the actual
    # destination.  Currently explicit next pages aren't used in RT, but the
    # API is available.
    if (not $_[0] and RT->Config->Get("RestrictReferrer")) {
        # This isn't really CSRF, but the CSRF heuristics are useful for catching
        # requests which may have unintended side-effects.
        my ($is_csrf, $msg, @loc) = IsPossibleCSRF($ARGS);
        if ($is_csrf) {
            RT->Logger->notice(
                "Marking original destination as having side-effects before redirecting for login.\n"
               ."Request: $next\n"
               ."Reason: " . HTML::Mason::Commands::loc($msg, @loc)
            );
            $page->{'HasSideEffects'} = [$msg, @loc];
        }
    }

    $HTML::Mason::Commands::session{'NextPage'}->{$hash} = $page;
    $HTML::Mason::Commands::session{'i'}++;
    return $hash;
}

=head2 FetchNextPage HASHKEY

Returns the stashed next page hashref for the given hash.

=cut

sub FetchNextPage {
    my $hash = shift || "";
    return $HTML::Mason::Commands::session{'NextPage'}->{$hash};
}

=head2 RemoveNextPage HASHKEY

Removes the stashed next page for the given hash and returns it.

=cut

sub RemoveNextPage {
    my $hash = shift || "";
    return delete $HTML::Mason::Commands::session{'NextPage'}->{$hash};
}

=head2 TangentForLogin ARGSRef [HASH]

Redirects to C</NoAuth/Login.html>, setting the value of L<IntuitNextPage> as
the next page.  Takes a hashref of request %ARGS as the first parameter.
Optionally takes all other parameters as a hash which is dumped into query
params.

=cut

sub TangentForLogin {
<<<<<<< HEAD
    my $login = TangentForLoginURL(@_);
    Redirect( RT->Config->Get('WebBaseURL') . $login );
}

=head2 TangentForLoginURL [HASH]

Returns a URL suitable for tangenting for login.  Optionally takes a hash which
is dumped into query params.

=cut

sub TangentForLoginURL {
    my $hash  = SetNextPage();
=======
    my $ARGS  = shift;
    my $hash  = SetNextPage($ARGS);
>>>>>>> db7161e2
    my %query = (@_, next => $hash);
    my $login = RT->Config->Get('WebPath') . '/NoAuth/Login.html?';
    $login .= $HTML::Mason::Commands::m->comp('/Elements/QueryString', %query);
    return $login;
}

=head2 TangentForLoginWithError ERROR

Localizes the passed error message, stashes it with L<LoginError> and then
calls L<TangentForLogin> with the appropriate results key.

=cut

sub TangentForLoginWithError {
    my $ARGS = shift;
    my $key  = LoginError(HTML::Mason::Commands::loc(@_));
    TangentForLogin( $ARGS, results => $key );
}

=head2 IntuitNextPage

Attempt to figure out the path to which we should return the user after a
tangent.  The current request URL is used, or failing that, the C<WebURL>
configuration variable.

=cut

sub IntuitNextPage {
    my $req_uri;

    # This includes any query parameters.  Redirect will take care of making
    # it an absolute URL.
    if ($ENV{'REQUEST_URI'}) {
        $req_uri = $ENV{'REQUEST_URI'};

        # collapse multiple leading slashes so the first part doesn't look like
        # a hostname of a schema-less URI
        $req_uri =~ s{^/+}{/};
    }

    my $next = defined $req_uri ? $req_uri : RT->Config->Get('WebURL');

    # sanitize $next
    my $uri = URI->new($next);

    # You get undef scheme with a relative uri like "/Search/Build.html"
    unless (!defined($uri->scheme) || $uri->scheme eq 'http' || $uri->scheme eq 'https') {
        $next = RT->Config->Get('WebURL');
    }

    # Make sure we're logging in to the same domain
    # You can get an undef authority with a relative uri like "index.html"
    my $uri_base_url = URI->new(RT->Config->Get('WebBaseURL'));
    unless (!defined($uri->authority) || $uri->authority eq $uri_base_url->authority) {
        $next = RT->Config->Get('WebURL');
    }

    return $next;
}

=head2 MaybeShowInstallModePage 

This function, called exclusively by RT's autohandler, dispatches
a request to RT's Installation workflow, only if Install Mode is enabled in the configuration file.

If it serves a page, it stops mason processing. Otherwise, mason just keeps running through the autohandler

=cut 

sub MaybeShowInstallModePage {
    return unless RT->InstallMode;

    my $m = $HTML::Mason::Commands::m;
    if ( $m->base_comp->path =~ RT->Config->Get('WebNoAuthRegex') ) {
        $m->call_next();
    } elsif ( $m->request_comp->path !~ m{^(/+)Install/} ) {
        RT::Interface::Web::Redirect( RT->Config->Get('WebURL') . "Install/index.html" );
    } else {
        $m->call_next();
    }
    $m->abort();
}

=head2 MaybeShowNoAuthPage  \%ARGS

This function, called exclusively by RT's autohandler, dispatches
a request to the page a user requested (but only if it matches the "noauth" regex.

If it serves a page, it stops mason processing. Otherwise, mason just keeps running through the autohandler

=cut 

sub MaybeShowNoAuthPage {
    my $ARGS = shift;

    my $m = $HTML::Mason::Commands::m;

    return unless $m->base_comp->path =~ RT->Config->Get('WebNoAuthRegex');

    # Don't show the login page to logged in users
    Redirect(RT->Config->Get('WebURL'))
        if $m->base_comp->path eq '/NoAuth/Login.html' and _UserLoggedIn();

    # If it's a noauth file, don't ask for auth.
    $m->comp( { base_comp => $m->request_comp }, $m->fetch_next, %$ARGS );
    $m->abort;
}

=head2 MaybeRejectPrivateComponentRequest

This function will reject calls to private components, like those under
C</Elements>. If the requested path is a private component then we will
abort with a C<403> error.

=cut

sub MaybeRejectPrivateComponentRequest {
    my $m = $HTML::Mason::Commands::m;
    my $path = $m->request_comp->path;

    # We do not check for dhandler here, because requesting our dhandlers
    # directly is okay. Mason will invoke the dhandler with a dhandler_arg of
    # 'dhandler'.

    if ($path =~ m{
            / # leading slash
            ( Elements    |
              _elements   | # mobile UI
              Widgets     |
              autohandler | # requesting this directly is suspicious
              l (_unsafe)? ) # loc component
            ( $ | / ) # trailing slash or end of path
        }xi) {
            $m->abort(403);
    }

    return;
}

sub InitializeMenu {
    $HTML::Mason::Commands::m->notes('menu', RT::Interface::Web::Menu->new());
    $HTML::Mason::Commands::m->notes('page-menu', RT::Interface::Web::Menu->new());
    $HTML::Mason::Commands::m->notes('page-widgets', RT::Interface::Web::Menu->new());

}


=head2 ShowRequestedPage  \%ARGS

This function, called exclusively by RT's autohandler, dispatches
a request to the page a user requested (making sure that unpriviled users
can only see self-service pages.

=cut 

sub ShowRequestedPage {
    my $ARGS = shift;

    my $m = $HTML::Mason::Commands::m;

    # Ensure that the cookie that we send is up-to-date, in case the
    # session-id has been modified in any way
    SendSessionCookie();

    # precache all system level rights for the current user
    $HTML::Mason::Commands::session{CurrentUser}->PrincipalObj->HasRights( Object => RT->System );

    # If the user isn't privileged, they can only see SelfService
    unless ( $HTML::Mason::Commands::session{'CurrentUser'}->Privileged ) {

        # if the user is trying to access a ticket, redirect them
        if ( $m->request_comp->path =~ m{^(/+)Ticket/Display.html} && $ARGS->{'id'} ) {
            RT::Interface::Web::Redirect( RT->Config->Get('WebURL') . "SelfService/Display.html?id=" . $ARGS->{'id'} );
        }

        # otherwise, drop the user at the SelfService default page
        elsif ( $m->base_comp->path !~ RT->Config->Get('SelfServiceRegex') ) {
            RT::Interface::Web::Redirect( RT->Config->Get('WebURL') . "SelfService/" );
        }

        # if user is in SelfService dir let him do anything
        else {
            $m->comp( { base_comp => $m->request_comp }, $m->fetch_next, %$ARGS );
        }
    } else {
        $m->comp( { base_comp => $m->request_comp }, $m->fetch_next, %$ARGS );
    }

}

sub AttemptExternalAuth {
    my $ARGS = shift;

    return unless ( RT->Config->Get('WebExternalAuth') );

    my $user = $ARGS->{user};
    my $m    = $HTML::Mason::Commands::m;

    my $logged_in_external_user = _UserLoggedIn() && $HTML::Mason::Commands::session{'WebExternallyAuthed'};

    # If RT is configured for external auth, let's go through and get REMOTE_USER

    # Do we actually have a REMOTE_USER or equivalent?  We only check auth if
    # 1) we have no logged in user, or 2) we have a user who is externally
    # authed.  If we have a logged in user who is internally authed, don't
    # check remote user otherwise we may log them out.
    if (RT::Interface::Web::WebCanonicalizeInfo()
        and (not _UserLoggedIn() or $logged_in_external_user) )
    {
        $user = RT::Interface::Web::WebCanonicalizeInfo();
        my $load_method = RT->Config->Get('WebExternalGecos') ? 'LoadByGecos' : 'Load';

        if ( $^O eq 'MSWin32' and RT->Config->Get('WebExternalGecos') ) {
            my $NodeName = Win32::NodeName();
            $user =~ s/^\Q$NodeName\E\\//i;
        }

        my $next = RemoveNextPage($ARGS->{'next'});
           $next = $next->{'url'} if ref $next;
        InstantiateNewSession() unless _UserLoggedIn;
        $HTML::Mason::Commands::session{'CurrentUser'} = RT::CurrentUser->new();
        $HTML::Mason::Commands::session{'CurrentUser'}->$load_method($user);

        if ( RT->Config->Get('WebExternalAuto') and not _UserLoggedIn() ) {

            # Create users on-the-fly
            my $UserObj = RT::User->new(RT->SystemUser);
            my ( $val, $msg ) = $UserObj->Create(
                %{ ref RT->Config->Get('AutoCreate') ? RT->Config->Get('AutoCreate') : {} },
                Name  => $user,
                Gecos => $user,
            );

            if ($val) {

                # now get user specific information, to better create our user.
                my $new_user_info = RT::Interface::Web::WebExternalAutoInfo($user);

                # set the attributes that have been defined.
                foreach my $attribute ( $UserObj->WritableAttributes, qw(Privileged Disabled) ) {
                    $m->callback(
                        Attribute    => $attribute,
                        User         => $user,
                        UserInfo     => $new_user_info,
                        CallbackName => 'NewUser',
                        CallbackPage => '/autohandler'
                    );
                    my $method = "Set$attribute";
                    $UserObj->$method( $new_user_info->{$attribute} ) if defined $new_user_info->{$attribute};
                }
                $HTML::Mason::Commands::session{'CurrentUser'}->Load($user);
            } else {
<<<<<<< HEAD
                RT->Logger->error("Couldn't auto-create user '$user' when attempting WebExternalAuth: $msg");
                AbortExternalAuth( Error => "AutoCreate" );
=======

                # we failed to successfully create the user. abort abort abort.
                delete $HTML::Mason::Commands::session{'CurrentUser'};

                if (RT->Config->Get('WebFallbackToInternalAuth')) {
                    TangentForLoginWithError($ARGS, 'Cannot create user: [_1]', $msg);
                } else {
                    $m->abort();
                }
>>>>>>> db7161e2
            }
        }

        if ( _UserLoggedIn() ) {
            $HTML::Mason::Commands::session{'WebExternallyAuthed'} = 1;
            $m->callback( %$ARGS, CallbackName => 'ExternalAuthSuccessfulLogin', CallbackPage => '/autohandler' );
            # It is possible that we did a redirect to the login page,
            # if the external auth allows lack of auth through with no
            # REMOTE_USER set, instead of forcing a "permission
            # denied" message.  Honor the $next.
            Redirect($next) if $next;
            # Unlike AttemptPasswordAuthentication below, we do not
            # force a redirect to / if $next is not set -- otherwise,
            # straight-up external auth would always redirect to /
            # when you first hit it.
        } else {
<<<<<<< HEAD
            # Couldn't auth with the REMOTE_USER provided because an RT
            # user doesn't exist and we're configured not to create one.
            RT->Logger->error("Couldn't find internal user for '$user' when attempting WebExternalAuth and RT is not configured for auto-creation. Refer to `perldoc $RT::BasePath/docs/authentication.pod` if you want to allow auto-creation.");
            AbortExternalAuth(
                Error => "NoInternalUser",
                User  => $user,
            );
=======
            delete $HTML::Mason::Commands::session{'CurrentUser'};
            $user = $orig_user;

            unless ( RT->Config->Get('WebFallbackToInternalAuth') ) {
                TangentForLoginWithError($ARGS, 'You are not an authorized user');
            }
        }
    } elsif ( RT->Config->Get('WebFallbackToInternalAuth') ) {
        unless ( defined $HTML::Mason::Commands::session{'CurrentUser'} ) {
            # XXX unreachable due to prior defaulting in HandleRequest (check c34d108)
            TangentForLoginWithError($ARGS, 'You are not an authorized user');
>>>>>>> db7161e2
        }
    }
    elsif ($logged_in_external_user) {
        # The logged in external user was deauthed by the auth system and we
        # should kick them out.
        AbortExternalAuth( Error => "Deauthorized" );
    }
    elsif (not RT->Config->Get('WebFallbackToInternalAuth')) {
        # Abort if we don't want to fallback internally
        AbortExternalAuth( Error => "NoRemoteUser" );
    }
}

sub AbortExternalAuth {
    my %args  = @_;
    my $error = $args{Error} ? "/Errors/WebExternalAuth/$args{Error}" : undef;
    my $m     = $HTML::Mason::Commands::m;
    my $r     = $HTML::Mason::Commands::r;

    _ForceLogout();

    # Clear the decks, not that we should have partial content.
    $m->clear_buffer;

    $r->status(403);
    $m->comp($error, %args)
        if $error and $m->comp_exists($error);

    # Return a 403 Forbidden or we may fallback to a login page with no form
    $m->abort(403);
}

sub AttemptPasswordAuthentication {
    my $ARGS = shift;
    return unless defined $ARGS->{user} && defined $ARGS->{pass};

    my $user_obj = RT::CurrentUser->new();
    $user_obj->Load( $ARGS->{user} );

    my $m = $HTML::Mason::Commands::m;

    unless ( $user_obj->id && $user_obj->IsPassword( $ARGS->{pass} ) ) {
        $RT::Logger->error("FAILED LOGIN for @{[$ARGS->{user}]} from $ENV{'REMOTE_ADDR'}");
        $m->callback( %$ARGS, CallbackName => 'FailedLogin', CallbackPage => '/autohandler' );
        return (0, HTML::Mason::Commands::loc('Your username or password is incorrect'));
    }
    else {
        $RT::Logger->info("Successful login for @{[$ARGS->{user}]} from $ENV{'REMOTE_ADDR'}");

        # It's important to nab the next page from the session before we blow
        # the session away
        my $next = RemoveNextPage($ARGS->{'next'});
           $next = $next->{'url'} if ref $next;

        InstantiateNewSession();
        $HTML::Mason::Commands::session{'CurrentUser'} = $user_obj;

        $m->callback( %$ARGS, CallbackName => 'SuccessfulLogin', CallbackPage => '/autohandler' );

        # Really the only time we don't want to redirect here is if we were
        # passed user and pass as query params in the URL.
        if ($next) {
            Redirect($next);
        }
        elsif ($ARGS->{'next'}) {
            # Invalid hash, but still wants to go somewhere, take them to /
            Redirect(RT->Config->Get('WebURL'));
        }

        return (1, HTML::Mason::Commands::loc('Logged in'));
    }
}

=head2 LoadSessionFromCookie

Load or setup a session cookie for the current user.

=cut

sub _SessionCookieName {
    my $cookiename = "RT_SID_" . RT->Config->Get('rtname');
    $cookiename .= "." . $ENV{'SERVER_PORT'} if $ENV{'SERVER_PORT'};
    return $cookiename;
}

sub LoadSessionFromCookie {

    my %cookies       = CGI::Cookie->fetch;
    my $cookiename    = _SessionCookieName();
    my $SessionCookie = ( $cookies{$cookiename} ? $cookies{$cookiename}->value : undef );
    tie %HTML::Mason::Commands::session, 'RT::Interface::Web::Session', $SessionCookie;
    unless ( $SessionCookie && $HTML::Mason::Commands::session{'_session_id'} eq $SessionCookie ) {
        undef $cookies{$cookiename};
    }
    if ( int RT->Config->Get('AutoLogoff') ) {
        my $now = int( time / 60 );
        my $last_update = $HTML::Mason::Commands::session{'_session_last_update'} || 0;

        if ( $last_update && ( $now - $last_update - RT->Config->Get('AutoLogoff') ) > 0 ) {
            InstantiateNewSession();
        }

        # save session on each request when AutoLogoff is turned on
        $HTML::Mason::Commands::session{'_session_last_update'} = $now if $now != $last_update;
    }
}

sub InstantiateNewSession {
    tied(%HTML::Mason::Commands::session)->delete if tied(%HTML::Mason::Commands::session);
    tie %HTML::Mason::Commands::session, 'RT::Interface::Web::Session', undef;
    SendSessionCookie();
}

sub SendSessionCookie {
    my $cookie = CGI::Cookie->new(
        -name     => _SessionCookieName(),
        -value    => $HTML::Mason::Commands::session{_session_id},
        -path     => RT->Config->Get('WebPath'),
        -secure   => ( RT->Config->Get('WebSecureCookies') ? 1 : 0 ),
        -httponly => ( RT->Config->Get('WebHttpOnlyCookies') ? 1 : 0 ),
    );

    $HTML::Mason::Commands::r->err_headers_out->{'Set-Cookie'} = $cookie->as_string;
}

=head2 Redirect URL

This routine ells the current user's browser to redirect to URL.  
Additionally, it unties the user's currently active session, helping to avoid 
A bug in Apache::Session 1.81 and earlier which clobbers sessions if we try to use 
a cached DBI statement handle twice at the same time.

=cut

sub Redirect {
    my $redir_to = shift;
    untie $HTML::Mason::Commands::session;
    my $uri        = URI->new($redir_to);
    my $server_uri = URI->new( RT->Config->Get('WebURL') );
    
    # Make relative URIs absolute from the server host and scheme
    $uri->scheme($server_uri->scheme) if not defined $uri->scheme;
    if (not defined $uri->host) {
        $uri->host($server_uri->host);
        $uri->port($server_uri->port);
    }

    # If the user is coming in via a non-canonical
    # hostname, don't redirect them to the canonical host,
    # it will just upset them (and invalidate their credentials)
    # don't do this if $RT::CanonicalizeRedirectURLs is true
    if (   !RT->Config->Get('CanonicalizeRedirectURLs')
        && $uri->host eq $server_uri->host
        && $uri->port eq $server_uri->port )
    {
        if ( defined $ENV{HTTPS} and $ENV{'HTTPS'} eq 'on' ) {
            $uri->scheme('https');
        } else {
            $uri->scheme('http');
        }

        # [rt3.fsck.com #12716] Apache recommends use of $SERVER_HOST
        $uri->host( $ENV{'SERVER_HOST'} || $ENV{'HTTP_HOST'} || $ENV{'SERVER_NAME'});
        $uri->port( $ENV{'SERVER_PORT'} );
    }

    # not sure why, but on some systems without this call mason doesn't
    # set status to 302, but 200 instead and people see blank pages
    $HTML::Mason::Commands::r->status(302);

    # Perlbal expects a status message, but Mason's default redirect status
    # doesn't provide one. See also rt.cpan.org #36689.
    $HTML::Mason::Commands::m->redirect( $uri->canonical, "302 Found" );

    $HTML::Mason::Commands::m->abort;
}

=head2 StaticFileHeaders 

Send the browser a few headers to try to get it to (somewhat agressively)
cache RT's static Javascript and CSS files.

This routine could really use _accurate_ heuristics. (XXX TODO)

=cut

sub StaticFileHeaders {
    my $date = RT::Date->new(RT->SystemUser);

    # make cache public
    $HTML::Mason::Commands::r->headers_out->{'Cache-Control'} = 'max-age=259200, public';

    # remove any cookie headers -- if it is cached publicly, it
    # shouldn't include anyone's cookie!
    delete $HTML::Mason::Commands::r->err_headers_out->{'Set-Cookie'};

    # Expire things in a month.
    $date->Set( Value => time + 30 * 24 * 60 * 60 );
    $HTML::Mason::Commands::r->headers_out->{'Expires'} = $date->RFC2616;

    # if we set 'Last-Modified' then browser request a comp using 'If-Modified-Since'
    # request, but we don't handle it and generate full reply again
    # Last modified at server start time
    # $date->Set( Value => $^T );
    # $HTML::Mason::Commands::r->headers_out->{'Last-Modified'} = $date->RFC2616;
}

=head2 ComponentPathIsSafe PATH

Takes C<PATH> and returns a boolean indicating that the user-specified partial
component path is safe.

Currently "safe" means that the path does not start with a dot (C<.>) and does
not contain a slash-dot C</.>.

=cut

sub ComponentPathIsSafe {
    my $self = shift;
    my $path = shift;
    return $path !~ m{(?:^|/)\.};
}

=head2 PathIsSafe

Takes a C<< Path => path >> and returns a boolean indicating that
the path is safely within RT's control or not. The path I<must> be
relative.

This function does not consult the filesystem at all; it is merely
a logical sanity checking of the path. This explicitly does not handle
symlinks; if you have symlinks in RT's webroot pointing outside of it,
then we assume you know what you are doing.

=cut

sub PathIsSafe {
    my $self = shift;
    my %args = @_;
    my $path = $args{Path};

    # Get File::Spec to clean up extra /s, ./, etc
    my $cleaned_up = File::Spec->canonpath($path);

    if (!defined($cleaned_up)) {
        $RT::Logger->info("Rejecting path that canonpath doesn't understand: $path");
        return 0;
    }

    # Forbid too many ..s. We can't just sum then check because
    # "../foo/bar/baz" should be illegal even though it has more
    # downdirs than updirs. So as soon as we get a negative score
    # (which means "breaking out" of the top level) we reject the path.

    my @components = split '/', $cleaned_up;
    my $score = 0;
    for my $component (@components) {
        if ($component eq '..') {
            $score--;
            if ($score < 0) {
                $RT::Logger->info("Rejecting unsafe path: $path");
                return 0;
            }
        }
        elsif ($component eq '.' || $component eq '') {
            # these two have no effect on $score
        }
        else {
            $score++;
        }
    }

    return 1;
}

=head2 SendStaticFile 

Takes a File => path and a Type => Content-type

If Type isn't provided and File is an image, it will
figure out a sane Content-type, otherwise it will
send application/octet-stream

Will set caching headers using StaticFileHeaders

=cut

sub SendStaticFile {
    my $self = shift;
    my %args = @_;
    my $file = $args{File};
    my $type = $args{Type};
    my $relfile = $args{RelativeFile};

    if (defined($relfile) && !$self->PathIsSafe(Path => $relfile)) {
        $HTML::Mason::Commands::r->status(400);
        $HTML::Mason::Commands::m->abort;
    }

    $self->StaticFileHeaders();

    unless ($type) {
        if ( $file =~ /\.(gif|png|jpe?g)$/i ) {
            $type = "image/$1";
            $type =~ s/jpg/jpeg/gi;
        }
        $type ||= "application/octet-stream";
    }
    $HTML::Mason::Commands::r->content_type($type);
    open( my $fh, '<', $file ) or die "couldn't open file: $!";
    binmode($fh);
    {
        local $/ = \16384;
        $HTML::Mason::Commands::m->out($_) while (<$fh>);
        $HTML::Mason::Commands::m->flush_buffer;
    }
    close $fh;
}



sub MobileClient {
    my $self = shift;


if (($ENV{'HTTP_USER_AGENT'} || '') =~ /(?:hiptop|Blazer|Novarra|Vagabond|SonyEricsson|Symbian|NetFront|UP.Browser|UP.Link|Windows CE|MIDP|J2ME|DoCoMo|J-PHONE|PalmOS|PalmSource|iPhone|iPod|AvantGo|Nokia|Android|WebOS|S60|Mobile)/io && !$HTML::Mason::Commands::session{'NotMobile'})  {
    return 1;
} else {
    return undef;
}

}


sub StripContent {
    my %args    = @_;
    my $content = $args{Content};
    return '' unless $content;

    # Make the content have no 'weird' newlines in it
    $content =~ s/\r+\n/\n/g;

    my $return_content = $content;

    my $html = $args{ContentType} && $args{ContentType} eq "text/html";
    my $sigonly = $args{StripSignature};

    # massage content to easily detect if there's any real content
    $content =~ s/\s+//g; # yes! remove all the spaces
    if ( $html ) {
        # remove html version of spaces and newlines
        $content =~ s!&nbsp;!!g;
        $content =~ s!<br/?>!!g;
    }

    # Filter empty content when type is text/html
    return '' if $html && $content !~ /\S/;

    # If we aren't supposed to strip the sig, just bail now.
    return $return_content unless $sigonly;

    # Find the signature
    my $sig = $args{'CurrentUser'}->UserObj->Signature || '';
    $sig =~ s/\s+//g;

    # Check for plaintext sig
    return '' if not $html and $content =~ /^(--)?\Q$sig\E$/;

    # Check for html-formatted sig; we don't use EscapeUTF8 here
    # because we want to precisely match the escapting that FCKEditor
    # uses.
    $sig =~ s/&/&amp;/g;
    $sig =~ s/</&lt;/g;
    $sig =~ s/>/&gt;/g;
    $sig =~ s/"/&quot;/g;
    $sig =~ s/'/&#39;/g;
    return '' if $html and $content =~ m{^(?:<p>)?(--)?\Q$sig\E(?:</p>)?$}s;

    # Pass it through
    return $return_content;
}

sub DecodeARGS {
    my $ARGS = shift;

    %{$ARGS} = map {

        # if they've passed multiple values, they'll be an array. if they've
        # passed just one, a scalar whatever they are, mark them as utf8
        my $type = ref($_);
        ( !$type )
            ? Encode::is_utf8($_)
                ? $_
                : Encode::decode( 'UTF-8' => $_, Encode::FB_PERLQQ )
            : ( $type eq 'ARRAY' )
            ? [ map { ( ref($_) or Encode::is_utf8($_) ) ? $_ : Encode::decode( 'UTF-8' => $_, Encode::FB_PERLQQ ) }
                @$_ ]
            : ( $type eq 'HASH' )
            ? { map { ( ref($_) or Encode::is_utf8($_) ) ? $_ : Encode::decode( 'UTF-8' => $_, Encode::FB_PERLQQ ) }
                %$_ }
            : $_
    } %$ARGS;
}

sub PreprocessTimeUpdates {
    my $ARGS = shift;

    # Later in the code we use
    # $m->comp( { base_comp => $m->request_comp }, $m->fetch_next, %ARGS );
    # instead of $m->call_next to avoid problems with UTF8 keys in arguments.
    # The call_next method pass through original arguments and if you have
    # an argument with unicode key then in a next component you'll get two
    # records in the args hash: one with key without UTF8 flag and another
    # with the flag, which may result into errors. "{ base_comp => $m->request_comp }"
    # is copied from mason's source to get the same results as we get from
    # call_next method, this feature is not documented, so we just leave it
    # here to avoid possible side effects.

    # This code canonicalizes time inputs in hours into minutes
    foreach my $field ( keys %$ARGS ) {
        next unless $field =~ /^(.*)-TimeUnits$/i && $ARGS->{$1};
        my $local = $1;
        $ARGS->{$local} =~ s{\b (?: (\d+) \s+ )? (\d+)/(\d+) \b}
                      {($1 || 0) + $3 ? $2 / $3 : 0}xe;
        if ( $ARGS->{$field} && $ARGS->{$field} =~ /hours/i ) {
            $ARGS->{$local} *= 60;
        }
        delete $ARGS->{$field};
    }

}

sub MaybeEnableSQLStatementLog {

    my $log_sql_statements = RT->Config->Get('StatementLog');

    if ($log_sql_statements) {
        $RT::Handle->ClearSQLStatementLog;
        $RT::Handle->LogSQLStatements(1);
    }

}

sub LogRecordedSQLStatements {
    my %args = @_;

    my $log_sql_statements = RT->Config->Get('StatementLog');

    return unless ($log_sql_statements);

    my @log = $RT::Handle->SQLStatementLog;
    $RT::Handle->ClearSQLStatementLog;

    $RT::Handle->AddRequestToHistory({
        %{ $args{RequestData} },
        Queries => \@log,
    });

    for my $stmt (@log) {
        my ( $time, $sql, $bind, $duration ) = @{$stmt};
        my @bind;
        if ( ref $bind ) {
            @bind = @{$bind};
        } else {

            # Older DBIx-SB
            $duration = $bind;
        }
        $RT::Logger->log(
            level   => $log_sql_statements,
            message => "SQL("
                . sprintf( "%.6f", $duration )
                . "s): $sql;"
                . ( @bind ? "  [ bound values: @{[map{ defined $_ ? qq|'$_'| : 'undef'} @bind]} ]" : "" )
        );
    }

}

my $_has_validated_web_config = 0;
sub ValidateWebConfig {
    my $self = shift;

    # do this once per server instance, not once per request
    return if $_has_validated_web_config;
    $_has_validated_web_config = 1;

    if (!$ENV{'rt.explicit_port'} && $ENV{SERVER_PORT} != RT->Config->Get('WebPort')) {
        $RT::Logger->warn("The actual SERVER_PORT ($ENV{SERVER_PORT}) does NOT match the configured WebPort ($RT::WebPort). Perhaps you should Set(\$WebPort, $ENV{SERVER_PORT}); in RT_SiteConfig.pm, otherwise your internal links may be broken.");
    }

    if ($ENV{HTTP_HOST}) {
        # match "example.com" or "example.com:80"
        my ($host) = $ENV{HTTP_HOST} =~ /^(.*?)(:\d+)?$/;

        if ($host ne RT->Config->Get('WebDomain')) {
            $RT::Logger->warn("The actual HTTP_HOST ($host) does NOT match the configured WebDomain ($RT::WebDomain). Perhaps you should Set(\$WebDomain, '$host'); in RT_SiteConfig.pm, otherwise your internal links may be broken.");
        }
    }
    else {
        if ($ENV{SERVER_NAME} ne RT->Config->Get('WebDomain')) {
            $RT::Logger->warn("The actual SERVER_NAME ($ENV{SERVER_NAME}) does NOT match the configured WebDomain ($RT::WebDomain). Perhaps you should Set(\$WebDomain, '$ENV{SERVER_NAME}'); in RT_SiteConfig.pm, otherwise your internal links may be broken.");
        }
    }

    if ($ENV{SCRIPT_NAME} ne RT->Config->Get('WebPath')) {
        $RT::Logger->warn("The actual SCRIPT_NAME ($ENV{SCRIPT_NAME}) does NOT match the configured WebPath ($RT::WebPath). Perhaps you should Set(\$WebPath, '$ENV{SCRIPT_NAME}'); in RT_SiteConfig.pm, otherwise your internal links may be broken.");
    }
}

sub ComponentRoots {
    my $self = shift;
    my %args = ( Names => 0, @_ );
    my @roots;
    if (defined $HTML::Mason::Commands::m) {
        @roots = $HTML::Mason::Commands::m->interp->comp_root_array;
    } else {
        @roots = (
            [ local    => $RT::MasonLocalComponentRoot ],
            (map {[ "plugin-".$_->Name =>  $_->ComponentRoot ]} @{RT->Plugins}),
            [ standard => $RT::MasonComponentRoot ]
        );
    }
    @roots = map { $_->[1] } @roots unless $args{Names};
    return @roots;
}

our %is_whitelisted_component = (
    # The RSS feed embeds an auth token in the path, but query
    # information for the search.  Because it's a straight-up read, in
    # addition to embedding its own auth, it's fine.
    '/NoAuth/rss/dhandler' => 1,

    # While these can be used for denial-of-service against RT
    # (construct a very inefficient query and trick lots of users into
    # running them against RT) it's incredibly useful to be able to link
    # to a search result or bookmark a result page.
    '/Search/Results.html' => 1,
    '/Search/Simple.html'  => 1,
    '/m/tickets/search'     => 1,
);

# Components which are blacklisted from automatic, argument-based whitelisting.
# These pages are not idempotent when called with just an id.
our %is_blacklisted_component = (
    # Takes only id and toggles bookmark state
    '/Helpers/Toggle/TicketBookmark' => 1,
);

sub IsCompCSRFWhitelisted {
    my $comp = shift;
    my $ARGS = shift;

    return 1 if $is_whitelisted_component{$comp};

    my %args = %{ $ARGS };

    # If the user specifies a *correct* user and pass then they are
    # golden.  This acts on the presumption that external forms may
    # hardcode a username and password -- if a malicious attacker knew
    # both already, CSRF is the least of your problems.
    my $AllowLoginCSRF = not RT->Config->Get('RestrictReferrerLogin');
    if ($AllowLoginCSRF and defined($args{user}) and defined($args{pass})) {
        my $user_obj = RT::CurrentUser->new();
        $user_obj->Load($args{user});
        return 1 if $user_obj->id && $user_obj->IsPassword($args{pass});

        delete $args{user};
        delete $args{pass};
    }

    # Some pages aren't idempotent even with safe args like id; blacklist
    # them from the automatic whitelisting below.
    return 0 if $is_blacklisted_component{$comp};

    # Eliminate arguments that do not indicate an effectful request.
    # For example, "id" is acceptable because that is how RT retrieves a
    # record.
    delete $args{id};

    # If they have a valid results= from MaybeRedirectForResults, that's
    # also fine.
    delete $args{results} if $args{results}
        and $HTML::Mason::Commands::session{"Actions"}->{$args{results}};

    # The homepage refresh, which uses the Refresh header, doesn't send
    # a referer in most browsers; whitelist the one parameter it reloads
    # with, HomeRefreshInterval, which is safe
    delete $args{HomeRefreshInterval};

    # If there are no arguments, then it's likely to be an idempotent
    # request, which are not susceptible to CSRF
    return 1 if !%args;

    return 0;
}

sub IsRefererCSRFWhitelisted {
    my $referer = _NormalizeHost(shift);
    my $base_url = _NormalizeHost(RT->Config->Get('WebBaseURL'));
    $base_url = $base_url->host_port;

    my $configs;
    for my $config ( $base_url, RT->Config->Get('ReferrerWhitelist') ) {
        push @$configs,$config;

        my $host_port = $referer->host_port;
        if ($config =~ /\*/) {
            # Turn a literal * into a domain component or partial component match.
            # Refer to http://tools.ietf.org/html/rfc2818#page-5
            my $regex = join "[a-zA-Z0-9\-]*",
                         map { quotemeta($_) }
                       split /\*/, $config;

            return 1 if $host_port =~ /^$regex$/i;
        } else {
            return 1 if $host_port eq $config;
        }
    }

    return (0,$referer,$configs);
}

=head3 _NormalizeHost

Takes a URI and creates a URI object that's been normalized
to handle common problems such as localhost vs 127.0.0.1

=cut

sub _NormalizeHost {

    my $uri= URI->new(shift);
    $uri->host('127.0.0.1') if $uri->host eq 'localhost';

    return $uri;

}

sub IsPossibleCSRF {
    my $ARGS = shift;

    # If first request on this session is to a REST endpoint, then
    # whitelist the REST endpoints -- and explicitly deny non-REST
    # endpoints.  We do this because using a REST cookie in a browser
    # would open the user to CSRF attacks to the REST endpoints.
    my $path = $HTML::Mason::Commands::r->path_info;
    $HTML::Mason::Commands::session{'REST'} = $path =~ m{^/+REST/\d+\.\d+(/|$)}
        unless defined $HTML::Mason::Commands::session{'REST'};

    if ($HTML::Mason::Commands::session{'REST'}) {
        return 0 if $path =~ m{^/+REST/\d+\.\d+(/|$)};
        my $why = <<EOT;
This login session belongs to a REST client, and cannot be used to
access non-REST interfaces of RT for security reasons.
EOT
        my $details = <<EOT;
Please log out and back in to obtain a session for normal browsing.  If
you understand the security implications, disabling RT's CSRF protection
will remove this restriction.
EOT
        chomp $details;
        HTML::Mason::Commands::Abort( $why, Details => $details );
    }

    return 0 if IsCompCSRFWhitelisted(
        $HTML::Mason::Commands::m->request_comp->path,
        $ARGS
    );

    # if there is no Referer header then assume the worst
    return (1,
            "your browser did not supply a Referrer header", # loc
        ) if !$ENV{HTTP_REFERER};

    my ($whitelisted, $browser, $configs) = IsRefererCSRFWhitelisted($ENV{HTTP_REFERER});
    return 0 if $whitelisted;

    if ( @$configs > 1 ) {
        return (1,
                "the Referrer header supplied by your browser ([_1]) is not allowed by RT's configured hostname ([_2]) or whitelisted hosts ([_3])", # loc
                $browser->host_port,
                shift @$configs,
                join(', ', @$configs) );
    }

    return (1,
            "the Referrer header supplied by your browser ([_1]) is not allowed by RT's configured hostname ([_2])", # loc
            $browser->host_port,
            $configs->[0]);
}

sub ExpandCSRFToken {
    my $ARGS = shift;

    my $token = delete $ARGS->{CSRF_Token};
    return unless $token;

    my $data = $HTML::Mason::Commands::session{'CSRF'}{$token};
    return unless $data;
    return unless $data->{path} eq $HTML::Mason::Commands::r->path_info;

    my $user = $HTML::Mason::Commands::session{'CurrentUser'}->UserObj;
    return unless $user->ValidateAuthString( $data->{auth}, $token );

    %{$ARGS} = %{$data->{args}};
    $HTML::Mason::Commands::DECODED_ARGS = $ARGS;

    # We explicitly stored file attachments with the request, but not in
    # the session yet, as that would itself be an attack.  Put them into
    # the session now, so they'll be visible.
    if ($data->{attach}) {
        my $filename = $data->{attach}{filename};
        my $mime     = $data->{attach}{mime};
        $HTML::Mason::Commands::session{'Attachments'}{$filename}
            = $mime;
    }

    return 1;
}

sub StoreRequestToken {
    my $ARGS = shift;

    my $token = Digest::MD5::md5_hex(time . {} . $$ . rand(1024));
    my $user = $HTML::Mason::Commands::session{'CurrentUser'}->UserObj;
    my $data = {
        auth => $user->GenerateAuthString( $token ),
        path => $HTML::Mason::Commands::r->path_info,
        args => $ARGS,
    };
    if ($ARGS->{Attach}) {
        my $attachment = HTML::Mason::Commands::MakeMIMEEntity( AttachmentFieldName => 'Attach' );
        my $file_path = delete $ARGS->{'Attach'};
        $data->{attach} = {
            filename => Encode::decode_utf8("$file_path"),
            mime     => $attachment,
        };
    }

    $HTML::Mason::Commands::session{'CSRF'}->{$token} = $data;
    $HTML::Mason::Commands::session{'i'}++;
    return $token;
}

sub MaybeShowInterstitialCSRFPage {
    my $ARGS = shift;

    return unless RT->Config->Get('RestrictReferrer');

    # Deal with the form token provided by the interstitial, which lets
    # browsers which never set referer headers still use RT, if
    # painfully.  This blows values into ARGS
    return if ExpandCSRFToken($ARGS);

    my ($is_csrf, $msg, @loc) = IsPossibleCSRF($ARGS);
    return if !$is_csrf;

    $RT::Logger->notice("Possible CSRF: ".RT::CurrentUser->new->loc($msg, @loc));

    my $token = StoreRequestToken($ARGS);
    $HTML::Mason::Commands::m->comp(
        '/Elements/CSRF',
        OriginalURL => RT->Config->Get('WebPath') . $HTML::Mason::Commands::r->path_info,
        Reason => HTML::Mason::Commands::loc( $msg, @loc ),
        Token => $token,
    );
    # Calls abort, never gets here
}

our @POTENTIAL_PAGE_ACTIONS = (
    qr'/Ticket/Create.html' => "create a ticket",              # loc
    qr'/Ticket/'            => "update a ticket",              # loc
    qr'/Admin/'             => "modify RT's configuration",    # loc
    qr'/Approval/'          => "update an approval",           # loc
    qr'/Articles/'          => "update an article",            # loc
    qr'/Dashboards/'        => "modify a dashboard",           # loc
    qr'/m/ticket/'          => "update a ticket",              # loc
    qr'Prefs'               => "modify your preferences",      # loc
    qr'/Search/'            => "modify or access a search",    # loc
    qr'/SelfService/Create' => "create a ticket",              # loc
    qr'/SelfService/'       => "update a ticket",              # loc
);

sub PotentialPageAction {
    my $page = shift;
    my @potentials = @POTENTIAL_PAGE_ACTIONS;
    while (my ($pattern, $result) = splice @potentials, 0, 2) {
        return HTML::Mason::Commands::loc($result)
            if $page =~ $pattern;
    }
    return "";
}

package HTML::Mason::Commands;

use vars qw/$r $m %session/;

sub Menu {
    return $HTML::Mason::Commands::m->notes('menu');
}

sub PageMenu {
    return $HTML::Mason::Commands::m->notes('page-menu');
}

sub PageWidgets {
    return $HTML::Mason::Commands::m->notes('page-widgets');
}



=head2 loc ARRAY

loc is a nice clean global routine which calls $session{'CurrentUser'}->loc()
with whatever it's called with. If there is no $session{'CurrentUser'}, 
it creates a temporary user, so we have something to get a localisation handle
through

=cut

sub loc {

    if ( $session{'CurrentUser'}
        && UNIVERSAL::can( $session{'CurrentUser'}, 'loc' ) )
    {
        return ( $session{'CurrentUser'}->loc(@_) );
    } elsif (
        my $u = eval {
            RT::CurrentUser->new();
        }
        )
    {
        return ( $u->loc(@_) );
    } else {

        # pathetic case -- SystemUser is gone.
        return $_[0];
    }
}



=head2 loc_fuzzy STRING

loc_fuzzy is for handling localizations of messages that may already
contain interpolated variables, typically returned from libraries
outside RT's control.  It takes the message string and extracts the
variable array automatically by matching against the candidate entries
inside the lexicon file.

=cut

sub loc_fuzzy {
    my $msg = shift;

    if ( $session{'CurrentUser'}
        && UNIVERSAL::can( $session{'CurrentUser'}, 'loc' ) )
    {
        return ( $session{'CurrentUser'}->loc_fuzzy($msg) );
    } else {
        my $u = RT::CurrentUser->new( RT->SystemUser->Id );
        return ( $u->loc_fuzzy($msg) );
    }
}


# Error - calls Error and aborts
sub Abort {
    my $why  = shift;
    my %args = @_;

    if (   $session{'ErrorDocument'}
        && $session{'ErrorDocumentType'} )
    {
        $r->content_type( $session{'ErrorDocumentType'} );
        $m->comp( $session{'ErrorDocument'}, Why => $why, %args );
        $m->abort;
    } else {
        $m->comp( "/Elements/Error", Why => $why, %args );
        $m->abort;
    }
}

sub MaybeRedirectForResults {
    my %args = (
        Path      => $HTML::Mason::Commands::m->request_comp->path,
        Arguments => {},
        Anchor    => undef,
        Actions   => undef,
        Force     => 0,
        @_
    );
    my $has_actions = $args{'Actions'} && grep( defined, @{ $args{'Actions'} } );
    return unless $has_actions || $args{'Force'};

    my %arguments = %{ $args{'Arguments'} };

    if ( $has_actions ) {
        my $key = Digest::MD5::md5_hex( rand(1024) );
        push @{ $session{"Actions"}{ $key } ||= [] }, @{ $args{'Actions'} };
        $session{'i'}++;
        $arguments{'results'} = $key;
    }

    $args{'Path'} =~ s!^/+!!;
    my $url = RT->Config->Get('WebURL') . $args{Path};

    if ( keys %arguments ) {
        $url .= '?'. $m->comp( '/Elements/QueryString', %arguments );
    }
    if ( $args{'Anchor'} ) {
        $url .= "#". $args{'Anchor'};
    }
    return RT::Interface::Web::Redirect($url);
}

=head2 MaybeRedirectToApproval Path => 'path', Whitelist => REGEX, ARGSRef => HASHREF

If the ticket specified by C<< $ARGSRef->{id} >> is an approval ticket,
redirect to the approvals display page, preserving any arguments.

C<Path>s matching C<Whitelist> are let through.

This is a no-op if the C<ForceApprovalsView> option isn't enabled.

=cut

sub MaybeRedirectToApproval {
    my %args = (
        Path        => $HTML::Mason::Commands::m->request_comp->path,
        ARGSRef     => {},
        Whitelist   => undef,
        @_
    );

    return unless $ENV{REQUEST_METHOD} eq 'GET';

    my $id = $args{ARGSRef}->{id};

    if (    $id
        and RT->Config->Get('ForceApprovalsView')
        and not $args{Path} =~ /$args{Whitelist}/)
    {
        my $ticket = RT::Ticket->new( $session{'CurrentUser'} );
        $ticket->Load($id);

        if ($ticket and $ticket->id and lc($ticket->Type) eq 'approval') {
            MaybeRedirectForResults(
                Path      => "/Approvals/Display.html",
                Force     => 1,
                Anchor    => $args{ARGSRef}->{Anchor},
                Arguments => $args{ARGSRef},
            );
        }
    }
}

=head2 CreateTicket ARGS

Create a new ticket, using Mason's %ARGS.  returns @results.

=cut

sub CreateTicket {
    my %ARGS = (@_);

    my (@Actions);

    my $Ticket = RT::Ticket->new( $session{'CurrentUser'} );

    my $Queue = RT::Queue->new( $session{'CurrentUser'} );
    unless ( $Queue->Load( $ARGS{'Queue'} ) ) {
        Abort('Queue not found');
    }

    unless ( $Queue->CurrentUserHasRight('CreateTicket') ) {
        Abort('You have no permission to create tickets in that queue.');
    }

    my $due;
    if ( defined $ARGS{'Due'} and $ARGS{'Due'} =~ /\S/ ) {
        $due = RT::Date->new( $session{'CurrentUser'} );
        $due->Set( Format => 'unknown', Value => $ARGS{'Due'} );
    }
    my $starts;
    if ( defined $ARGS{'Starts'} and $ARGS{'Starts'} =~ /\S/ ) {
        $starts = RT::Date->new( $session{'CurrentUser'} );
        $starts->Set( Format => 'unknown', Value => $ARGS{'Starts'} );
    }

    my $sigless = RT::Interface::Web::StripContent(
        Content        => $ARGS{Content},
        ContentType    => $ARGS{ContentType},
        StripSignature => 1,
        CurrentUser    => $session{'CurrentUser'},
    );

    my $MIMEObj = MakeMIMEEntity(
        Subject => $ARGS{'Subject'},
        From    => $ARGS{'From'},
        Cc      => $ARGS{'Cc'},
        Body    => $sigless,
        Type    => $ARGS{'ContentType'},
    );

    if ( $ARGS{'Attachments'} ) {
        my $rv = $MIMEObj->make_multipart;
        $RT::Logger->error("Couldn't make multipart message")
            if !$rv || $rv !~ /^(?:DONE|ALREADY)$/;

        foreach ( values %{ $ARGS{'Attachments'} } ) {
            unless ($_) {
                $RT::Logger->error("Couldn't add empty attachemnt");
                next;
            }
            $MIMEObj->add_part($_);
        }
    }

    for my $argument (qw(Encrypt Sign)) {
        $MIMEObj->head->replace( "X-RT-$argument" => $ARGS{$argument} ? 1 : 0 );
    }

    my %create_args = (
        Type => $ARGS{'Type'} || 'ticket',
        Queue => $ARGS{'Queue'},
        Owner => $ARGS{'Owner'},

        # note: name change
        Requestor       => $ARGS{'Requestors'},
        Cc              => $ARGS{'Cc'},
        AdminCc         => $ARGS{'AdminCc'},
        InitialPriority => $ARGS{'InitialPriority'},
        FinalPriority   => $ARGS{'FinalPriority'},
        TimeLeft        => $ARGS{'TimeLeft'},
        TimeEstimated   => $ARGS{'TimeEstimated'},
        TimeWorked      => $ARGS{'TimeWorked'},
        Subject         => $ARGS{'Subject'},
        Status          => $ARGS{'Status'},
        Due             => $due ? $due->ISO : undef,
        Starts          => $starts ? $starts->ISO : undef,
        MIMEObj         => $MIMEObj
    );

    my @txn_squelch;
    foreach my $type (qw(Requestor Cc AdminCc)) {
        push @txn_squelch, map $_->address, Email::Address->parse( $create_args{$type} )
            if grep $_ eq $type || $_ eq ( $type . 's' ), @{ $ARGS{'SkipNotification'} || [] };
    }
    $create_args{TransSquelchMailTo} = \@txn_squelch
        if @txn_squelch;

    if ( $ARGS{'AttachTickets'} ) {
        require RT::Action::SendEmail;
        RT::Action::SendEmail->AttachTickets( RT::Action::SendEmail->AttachTickets,
            ref $ARGS{'AttachTickets'}
            ? @{ $ARGS{'AttachTickets'} }
            : ( $ARGS{'AttachTickets'} ) );
    }

    foreach my $arg ( keys %ARGS ) {
        next if $arg =~ /-(?:Magic|Category)$/;

        if ( $arg =~ /^Object-RT::Transaction--CustomField-/ ) {
            $create_args{$arg} = $ARGS{$arg};
        }

        # Object-RT::Ticket--CustomField-3-Values
        elsif ( $arg =~ /^Object-RT::Ticket--CustomField-(\d+)/ ) {
            my $cfid = $1;

            my $cf = RT::CustomField->new( $session{'CurrentUser'} );
            $cf->SetContextObject( $Queue );
            $cf->Load($cfid);
            unless ( $cf->id ) {
                $RT::Logger->error( "Couldn't load custom field #" . $cfid );
                next;
            }

            if ( $arg =~ /-Upload$/ ) {
                $create_args{"CustomField-$cfid"} = _UploadedFile($arg);
                next;
            }

            my $type = $cf->Type;

            my @values = ();
            if ( ref $ARGS{$arg} eq 'ARRAY' ) {
                @values = @{ $ARGS{$arg} };
            } elsif ( $type =~ /text/i ) {
                @values = ( $ARGS{$arg} );
            } else {
                no warnings 'uninitialized';
                @values = split /\r*\n/, $ARGS{$arg};
            }
            @values = grep length, map {
                s/\r+\n/\n/g;
                s/^\s+//;
                s/\s+$//;
                $_;
                }
                grep defined, @values;

            $create_args{"CustomField-$cfid"} = \@values;
        }
    }

    # turn new link lists into arrays, and pass in the proper arguments
    my %map = (
        'new-DependsOn' => 'DependsOn',
        'DependsOn-new' => 'DependedOnBy',
        'new-MemberOf'  => 'Parents',
        'MemberOf-new'  => 'Children',
        'new-RefersTo'  => 'RefersTo',
        'RefersTo-new'  => 'ReferredToBy',
    );
    foreach my $key ( keys %map ) {
        next unless $ARGS{$key};
        $create_args{ $map{$key} } = [ grep $_, split ' ', $ARGS{$key} ];

    }

    my ( $id, $Trans, $ErrMsg ) = $Ticket->Create(%create_args);
    unless ($id) {
        Abort($ErrMsg);
    }

    push( @Actions, split( "\n", $ErrMsg ) );
    unless ( $Ticket->CurrentUserHasRight('ShowTicket') ) {
        Abort( "No permission to view newly created ticket #" . $Ticket->id . "." );
    }
    return ( $Ticket, @Actions );

}



=head2  LoadTicket id

Takes a ticket id as its only variable. if it's handed an array, it takes
the first value.

Returns an RT::Ticket object as the current user.

=cut

sub LoadTicket {
    my $id = shift;

    if ( ref($id) eq "ARRAY" ) {
        $id = $id->[0];
    }

    unless ($id) {
        Abort("No ticket specified");
    }

    my $Ticket = RT::Ticket->new( $session{'CurrentUser'} );
    $Ticket->Load($id);
    unless ( $Ticket->id ) {
        Abort("Could not load ticket $id");
    }
    return $Ticket;
}



=head2 ProcessUpdateMessage

Takes paramhash with fields ARGSRef, TicketObj and SkipSignatureOnly.

Don't write message if it only contains current user's signature and
SkipSignatureOnly argument is true. Function anyway adds attachments
and updates time worked field even if skips message. The default value
is true.

=cut

sub ProcessUpdateMessage {

    my %args = (
        ARGSRef           => undef,
        TicketObj         => undef,
        SkipSignatureOnly => 1,
        @_
    );

    if ( $args{ARGSRef}->{'UpdateAttachments'}
        && !keys %{ $args{ARGSRef}->{'UpdateAttachments'} } )
    {
        delete $args{ARGSRef}->{'UpdateAttachments'};
    }

    # Strip the signature
    $args{ARGSRef}->{UpdateContent} = RT::Interface::Web::StripContent(
        Content        => $args{ARGSRef}->{UpdateContent},
        ContentType    => $args{ARGSRef}->{UpdateContentType},
        StripSignature => $args{SkipSignatureOnly},
        CurrentUser    => $args{'TicketObj'}->CurrentUser,
    );

    # If, after stripping the signature, we have no message, move the
    # UpdateTimeWorked into adjusted TimeWorked, so that a later
    # ProcessBasics can deal -- then bail out.
    if (    not $args{ARGSRef}->{'UpdateAttachments'}
        and not length $args{ARGSRef}->{'UpdateContent'} )
    {
        if ( $args{ARGSRef}->{'UpdateTimeWorked'} ) {
            $args{ARGSRef}->{TimeWorked} = $args{TicketObj}->TimeWorked + delete $args{ARGSRef}->{'UpdateTimeWorked'};
        }
        return;
    }

    if ( $args{ARGSRef}->{'UpdateSubject'} eq ($args{'TicketObj'}->Subject || '') ) {
        $args{ARGSRef}->{'UpdateSubject'} = undef;
    }

    my $Message = MakeMIMEEntity(
        Subject => $args{ARGSRef}->{'UpdateSubject'},
        Body    => $args{ARGSRef}->{'UpdateContent'},
        Type    => $args{ARGSRef}->{'UpdateContentType'},
    );

    $Message->head->replace( 'Message-ID' => Encode::encode_utf8(
        RT::Interface::Email::GenMessageId( Ticket => $args{'TicketObj'} )
    ) );
    my $old_txn = RT::Transaction->new( $session{'CurrentUser'} );
    if ( $args{ARGSRef}->{'QuoteTransaction'} ) {
        $old_txn->Load( $args{ARGSRef}->{'QuoteTransaction'} );
    } else {
        $old_txn = $args{TicketObj}->Transactions->First();
    }

    if ( my $msg = $old_txn->Message->First ) {
        RT::Interface::Email::SetInReplyTo(
            Message   => $Message,
            InReplyTo => $msg
        );
    }

    if ( $args{ARGSRef}->{'UpdateAttachments'} ) {
        $Message->make_multipart;
        $Message->add_part($_) foreach values %{ $args{ARGSRef}->{'UpdateAttachments'} };
    }

    if ( $args{ARGSRef}->{'AttachTickets'} ) {
        require RT::Action::SendEmail;
        RT::Action::SendEmail->AttachTickets( RT::Action::SendEmail->AttachTickets,
            ref $args{ARGSRef}->{'AttachTickets'}
            ? @{ $args{ARGSRef}->{'AttachTickets'} }
            : ( $args{ARGSRef}->{'AttachTickets'} ) );
    }

    my %message_args = (
        Sign         => ( $args{ARGSRef}->{'Sign'} ? 1 : 0 ),
        Encrypt      => ( $args{ARGSRef}->{'Encrypt'} ? 1 : 0 ),
        MIMEObj      => $Message,
        TimeTaken    => $args{ARGSRef}->{'UpdateTimeWorked'}
    );

    _ProcessUpdateMessageRecipients(
        MessageArgs => \%message_args,
        %args,
    );

    my @results;
    if ( $args{ARGSRef}->{'UpdateType'} =~ /^(private|public)$/ ) {
        my ( $Transaction, $Description, $Object ) = $args{TicketObj}->Comment(%message_args);
        push( @results, $Description );
        $Object->UpdateCustomFields( ARGSRef => $args{ARGSRef} ) if $Object;
    } elsif ( $args{ARGSRef}->{'UpdateType'} eq 'response' ) {
        my ( $Transaction, $Description, $Object ) = $args{TicketObj}->Correspond(%message_args);
        push( @results, $Description );
        $Object->UpdateCustomFields( ARGSRef => $args{ARGSRef} ) if $Object;
    } else {
        push( @results,
            loc("Update type was neither correspondence nor comment.") . " " . loc("Update not recorded.") );
    }
    return @results;
}

sub _ProcessUpdateMessageRecipients {
    my %args = (
        ARGSRef           => undef,
        TicketObj         => undef,
        MessageArgs       => undef,
        @_,
    );

    my $bcc = $args{ARGSRef}->{'UpdateBcc'};
    my $cc  = $args{ARGSRef}->{'UpdateCc'};

    my $message_args = $args{MessageArgs};

    $message_args->{CcMessageTo} = $cc;
    $message_args->{BccMessageTo} = $bcc;

    my @txn_squelch;
    foreach my $type (qw(Cc AdminCc)) {
        if (grep $_ eq $type || $_ eq ( $type . 's' ), @{ $args{ARGSRef}->{'SkipNotification'} || [] }) {
            push @txn_squelch, map $_->address, Email::Address->parse( $message_args->{$type} );
            push @txn_squelch, $args{TicketObj}->$type->MemberEmailAddresses;
            push @txn_squelch, $args{TicketObj}->QueueObj->$type->MemberEmailAddresses;
        }
    }
    if (grep $_ eq 'Requestor' || $_ eq 'Requestors', @{ $args{ARGSRef}->{'SkipNotification'} || [] }) {
        push @txn_squelch, map $_->address, Email::Address->parse( $message_args->{Requestor} );
        push @txn_squelch, $args{TicketObj}->Requestors->MemberEmailAddresses;
    }

    push @txn_squelch, @{$args{ARGSRef}{SquelchMailTo}} if $args{ARGSRef}{SquelchMailTo};
    $message_args->{SquelchMailTo} = \@txn_squelch
        if @txn_squelch;

    unless ( $args{'ARGSRef'}->{'UpdateIgnoreAddressCheckboxes'} ) {
        foreach my $key ( keys %{ $args{ARGSRef} } ) {
            next unless $key =~ /^Update(Cc|Bcc)-(.*)$/;

            my $var   = ucfirst($1) . 'MessageTo';
            my $value = $2;
            if ( $message_args->{$var} ) {
                $message_args->{$var} .= ", $value";
            } else {
                $message_args->{$var} = $value;
            }
        }
    }
}



=head2 MakeMIMEEntity PARAMHASH

Takes a paramhash Subject, Body and AttachmentFieldName.

Also takes Form, Cc and Type as optional paramhash keys.

  Returns a MIME::Entity.

=cut

sub MakeMIMEEntity {

    #TODO document what else this takes.
    my %args = (
        Subject             => undef,
        From                => undef,
        Cc                  => undef,
        Body                => undef,
        AttachmentFieldName => undef,
        Type                => undef,
        @_,
    );
    my $Message = MIME::Entity->build(
        Type    => 'multipart/mixed',
        "Message-Id" => Encode::encode_utf8( RT::Interface::Email::GenMessageId ),
        map { $_ => Encode::encode_utf8( $args{ $_} ) }
            grep defined $args{$_}, qw(Subject From Cc)
    );

    if ( defined $args{'Body'} && length $args{'Body'} ) {

        # Make the update content have no 'weird' newlines in it
        $args{'Body'} =~ s/\r\n/\n/gs;

        $Message->attach(
            Type    => $args{'Type'} || 'text/plain',
            Charset => 'UTF-8',
            Data    => $args{'Body'},
        );
    }

    if ( $args{'AttachmentFieldName'} ) {

        my $cgi_object = $m->cgi_object;
        my $filehandle = $cgi_object->upload( $args{'AttachmentFieldName'} );
        if ( defined $filehandle && length $filehandle ) {

            my ( @content, $buffer );
            while ( my $bytesread = read( $filehandle, $buffer, 4096 ) ) {
                push @content, $buffer;
            }

            my $uploadinfo = $cgi_object->uploadInfo($filehandle);

            my $filename = "$filehandle";
            $filename =~ s{^.*[\\/]}{};

            $Message->attach(
                Type     => $uploadinfo->{'Content-Type'},
                Filename => $filename,
                Data     => \@content,
            );
            if ( !$args{'Subject'} && !( defined $args{'Body'} && length $args{'Body'} ) ) {
                $Message->head->set( 'Subject' => $filename );
            }

            # Attachment parts really shouldn't get a Message-ID
            $Message->head->delete('Message-ID');
        }
    }

    $Message->make_singlepart;

    RT::I18N::SetMIMEEntityToUTF8($Message);    # convert text parts into utf-8

    return ($Message);

}



=head2 ParseDateToISO

Takes a date in an arbitrary format.
Returns an ISO date and time in GMT

=cut

sub ParseDateToISO {
    my $date = shift;

    my $date_obj = RT::Date->new( $session{'CurrentUser'} );
    $date_obj->Set(
        Format => 'unknown',
        Value  => $date
    );
    return ( $date_obj->ISO );
}



sub ProcessACLChanges {
    my $ARGSref = shift;

    #XXX: why don't we get ARGSref like in other Process* subs?

    my @results;

    foreach my $arg ( keys %$ARGSref ) {
        next unless ( $arg =~ /^(GrantRight|RevokeRight)-(\d+)-(.+?)-(\d+)$/ );

        my ( $method, $principal_id, $object_type, $object_id ) = ( $1, $2, $3, $4 );

        my @rights;
        if ( UNIVERSAL::isa( $ARGSref->{$arg}, 'ARRAY' ) ) {
            @rights = @{ $ARGSref->{$arg} };
        } else {
            @rights = $ARGSref->{$arg};
        }
        @rights = grep $_, @rights;
        next unless @rights;

        my $principal = RT::Principal->new( $session{'CurrentUser'} );
        $principal->Load($principal_id);

        my $obj;
        if ( $object_type eq 'RT::System' ) {
            $obj = $RT::System;
        } elsif ( $RT::ACE::OBJECT_TYPES{$object_type} ) {
            $obj = $object_type->new( $session{'CurrentUser'} );
            $obj->Load($object_id);
            unless ( $obj->id ) {
                $RT::Logger->error("couldn't load $object_type #$object_id");
                next;
            }
        } else {
            $RT::Logger->error("object type '$object_type' is incorrect");
            push( @results, loc("System Error") . ': ' . loc( "Rights could not be granted for [_1]", $object_type ) );
            next;
        }

        foreach my $right (@rights) {
            my ( $val, $msg ) = $principal->$method( Object => $obj, Right => $right );
            push( @results, $msg );
        }
    }

    return (@results);
}


=head2 ProcessACLs

ProcessACLs expects values from a series of checkboxes that describe the full
set of rights a principal should have on an object.

It expects form inputs with names like SetRights-PrincipalId-ObjType-ObjId
instead of with the prefixes Grant/RevokeRight.  Each input should be an array
listing the rights the principal should have, and ProcessACLs will modify the
current rights to match.  Additionally, the previously unused CheckACL input
listing PrincipalId-ObjType-ObjId is now used to catch cases when all the
rights are removed from a principal and as such no SetRights input is
submitted.

=cut

sub ProcessACLs {
    my $ARGSref = shift;
    my (%state, @results);

    my $CheckACL = $ARGSref->{'CheckACL'};
    my @check = grep { defined } (ref $CheckACL eq 'ARRAY' ? @$CheckACL : $CheckACL);

    # Check if we want to grant rights to a previously rights-less user
    for my $type (qw(user group)) {
        my $key = "AddPrincipalForRights-$type";

        next unless $ARGSref->{$key};

        my $principal;
        if ( $type eq 'user' ) {
            $principal = RT::User->new( $session{'CurrentUser'} );
            $principal->LoadByCol( Name => $ARGSref->{$key} );
        }
        else {
            $principal = RT::Group->new( $session{'CurrentUser'} );
            $principal->LoadUserDefinedGroup( $ARGSref->{$key} );
        }

        unless ($principal->PrincipalId) {
            push @results, loc("Couldn't load the specified principal");
            next;
        }

        my $principal_id = $principal->PrincipalId;

        # Turn our addprincipal rights spec into a real one
        for my $arg (keys %$ARGSref) {
            next unless $arg =~ /^SetRights-addprincipal-(.+?-\d+)$/;

            my $tuple = "$principal_id-$1";
            my $key   = "SetRights-$tuple";

            # If we have it already, that's odd, but merge them
            if (grep { $_ eq $tuple } @check) {
                $ARGSref->{$key} = [
                    (ref $ARGSref->{$key} eq 'ARRAY' ? @{$ARGSref->{$key}} : $ARGSref->{$key}),
                    (ref $ARGSref->{$arg} eq 'ARRAY' ? @{$ARGSref->{$arg}} : $ARGSref->{$arg}),
                ];
            } else {
                $ARGSref->{$key} = $ARGSref->{$arg};
                push @check, $tuple;
            }
        }
    }

    # Build our rights state for each Principal-Object tuple
    foreach my $arg ( keys %$ARGSref ) {
        next unless $arg =~ /^SetRights-(\d+-.+?-\d+)$/;

        my $tuple  = $1;
        my $value  = $ARGSref->{$arg};
        my @rights = grep { $_ } (ref $value eq 'ARRAY' ? @$value : $value);
        next unless @rights;

        $state{$tuple} = { map { $_ => 1 } @rights };
    }

    foreach my $tuple (List::MoreUtils::uniq @check) {
        next unless $tuple =~ /^(\d+)-(.+?)-(\d+)$/;

        my ( $principal_id, $object_type, $object_id ) = ( $1, $2, $3 );

        my $principal = RT::Principal->new( $session{'CurrentUser'} );
        $principal->Load($principal_id);

        my $obj;
        if ( $object_type eq 'RT::System' ) {
            $obj = $RT::System;
        } elsif ( $RT::ACE::OBJECT_TYPES{$object_type} ) {
            $obj = $object_type->new( $session{'CurrentUser'} );
            $obj->Load($object_id);
            unless ( $obj->id ) {
                $RT::Logger->error("couldn't load $object_type #$object_id");
                next;
            }
        } else {
            $RT::Logger->error("object type '$object_type' is incorrect");
            push( @results, loc("System Error") . ': ' . loc( "Rights could not be granted for [_1]", $object_type ) );
            next;
        }

        my $acls = RT::ACL->new($session{'CurrentUser'});
        $acls->LimitToObject( $obj );
        $acls->LimitToPrincipal( Id => $principal_id );

        while ( my $ace = $acls->Next ) {
            my $right = $ace->RightName;

            # Has right and should have right
            next if delete $state{$tuple}->{$right};

            # Has right and shouldn't have right
            my ($val, $msg) = $principal->RevokeRight( Object => $obj, Right => $right );
            push @results, $msg;
        }

        # For everything left, they don't have the right but they should
        for my $right (keys %{ $state{$tuple} || {} }) {
            delete $state{$tuple}->{$right};
            my ($val, $msg) = $principal->GrantRight( Object => $obj, Right => $right );
            push @results, $msg;
        }

        # Check our state for leftovers
        if ( keys %{ $state{$tuple} || {} } ) {
            my $missed = join '|', %{$state{$tuple} || {}};
            $RT::Logger->warn(
               "Uh-oh, it looks like we somehow missed a right in "
              ."ProcessACLs.  Here's what was leftover: $missed"
            );
        }
    }

    return (@results);
}




=head2 UpdateRecordObj ( ARGSRef => \%ARGS, Object => RT::Record, AttributesRef => \@attribs)

@attribs is a list of ticket fields to check and update if they differ from the  B<Object>'s current values. ARGSRef is a ref to HTML::Mason's %ARGS.

Returns an array of success/failure messages

=cut

sub UpdateRecordObject {
    my %args = (
        ARGSRef         => undef,
        AttributesRef   => undef,
        Object          => undef,
        AttributePrefix => undef,
        @_
    );

    my $Object  = $args{'Object'};
    my @results = $Object->Update(
        AttributesRef   => $args{'AttributesRef'},
        ARGSRef         => $args{'ARGSRef'},
        AttributePrefix => $args{'AttributePrefix'},
    );

    return (@results);
}



sub ProcessCustomFieldUpdates {
    my %args = (
        CustomFieldObj => undef,
        ARGSRef        => undef,
        @_
    );

    my $Object  = $args{'CustomFieldObj'};
    my $ARGSRef = $args{'ARGSRef'};

    my @attribs = qw(Name Type Description Queue SortOrder);
    my @results = UpdateRecordObject(
        AttributesRef => \@attribs,
        Object        => $Object,
        ARGSRef       => $ARGSRef
    );

    my $prefix = "CustomField-" . $Object->Id;
    if ( $ARGSRef->{"$prefix-AddValue-Name"} ) {
        my ( $addval, $addmsg ) = $Object->AddValue(
            Name        => $ARGSRef->{"$prefix-AddValue-Name"},
            Description => $ARGSRef->{"$prefix-AddValue-Description"},
            SortOrder   => $ARGSRef->{"$prefix-AddValue-SortOrder"},
        );
        push( @results, $addmsg );
    }

    my @delete_values
        = ( ref $ARGSRef->{"$prefix-DeleteValue"} eq 'ARRAY' )
        ? @{ $ARGSRef->{"$prefix-DeleteValue"} }
        : ( $ARGSRef->{"$prefix-DeleteValue"} );

    foreach my $id (@delete_values) {
        next unless defined $id;
        my ( $err, $msg ) = $Object->DeleteValue($id);
        push( @results, $msg );
    }

    my $vals = $Object->Values();
    while ( my $cfv = $vals->Next() ) {
        if ( my $so = $ARGSRef->{ "$prefix-SortOrder" . $cfv->Id } ) {
            if ( $cfv->SortOrder != $so ) {
                my ( $err, $msg ) = $cfv->SetSortOrder($so);
                push( @results, $msg );
            }
        }
    }

    return (@results);
}



=head2 ProcessTicketBasics ( TicketObj => $Ticket, ARGSRef => \%ARGS );

Returns an array of results messages.

=cut

sub ProcessTicketBasics {

    my %args = (
        TicketObj => undef,
        ARGSRef   => undef,
        @_
    );

    my $TicketObj = $args{'TicketObj'};
    my $ARGSRef   = $args{'ARGSRef'};

    my $OrigOwner = $TicketObj->Owner;

    # Set basic fields
    my @attribs = qw(
        Subject
        FinalPriority
        Priority
        TimeEstimated
        TimeWorked
        TimeLeft
        Type
        Status
        Queue
    );

    # Canonicalize Queue and Owner to their IDs if they aren't numeric
    for my $field (qw(Queue Owner)) {
        if ( $ARGSRef->{$field} and ( $ARGSRef->{$field} !~ /^(\d+)$/ ) ) {
            my $class = $field eq 'Owner' ? "RT::User" : "RT::$field";
            my $temp = $class->new(RT->SystemUser);
            $temp->Load( $ARGSRef->{$field} );
            if ( $temp->id ) {
                $ARGSRef->{$field} = $temp->id;
            }
        }
    }

    # Status isn't a field that can be set to a null value.
    # RT core complains if you try
    delete $ARGSRef->{'Status'} unless $ARGSRef->{'Status'};

    my @results = UpdateRecordObject(
        AttributesRef => \@attribs,
        Object        => $TicketObj,
        ARGSRef       => $ARGSRef,
    );

    # We special case owner changing, so we can use ForceOwnerChange
    if ( $ARGSRef->{'Owner'}
      && $ARGSRef->{'Owner'} !~ /\D/
      && ( $OrigOwner != $ARGSRef->{'Owner'} ) ) {
        my ($ChownType);
        if ( $ARGSRef->{'ForceOwnerChange'} ) {
            $ChownType = "Force";
        }
        else {
            $ChownType = "Set";
        }

        my ( $val, $msg ) = $TicketObj->SetOwner( $ARGSRef->{'Owner'}, $ChownType );
        push( @results, $msg );
    }

    # }}}

    return (@results);
}

sub ProcessTicketReminders {
    my %args = (
        TicketObj => undef,
        ARGSRef   => undef,
        @_
    );

    my $Ticket = $args{'TicketObj'};
    my $args   = $args{'ARGSRef'};
    my @results;

    my $reminder_collection = $Ticket->Reminders->Collection;

    if ( $args->{'update-reminders'} ) {
        while ( my $reminder = $reminder_collection->Next ) {
            my $resolve_status = $reminder->QueueObj->Lifecycle->ReminderStatusOnResolve;
            my ( $status, $msg, $old_subject, @subresults );
            if (   $reminder->Status ne $resolve_status
                && $args->{ 'Complete-Reminder-' . $reminder->id } )
            {
                ( $status, $msg ) = $Ticket->Reminders->Resolve($reminder);
                push @subresults, $msg;
            }
            elsif ( $reminder->Status eq $resolve_status
                && !$args->{ 'Complete-Reminder-' . $reminder->id } )
            {
                ( $status, $msg ) = $Ticket->Reminders->Open($reminder);
                push @subresults, $msg;
            }

            if (
                exists( $args->{ 'Reminder-Subject-' . $reminder->id } )
                && ( $reminder->Subject ne
                    $args->{ 'Reminder-Subject-' . $reminder->id } )
              )
            {
                $old_subject = $reminder->Subject;
                ( $status, $msg ) =
                  $reminder->SetSubject(
                    $args->{ 'Reminder-Subject-' . $reminder->id } );
                push @subresults, $msg;
            }

            if (
                exists( $args->{ 'Reminder-Owner-' . $reminder->id } )
                && ( $reminder->Owner !=
                    $args->{ 'Reminder-Owner-' . $reminder->id } )
              )
            {
                ( $status, $msg ) =
                  $reminder->SetOwner(
                    $args->{ 'Reminder-Owner-' . $reminder->id }, "Force" );
                push @subresults, $msg;
            }

            if ( exists( $args->{ 'Reminder-Due-' . $reminder->id } )
                && $args->{ 'Reminder-Due-' . $reminder->id } ne '' )
            {
                my $DateObj = RT::Date->new( $session{'CurrentUser'} );
                my $due     = $args->{ 'Reminder-Due-' . $reminder->id };

                $DateObj->Set(
                    Format => 'unknown',
                    Value  => $due,
                );
                if ( defined $DateObj->Unix
                    && $DateObj->Unix != $reminder->DueObj->Unix )
                {
                    ( $status, $msg ) = $reminder->SetDue( $DateObj->ISO );
                }
                else {
                    $msg = loc( "invalid due date: [_1]", $due );
                }

                push @subresults, $msg;
            }

            push @results, map {
                loc( "Reminder '[_1]': ", $old_subject || $reminder->Subject )
                  . $_
            } @subresults;
        }
    }

    if ( $args->{'NewReminder-Subject'} ) {
        my $due_obj = RT::Date->new( $session{'CurrentUser'} );
        $due_obj->Set(
          Format => 'unknown',
          Value => $args->{'NewReminder-Due'}
        );
        my ( $status, $msg ) = $Ticket->Reminders->Add(
            Subject => $args->{'NewReminder-Subject'},
            Owner   => $args->{'NewReminder-Owner'},
            Due     => $due_obj->ISO
        );
        if ( $status ) {
            push @results,
              loc( "Reminder '[_1]': ", $args->{'NewReminder-Subject'} )
              . loc("Created");
        }
        else {
            push @results, $msg;
        }
    }
    return @results;
}

sub ProcessTicketCustomFieldUpdates {
    my %args = @_;
    $args{'Object'} = delete $args{'TicketObj'};
    my $ARGSRef = { %{ $args{'ARGSRef'} } };

    # Build up a list of objects that we want to work with
    my %custom_fields_to_mod;
    foreach my $arg ( keys %$ARGSRef ) {
        if ( $arg =~ /^Ticket-(\d+-.*)/ ) {
            $ARGSRef->{"Object-RT::Ticket-$1"} = delete $ARGSRef->{$arg};
        } elsif ( $arg =~ /^CustomField-(\d+-.*)/ ) {
            $ARGSRef->{"Object-RT::Ticket--$1"} = delete $ARGSRef->{$arg};
        }
    }

    return ProcessObjectCustomFieldUpdates( %args, ARGSRef => $ARGSRef );
}

sub ProcessObjectCustomFieldUpdates {
    my %args    = @_;
    my $ARGSRef = $args{'ARGSRef'};
    my @results;

    # Build up a list of objects that we want to work with
    my %custom_fields_to_mod;
    foreach my $arg ( keys %$ARGSRef ) {

        # format: Object-<object class>-<object id>-CustomField-<CF id>-<commands>
        next unless $arg =~ /^Object-([\w:]+)-(\d*)-CustomField-(\d+)-(.*)$/;

        # For each of those objects, find out what custom fields we want to work with.
        $custom_fields_to_mod{$1}{ $2 || 0 }{$3}{$4} = $ARGSRef->{$arg};
    }

    # For each of those objects
    foreach my $class ( keys %custom_fields_to_mod ) {
        foreach my $id ( keys %{ $custom_fields_to_mod{$class} } ) {
            my $Object = $args{'Object'};
            $Object = $class->new( $session{'CurrentUser'} )
                unless $Object && ref $Object eq $class;

            $Object->Load($id) unless ( $Object->id || 0 ) == $id;
            unless ( $Object->id ) {
                $RT::Logger->warning("Couldn't load object $class #$id");
                next;
            }

            foreach my $cf ( keys %{ $custom_fields_to_mod{$class}{$id} } ) {
                my $CustomFieldObj = RT::CustomField->new( $session{'CurrentUser'} );
                $CustomFieldObj->SetContextObject($Object);
                $CustomFieldObj->LoadById($cf);
                unless ( $CustomFieldObj->id ) {
                    $RT::Logger->warning("Couldn't load custom field #$cf");
                    next;
                }
                push @results,
                    _ProcessObjectCustomFieldUpdates(
                    Prefix      => "Object-$class-$id-CustomField-$cf-",
                    Object      => $Object,
                    CustomField => $CustomFieldObj,
                    ARGS        => $custom_fields_to_mod{$class}{$id}{$cf},
                    );
            }
        }
    }
    return @results;
}

sub _ProcessObjectCustomFieldUpdates {
    my %args    = @_;
    my $cf      = $args{'CustomField'};
    my $cf_type = $cf->Type || '';

    # Remove blank Values since the magic field will take care of this. Sometimes
    # the browser gives you a blank value which causes CFs to be processed twice
    if (   defined $args{'ARGS'}->{'Values'}
        && !length $args{'ARGS'}->{'Values'}
        && $args{'ARGS'}->{'Values-Magic'} )
    {
        delete $args{'ARGS'}->{'Values'};
    }

    my @results;
    foreach my $arg ( keys %{ $args{'ARGS'} } ) {

        # skip category argument
        next if $arg eq 'Category';

        # since http won't pass in a form element with a null value, we need
        # to fake it
        if ( $arg eq 'Values-Magic' ) {

            # We don't care about the magic, if there's really a values element;
            next if defined $args{'ARGS'}->{'Value'}  && length $args{'ARGS'}->{'Value'};
            next if defined $args{'ARGS'}->{'Values'} && length $args{'ARGS'}->{'Values'};

            # "Empty" values does not mean anything for Image and Binary fields
            next if $cf_type =~ /^(?:Image|Binary)$/;

            $arg = 'Values';
            $args{'ARGS'}->{'Values'} = undef;
        }

        my @values = ();
        if ( ref $args{'ARGS'}->{$arg} eq 'ARRAY' ) {
            @values = @{ $args{'ARGS'}->{$arg} };
        } elsif ( $cf_type =~ /text/i ) {    # Both Text and Wikitext
            @values = ( $args{'ARGS'}->{$arg} );
        } else {
            @values = split /\r*\n/, $args{'ARGS'}->{$arg}
                if defined $args{'ARGS'}->{$arg};
        }
        @values = grep length, map {
            s/\r+\n/\n/g;
            s/^\s+//;
            s/\s+$//;
            $_;
            }
            grep defined, @values;

        if ( $arg eq 'AddValue' || $arg eq 'Value' ) {
            foreach my $value (@values) {
                my ( $val, $msg ) = $args{'Object'}->AddCustomFieldValue(
                    Field => $cf->id,
                    Value => $value
                );
                push( @results, $msg );
            }
        } elsif ( $arg eq 'Upload' ) {
            my $value_hash = _UploadedFile( $args{'Prefix'} . $arg ) or next;
            my ( $val, $msg ) = $args{'Object'}->AddCustomFieldValue( %$value_hash, Field => $cf, );
            push( @results, $msg );
        } elsif ( $arg eq 'DeleteValues' ) {
            foreach my $value (@values) {
                my ( $val, $msg ) = $args{'Object'}->DeleteCustomFieldValue(
                    Field => $cf,
                    Value => $value,
                );
                push( @results, $msg );
            }
        } elsif ( $arg eq 'DeleteValueIds' ) {
            foreach my $value (@values) {
                my ( $val, $msg ) = $args{'Object'}->DeleteCustomFieldValue(
                    Field   => $cf,
                    ValueId => $value,
                );
                push( @results, $msg );
            }
        } elsif ( $arg eq 'Values' && !$cf->Repeated ) {
            my $cf_values = $args{'Object'}->CustomFieldValues( $cf->id );

            my %values_hash;
            foreach my $value (@values) {
                if ( my $entry = $cf_values->HasEntry($value) ) {
                    $values_hash{ $entry->id } = 1;
                    next;
                }

                my ( $val, $msg ) = $args{'Object'}->AddCustomFieldValue(
                    Field => $cf,
                    Value => $value
                );
                push( @results, $msg );
                $values_hash{$val} = 1 if $val;
            }

            # For Date Cfs, @values is empty when there is no changes (no datas in form input)
            return @results if ( $cf->Type =~ /^Date(?:Time)?$/ && ! @values );

            $cf_values->RedoSearch;
            while ( my $cf_value = $cf_values->Next ) {
                next if $values_hash{ $cf_value->id };

                my ( $val, $msg ) = $args{'Object'}->DeleteCustomFieldValue(
                    Field   => $cf,
                    ValueId => $cf_value->id
                );
                push( @results, $msg );
            }
        } elsif ( $arg eq 'Values' ) {
            my $cf_values = $args{'Object'}->CustomFieldValues( $cf->id );

            # keep everything up to the point of difference, delete the rest
            my $delete_flag;
            foreach my $old_cf ( @{ $cf_values->ItemsArrayRef } ) {
                if ( !$delete_flag and @values and $old_cf->Content eq $values[0] ) {
                    shift @values;
                    next;
                }

                $delete_flag ||= 1;
                $old_cf->Delete;
            }

            # now add/replace extra things, if any
            foreach my $value (@values) {
                my ( $val, $msg ) = $args{'Object'}->AddCustomFieldValue(
                    Field => $cf,
                    Value => $value
                );
                push( @results, $msg );
            }
        } else {
            push(
                @results,
                loc("User asked for an unknown update type for custom field [_1] for [_2] object #[_3]",
                    $cf->Name, ref $args{'Object'},
                    $args{'Object'}->id
                )
            );
        }
    }
    return @results;
}


=head2 ProcessTicketWatchers ( TicketObj => $Ticket, ARGSRef => \%ARGS );

Returns an array of results messages.

=cut

sub ProcessTicketWatchers {
    my %args = (
        TicketObj => undef,
        ARGSRef   => undef,
        @_
    );
    my (@results);

    my $Ticket  = $args{'TicketObj'};
    my $ARGSRef = $args{'ARGSRef'};

    # Munge watchers

    foreach my $key ( keys %$ARGSRef ) {

        # Delete deletable watchers
        if ( $key =~ /^Ticket-DeleteWatcher-Type-(.*)-Principal-(\d+)$/ ) {
            my ( $code, $msg ) = $Ticket->DeleteWatcher(
                PrincipalId => $2,
                Type        => $1
            );
            push @results, $msg;
        }

        # Delete watchers in the simple style demanded by the bulk manipulator
        elsif ( $key =~ /^Delete(Requestor|Cc|AdminCc)$/ ) {
            my ( $code, $msg ) = $Ticket->DeleteWatcher(
                Email => $ARGSRef->{$key},
                Type  => $1
            );
            push @results, $msg;
        }

        # Add new wathchers by email address
        elsif ( ( $ARGSRef->{$key} || '' ) =~ /^(?:AdminCc|Cc|Requestor)$/
            and $key =~ /^WatcherTypeEmail(\d*)$/ )
        {

            #They're in this order because otherwise $1 gets clobbered :/
            my ( $code, $msg ) = $Ticket->AddWatcher(
                Type  => $ARGSRef->{$key},
                Email => $ARGSRef->{ "WatcherAddressEmail" . $1 }
            );
            push @results, $msg;
        }

        #Add requestors in the simple style demanded by the bulk manipulator
        elsif ( $key =~ /^Add(Requestor|Cc|AdminCc)$/ ) {
            my ( $code, $msg ) = $Ticket->AddWatcher(
                Type  => $1,
                Email => $ARGSRef->{$key}
            );
            push @results, $msg;
        }

        # Add new  watchers by owner
        elsif ( $key =~ /^Ticket-AddWatcher-Principal-(\d*)$/ ) {
            my $principal_id = $1;
            my $form         = $ARGSRef->{$key};
            foreach my $value ( ref($form) ? @{$form} : ($form) ) {
                next unless $value =~ /^(?:AdminCc|Cc|Requestor)$/i;

                my ( $code, $msg ) = $Ticket->AddWatcher(
                    Type        => $value,
                    PrincipalId => $principal_id
                );
                push @results, $msg;
            }
        }

    }
    return (@results);
}



=head2 ProcessTicketDates ( TicketObj => $Ticket, ARGSRef => \%ARGS );

Returns an array of results messages.

=cut

sub ProcessTicketDates {
    my %args = (
        TicketObj => undef,
        ARGSRef   => undef,
        @_
    );

    my $Ticket  = $args{'TicketObj'};
    my $ARGSRef = $args{'ARGSRef'};

    my (@results);

    # Set date fields
    my @date_fields = qw(
        Told
        Resolved
        Starts
        Started
        Due
    );

    #Run through each field in this list. update the value if apropriate
    foreach my $field (@date_fields) {
        next unless exists $ARGSRef->{ $field . '_Date' };
        next if $ARGSRef->{ $field . '_Date' } eq '';

        my ( $code, $msg );

        my $DateObj = RT::Date->new( $session{'CurrentUser'} );
        $DateObj->Set(
            Format => 'unknown',
            Value  => $ARGSRef->{ $field . '_Date' }
        );

        my $obj = $field . "Obj";
        if (    ( defined $DateObj->Unix )
            and ( $DateObj->Unix != $Ticket->$obj()->Unix() ) )
        {
            my $method = "Set$field";
            my ( $code, $msg ) = $Ticket->$method( $DateObj->ISO );
            push @results, "$msg";
        }
    }

    # }}}
    return (@results);
}



=head2 ProcessTicketLinks ( TicketObj => $Ticket, ARGSRef => \%ARGS );

Returns an array of results messages.

=cut

sub ProcessTicketLinks {
    my %args = (
        TicketObj => undef,
        ARGSRef   => undef,
        @_
    );

    my $Ticket  = $args{'TicketObj'};
    my $ARGSRef = $args{'ARGSRef'};

    my (@results) = ProcessRecordLinks( RecordObj => $Ticket, ARGSRef => $ARGSRef );

    #Merge if we need to
    if ( $ARGSRef->{ $Ticket->Id . "-MergeInto" } ) {
        $ARGSRef->{ $Ticket->Id . "-MergeInto" } =~ s/\s+//g;
        my ( $val, $msg ) = $Ticket->MergeInto( $ARGSRef->{ $Ticket->Id . "-MergeInto" } );
        push @results, $msg;
    }

    return (@results);
}


sub ProcessRecordLinks {
    my %args = (
        RecordObj => undef,
        ARGSRef   => undef,
        @_
    );

    my $Record  = $args{'RecordObj'};
    my $ARGSRef = $args{'ARGSRef'};

    my (@results);

    # Delete links that are gone gone gone.
    foreach my $arg ( keys %$ARGSRef ) {
        if ( $arg =~ /DeleteLink-(.*?)-(DependsOn|MemberOf|RefersTo)-(.*)$/ ) {
            my $base   = $1;
            my $type   = $2;
            my $target = $3;

            my ( $val, $msg ) = $Record->DeleteLink(
                Base   => $base,
                Type   => $type,
                Target => $target
            );

            push @results, $msg;

        }

    }

    my @linktypes = qw( DependsOn MemberOf RefersTo );

    foreach my $linktype (@linktypes) {
        if ( $ARGSRef->{ $Record->Id . "-$linktype" } ) {
            $ARGSRef->{ $Record->Id . "-$linktype" } = join( ' ', @{ $ARGSRef->{ $Record->Id . "-$linktype" } } )
                if ref( $ARGSRef->{ $Record->Id . "-$linktype" } );

            for my $luri ( split( / /, $ARGSRef->{ $Record->Id . "-$linktype" } ) ) {
                next unless $luri;
                $luri =~ s/\s+$//;    # Strip trailing whitespace
                my ( $val, $msg ) = $Record->AddLink(
                    Target => $luri,
                    Type   => $linktype
                );
                push @results, $msg;
            }
        }
        if ( $ARGSRef->{ "$linktype-" . $Record->Id } ) {
            $ARGSRef->{ "$linktype-" . $Record->Id } = join( ' ', @{ $ARGSRef->{ "$linktype-" . $Record->Id } } )
                if ref( $ARGSRef->{ "$linktype-" . $Record->Id } );

            for my $luri ( split( / /, $ARGSRef->{ "$linktype-" . $Record->Id } ) ) {
                next unless $luri;
                my ( $val, $msg ) = $Record->AddLink(
                    Base => $luri,
                    Type => $linktype
                );

                push @results, $msg;
            }
        }
    }

    return (@results);
}

=head2 _UploadedFile ( $arg );

Takes a CGI parameter name; if a file is uploaded under that name,
return a hash reference suitable for AddCustomFieldValue's use:
C<( Value => $filename, LargeContent => $content, ContentType => $type )>.

Returns C<undef> if no files were uploaded in the C<$arg> field.

=cut

sub _UploadedFile {
    my $arg         = shift;
    my $cgi_object  = $m->cgi_object;
    my $fh          = $cgi_object->upload($arg) or return undef;
    my $upload_info = $cgi_object->uploadInfo($fh);

    my $filename = "$fh";
    $filename =~ s#^.*[\\/]##;
    binmode($fh);

    return {
        Value        => $filename,
        LargeContent => do { local $/; scalar <$fh> },
        ContentType  => $upload_info->{'Content-Type'},
    };
}

sub GetColumnMapEntry {
    my %args = ( Map => {}, Name => '', Attribute => undef, @_ );

    # deal with the simplest thing first
    if ( $args{'Map'}{ $args{'Name'} } ) {
        return $args{'Map'}{ $args{'Name'} }{ $args{'Attribute'} };
    }

    # complex things
    elsif ( my ( $mainkey, $subkey ) = $args{'Name'} =~ /^(.*?)\.{(.+)}$/ ) {
        return undef unless $args{'Map'}->{$mainkey};
        return $args{'Map'}{$mainkey}{ $args{'Attribute'} }
            unless ref $args{'Map'}{$mainkey}{ $args{'Attribute'} } eq 'CODE';

        return sub { $args{'Map'}{$mainkey}{ $args{'Attribute'} }->( @_, $subkey ) };
    }
    return undef;
}

sub ProcessColumnMapValue {
    my $value = shift;
    my %args = ( Arguments => [], Escape => 1, @_ );

    if ( ref $value ) {
        if ( UNIVERSAL::isa( $value, 'CODE' ) ) {
            my @tmp = $value->( @{ $args{'Arguments'} } );
            return ProcessColumnMapValue( ( @tmp > 1 ? \@tmp : $tmp[0] ), %args );
        } elsif ( UNIVERSAL::isa( $value, 'ARRAY' ) ) {
            return join '', map ProcessColumnMapValue( $_, %args ), @$value;
        } elsif ( UNIVERSAL::isa( $value, 'SCALAR' ) ) {
            return $$value;
        }
    }

    return $m->interp->apply_escapes( $value, 'h' ) if $args{'Escape'};
    return $value;
}

=head2 GetPrincipalsMap OBJECT, CATEGORIES

Returns an array suitable for passing to /Admin/Elements/EditRights with the
principal collections mapped from the categories given.

=cut

sub GetPrincipalsMap {
    my $object = shift;
    my @map;
    for (@_) {
        if (/System/) {
            my $system = RT::Groups->new($session{'CurrentUser'});
            $system->LimitToSystemInternalGroups();
            $system->OrderBy( FIELD => 'Type', ORDER => 'ASC' );
            push @map, [
                'System' => $system,    # loc_left_pair
                'Type'   => 1,
            ];
        }
        elsif (/Groups/) {
            my $groups = RT::Groups->new($session{'CurrentUser'});
            $groups->LimitToUserDefinedGroups();
            $groups->OrderBy( FIELD => 'Name', ORDER => 'ASC' );

            # Only show groups who have rights granted on this object
            $groups->WithGroupRight(
                Right   => '',
                Object  => $object,
                IncludeSystemRights => 0,
                IncludeSubgroupMembers => 0,
            );

            push @map, [
                'User Groups' => $groups,   # loc_left_pair
                'Name'        => 0
            ];
        }
        elsif (/Roles/) {
            my $roles = RT::Groups->new($session{'CurrentUser'});

            if ($object->isa('RT::System')) {
                $roles->LimitToRolesForSystem();
            }
            elsif ($object->isa('RT::Queue')) {
                $roles->LimitToRolesForQueue($object->Id);
            }
            else {
                $RT::Logger->warn("Skipping unknown object type ($object) for Role principals");
                next;
            }
            $roles->OrderBy( FIELD => 'Type', ORDER => 'ASC' );
            push @map, [
                'Roles' => $roles,  # loc_left_pair
                'Type'  => 1
            ];
        }
        elsif (/Users/) {
            my $Users = RT->PrivilegedUsers->UserMembersObj();
            $Users->OrderBy( FIELD => 'Name', ORDER => 'ASC' );

            # Only show users who have rights granted on this object
            my $group_members = $Users->WhoHaveGroupRight(
                Right   => '',
                Object  => $object,
                IncludeSystemRights => 0,
                IncludeSubgroupMembers => 0,
            );

            # Limit to UserEquiv groups
            my $groups = $Users->NewAlias('Groups');
            $Users->Join(
                ALIAS1 => $groups,
                FIELD1 => 'id',
                ALIAS2 => $group_members,
                FIELD2 => 'GroupId'
            );
            $Users->Limit( ALIAS => $groups, FIELD => 'Domain', VALUE => 'ACLEquivalence' );
            $Users->Limit( ALIAS => $groups, FIELD => 'Type', VALUE => 'UserEquiv' );


            my $display = sub {
                $m->scomp('/Elements/ShowUser', User => $_[0], NoEscape => 1)
            };
            push @map, [
                'Users' => $Users,  # loc_left_pair
                $display => 0
            ];
        }
    }
    return @map;
}

=head2 _load_container_object ( $type, $id );

Instantiate container object for saving searches.

=cut

sub _load_container_object {
    my ( $obj_type, $obj_id ) = @_;
    return RT::SavedSearch->new( $session{'CurrentUser'} )->_load_privacy_object( $obj_type, $obj_id );
}

=head2 _parse_saved_search ( $arg );

Given a serialization string for saved search, and returns the
container object and the search id.

=cut

sub _parse_saved_search {
    my $spec = shift;
    return unless $spec;
    if ( $spec !~ /^(.*?)-(\d+)-SavedSearch-(\d+)$/ ) {
        return;
    }
    my $obj_type  = $1;
    my $obj_id    = $2;
    my $search_id = $3;

    return ( _load_container_object( $obj_type, $obj_id ), $search_id );
}

=head2 ScrubHTML content

Removes unsafe and undesired HTML from the passed content

=cut

my $SCRUBBER;
sub ScrubHTML {
    my $Content = shift;
    $SCRUBBER = _NewScrubber() unless $SCRUBBER;

    $Content = '' if !defined($Content);
    return $SCRUBBER->scrub($Content);
}

=head2 _NewScrubber

Returns a new L<HTML::Scrubber> object.

If you need to be more lax about what HTML tags and attributes are allowed,
create C</opt/rt4/local/lib/RT/Interface/Web_Local.pm> with something like the
following:

    package HTML::Mason::Commands;
    # Let tables through
    push @SCRUBBER_ALLOWED_TAGS, qw(TABLE THEAD TBODY TFOOT TR TD TH);
    1;

=cut

our @SCRUBBER_ALLOWED_TAGS = qw(
    A B U P BR I HR BR SMALL EM FONT SPAN STRONG SUB SUP STRIKE H1 H2 H3 H4 H5
    H6 DIV UL OL LI DL DT DD PRE BLOCKQUOTE BDO
);

our %SCRUBBER_ALLOWED_ATTRIBUTES = (
    # Match http, ftp and relative urls
    # XXX: we also scrub format strings with this module then allow simple config options
    href   => qr{^(?:http:|ftp:|https:|/|__Web(?:Path|BaseURL|URL)__)}i,
    face   => 1,
    size   => 1,
    target => 1,
    style  => qr{
        ^(?:\s*
            (?:(?:background-)?color: \s*
                    (?:rgb\(\s* \d+, \s* \d+, \s* \d+ \s*\) |   # rgb(d,d,d)
                       \#[a-f0-9]{3,6}                      |   # #fff or #ffffff
                       [\w\-]+                                  # green, light-blue, etc.
                       )                            |
               text-align: \s* \w+                  |
               font-size: \s* [\w.\-]+              |
               font-family: \s* [\w\s"',.\-]+       |
               font-weight: \s* [\w\-]+             |

               # MS Office styles, which are probably fine.  If we don't, then any
               # associated styles in the same attribute get stripped.
               mso-[\w\-]+?: \s* [\w\s"',.\-]+
            )\s* ;? \s*)
         +$ # one or more of these allowed properties from here 'till sunset
    }ix,
    dir    => qr/^(rtl|ltr)$/i,
    lang   => qr/^\w+(-\w+)?$/,
);

our %SCRUBBER_RULES = ();

sub _NewScrubber {
    require HTML::Scrubber;
    my $scrubber = HTML::Scrubber->new();
    $scrubber->default(
        0,
        {
            %SCRUBBER_ALLOWED_ATTRIBUTES,
            '*' => 0, # require attributes be explicitly allowed
        },
    );
    $scrubber->deny(qw[*]);
    $scrubber->allow(@SCRUBBER_ALLOWED_TAGS);
    $scrubber->rules(%SCRUBBER_RULES);

    # Scrubbing comments is vital since IE conditional comments can contain
    # arbitrary HTML and we'd pass it right on through.
    $scrubber->comment(0);

    return $scrubber;
}

=head2 JSON

Redispatches to L<RT::Interface::Web/EncodeJSON>

=cut

sub JSON {
    RT::Interface::Web::EncodeJSON(@_);
}

package RT::Interface::Web;
RT::Base->_ImportOverlays();

1;<|MERGE_RESOLUTION|>--- conflicted
+++ resolved
@@ -428,7 +428,6 @@
 =cut
 
 sub TangentForLogin {
-<<<<<<< HEAD
     my $login = TangentForLoginURL(@_);
     Redirect( RT->Config->Get('WebBaseURL') . $login );
 }
@@ -441,11 +440,8 @@
 =cut
 
 sub TangentForLoginURL {
-    my $hash  = SetNextPage();
-=======
     my $ARGS  = shift;
     my $hash  = SetNextPage($ARGS);
->>>>>>> db7161e2
     my %query = (@_, next => $hash);
     my $login = RT->Config->Get('WebPath') . '/NoAuth/Login.html?';
     $login .= $HTML::Mason::Commands::m->comp('/Elements/QueryString', %query);
@@ -698,20 +694,8 @@
                 }
                 $HTML::Mason::Commands::session{'CurrentUser'}->Load($user);
             } else {
-<<<<<<< HEAD
                 RT->Logger->error("Couldn't auto-create user '$user' when attempting WebExternalAuth: $msg");
                 AbortExternalAuth( Error => "AutoCreate" );
-=======
-
-                # we failed to successfully create the user. abort abort abort.
-                delete $HTML::Mason::Commands::session{'CurrentUser'};
-
-                if (RT->Config->Get('WebFallbackToInternalAuth')) {
-                    TangentForLoginWithError($ARGS, 'Cannot create user: [_1]', $msg);
-                } else {
-                    $m->abort();
-                }
->>>>>>> db7161e2
             }
         }
 
@@ -728,7 +712,6 @@
             # straight-up external auth would always redirect to /
             # when you first hit it.
         } else {
-<<<<<<< HEAD
             # Couldn't auth with the REMOTE_USER provided because an RT
             # user doesn't exist and we're configured not to create one.
             RT->Logger->error("Couldn't find internal user for '$user' when attempting WebExternalAuth and RT is not configured for auto-creation. Refer to `perldoc $RT::BasePath/docs/authentication.pod` if you want to allow auto-creation.");
@@ -736,19 +719,6 @@
                 Error => "NoInternalUser",
                 User  => $user,
             );
-=======
-            delete $HTML::Mason::Commands::session{'CurrentUser'};
-            $user = $orig_user;
-
-            unless ( RT->Config->Get('WebFallbackToInternalAuth') ) {
-                TangentForLoginWithError($ARGS, 'You are not an authorized user');
-            }
-        }
-    } elsif ( RT->Config->Get('WebFallbackToInternalAuth') ) {
-        unless ( defined $HTML::Mason::Commands::session{'CurrentUser'} ) {
-            # XXX unreachable due to prior defaulting in HandleRequest (check c34d108)
-            TangentForLoginWithError($ARGS, 'You are not an authorized user');
->>>>>>> db7161e2
         }
     }
     elsif ($logged_in_external_user) {
