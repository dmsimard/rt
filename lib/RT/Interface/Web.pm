--- conflicted
+++ resolved
@@ -2783,7 +2783,6 @@
 
     if ( $args->{'update-reminders'} ) {
         while ( my $reminder = $reminder_collection->Next ) {
-<<<<<<< HEAD
             my $resolve_status = $reminder->LifecycleObj->ReminderStatusOnResolve;
             my ( $status, $msg, $old_subject, @subresults );
             if (   $reminder->Status ne $resolve_status
@@ -2822,27 +2821,6 @@
                   $reminder->SetOwner(
                     $args->{ 'Reminder-Owner-' . $reminder->id }, "Force" );
                 push @subresults, $msg;
-=======
-            my $resolve_status = $reminder->QueueObj->Lifecycle->ReminderStatusOnResolve;
-            if (   $reminder->Status ne $resolve_status && $args->{ 'Complete-Reminder-' . $reminder->id } ) {
-                my ($status, $msg) = $Ticket->Reminders->Resolve($reminder);
-                push @results, loc("Reminder #[_1]: [_2]", $reminder->id, $msg);
-
-            }
-            elsif ( $reminder->Status eq $resolve_status && !$args->{ 'Complete-Reminder-' . $reminder->id } ) {
-                my ($status, $msg) = $Ticket->Reminders->Open($reminder);
-                push @results, loc("Reminder #[_1]: [_2]", $reminder->id, $msg);
-            }
-
-            if ( exists( $args->{ 'Reminder-Subject-' . $reminder->id } ) && ( $reminder->Subject ne $args->{ 'Reminder-Subject-' . $reminder->id } )) {
-                my ($status, $msg) = $reminder->SetSubject( $args->{ 'Reminder-Subject-' . $reminder->id } ) ;
-                push @results, loc("Reminder #[_1]: [_2]", $reminder->id, $msg);
-            }
-
-            if ( exists( $args->{ 'Reminder-Owner-' . $reminder->id } ) && ( $reminder->Owner != $args->{ 'Reminder-Owner-' . $reminder->id } )) {
-                my ($status, $msg) = $reminder->SetOwner( $args->{ 'Reminder-Owner-' . $reminder->id } , "Force" ) ;
-                push @results, loc("Reminder #[_1]: [_2]", $reminder->id, $msg);
->>>>>>> d59a3cd0
             }
 
             if ( exists( $args->{ 'Reminder-Due-' . $reminder->id } )
@@ -2855,7 +2833,6 @@
                     Format => 'unknown',
                     Value  => $due,
                 );
-<<<<<<< HEAD
                 if ( defined $DateObj->Unix
                     && $DateObj->Unix != $reminder->DueObj->Unix )
                 {
@@ -2863,11 +2840,6 @@
                 }
                 else {
                     $msg = loc( "invalid due date: [_1]", $due );
-=======
-                if ( defined $DateObj->Unix && $DateObj->Unix != $reminder->DueObj->Unix ) {
-                    my ($status, $msg) = $reminder->SetDue( $DateObj->ISO );
-                    push @results, loc("Reminder #[_1]: [_2]", $reminder->id, $msg);
->>>>>>> d59a3cd0
                 }
 
                 push @subresults, $msg;
