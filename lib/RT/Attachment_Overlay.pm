--- conflicted
+++ resolved
@@ -146,13 +146,8 @@
     # For ease of reference
     my $Attachment = $args{'Attachment'};
 
-<<<<<<< HEAD
     # if we didn't specify a ticket, we need to bail
     unless ( $args{'TransactionId'} ) {
-=======
-    #if we didn't specify a ticket, we need to bail
-    if ( $args{'TransactionId'} == 0 ) {
->>>>>>> 6df439a8
         $RT::Logger->crit( "RT::Attachment->Create couldn't, as you didn't specify a transaction\n" );
         return (0);
     }
@@ -177,28 +172,18 @@
     # If a message has no bodyhandle, that means that it has subparts (or appears to)
     # and we should act accordingly.  
     unless ( defined $Attachment->bodyhandle ) {
-<<<<<<< HEAD
-=======
-
->>>>>>> 6df439a8
-        my $id = $self->SUPER::Create(
+        my ($id) = $self->SUPER::Create(
             TransactionId => $args{'TransactionId'},
             # XXX: possible bug, we force parent here, that's bad
             Parent        => 0,
             ContentType   => $Attachment->mime_type,
             Headers       => $Attachment->head->as_string,
             MessageId     => $MessageId,
-            Subject       => $Subject
+            Subject       => $Subject,
         );
-<<<<<<< HEAD
 
         unless ($id) {
             $RT::Logger->crit("Attachment insert failed - ". $RT::Handle->dbh->errstr);
-=======
-        
-        unless ($id) {
-            $RT::Logger->crit("Attachment insert failed - ".$RT::Handle->dbh->errstr);
->>>>>>> 6df439a8
         }
 
         foreach my $part ( $Attachment->parts ) {
@@ -209,7 +194,7 @@
                 Attachment    => $part,
             );
             unless ($id) {
-                $RT::Logger->crit("Attachment insert failed - ".$RT::Handle->dbh->errstr);
+                $RT::Logger->crit("Attachment insert failed: ". $RT::Handle->dbh->errstr);
             }
         }
         return ($id);
@@ -218,13 +203,11 @@
     #If it's not multipart
     else {
 
-<<<<<<< HEAD
-        my ($ContentEncoding, $Body) = $self->_EncodeLOB($Attachment->bodyhandle->as_string, $Attachment->mime_type);
-=======
-        my ($ContentEncoding, $Body) = $self->_EncodeLOB( $Attachment->bodyhandle->as_string,
-                                                          $Attachment->mime_type 
-                                                        );
->>>>>>> 6df439a8
+        my ($ContentEncoding, $Body) = $self->_EncodeLOB(
+            $Attachment->bodyhandle->as_string,
+            $Attachment->mime_type
+        );
+
         my $id = $self->SUPER::Create(
             TransactionId   => $args{'TransactionId'},
             ContentType     => $Attachment->mime_type,
@@ -236,14 +219,11 @@
             Filename        => $Filename,
             MessageId       => $MessageId,
         );
-<<<<<<< HEAD
-
-=======
->>>>>>> 6df439a8
+
         unless ($id) {
-            $RT::Logger->crit("Attachment insert failed - ".$RT::Handle->dbh->errstr);
+            $RT::Logger->crit("Attachment insert failed: ". $RT::Handle->dbh->errstr);
         }
-        return ($id)
+        return $id;
     }
 }
 
