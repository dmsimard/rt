# BEGIN BPS TAGGED BLOCK {{{
#
# COPYRIGHT:
#
# This software is Copyright (c) 1996-2013 Best Practical Solutions, LLC
#                                          <sales@bestpractical.com>
#
# (Except where explicitly superseded by other copyright notices)
#
#
# LICENSE:
#
# This work is made available to you under the terms of Version 2 of
# the GNU General Public License. A copy of that license should have
# been provided with this software, but in any event can be snarfed
# from www.gnu.org.
#
# This work is distributed in the hope that it will be useful, but
# WITHOUT ANY WARRANTY; without even the implied warranty of
# MERCHANTABILITY or FITNESS FOR A PARTICULAR PURPOSE.  See the GNU
# General Public License for more details.
#
# You should have received a copy of the GNU General Public License
# along with this program; if not, write to the Free Software
# Foundation, Inc., 51 Franklin Street, Fifth Floor, Boston, MA
# 02110-1301 or visit their web page on the internet at
# http://www.gnu.org/licenses/old-licenses/gpl-2.0.html.
#
#
# CONTRIBUTION SUBMISSION POLICY:
#
# (The following paragraph is not intended to limit the rights granted
# to you to modify and distribute this software under the terms of
# the GNU General Public License and is only of importance to you if
# you choose to contribute your changes and enhancements to the
# community by submitting them to Best Practical Solutions, LLC.)
#
# By intentionally submitting any modifications, corrections or
# derivatives to this work, or any other work intended for use with
# Request Tracker, to Best Practical Solutions, LLC, you confirm that
# you are the copyright holder for those contributions and you grant
# Best Practical Solutions,  LLC a nonexclusive, worldwide, irrevocable,
# royalty-free, perpetual, license to use, copy, create derivative
# works based on those contributions, and sublicense and distribute
# those contributions and any derivatives thereof.
#
# END BPS TAGGED BLOCK }}}

package RT::Report::Tickets;

use base qw/RT::Tickets/;
use RT::Report::Tickets::Entry;

use strict;
use warnings;

use Scalar::Util qw(weaken);

our @GROUPINGS = (
    Status => 'Enum',                   #loc_left_pair

    Queue  => 'Queue',                  #loc_left_pair

    Owner         => 'User',            #loc_left_pair
    Creator       => 'User',            #loc_left_pair
    LastUpdatedBy => 'User',            #loc_left_pair

    Requestor     => 'Watcher',         #loc_left_pair
    Cc            => 'Watcher',         #loc_left_pair
    AdminCc       => 'Watcher',         #loc_left_pair
    Watcher       => 'Watcher',         #loc_left_pair

    Created       => 'Date',            #loc_left_pair
    Starts        => 'Date',            #loc_left_pair
    Started       => 'Date',            #loc_left_pair
    Resolved      => 'Date',            #loc_left_pair
    Due           => 'Date',            #loc_left_pair
    Told          => 'Date',            #loc_left_pair
    LastUpdated   => 'Date',            #loc_left_pair

    CF            => 'CustomField',     #loc_left_pair
);
our %GROUPINGS;

our %GROUPINGS_META = (
    Queue => {
        Display => sub {
            my $self = shift;
            my %args = (@_);

            my $queue = RT::Queue->new( $self->CurrentUser );
            $queue->Load( $args{'VALUE'} );
            return $queue->Name;
        },
        Localize => 1,
    },
    User => {
        SubFields => [grep RT::User->_Accessible($_, "public"), qw(
            Name RealName NickName
            EmailAddress
            Organization
            Lang City Country Timezone
        )],
        Function => 'GenerateUserFunction',
    },
    Watcher => {
        SubFields => [grep RT::User->_Accessible($_, "public"), qw(
            Name RealName NickName
            EmailAddress
            Organization
            Lang City Country Timezone
        )],
        Function => 'GenerateWatcherFunction',
    },
    Date => {
        SubFields => [qw(
            Time
            Hourly Hour
            Date Daily
            DayOfWeek Day DayOfMonth DayOfYear
            Month Monthly
            Year Annually
            WeekOfYear
        )],
        Function => 'GenerateDateFunction',
        Display => sub {
            my $self = shift;
            my %args = (@_);

            my $raw = $args{'VALUE'};
            return $raw unless defined $raw;

            if ( $args{'SUBKEY'} eq 'DayOfWeek' ) {
                return $self->loc($RT::Date::DAYS_OF_WEEK[ int $raw ]);
            }
            elsif ( $args{'SUBKEY'} eq 'Month' ) {
                return $self->loc($RT::Date::MONTHS[ int($raw) - 1 ]);
            }
            return $raw;
        },
        Sort => 'raw',
    },
    CustomField => {
        SubFields => sub {
            my $self = shift;
            my $args = shift;


            my $queues = $args->{'Queues'};
            if ( !$queues && $args->{'Query'} ) {
                require RT::Interface::Web::QueryBuilder::Tree;
                my $tree = RT::Interface::Web::QueryBuilder::Tree->new('AND');
                $tree->ParseSQL( Query => $args->{'Query'}, CurrentUser => $self->CurrentUser );
                $queues = $args->{'Queues'} = $tree->GetReferencedQueues;
            }
            return () unless $queues;

            my @res;

            my $CustomFields = RT::CustomFields->new( $self->CurrentUser );
            foreach my $id (keys %$queues) {
                my $queue = RT::Queue->new( $self->CurrentUser );
                $queue->Load($id);
                next unless $queue->id;

                $CustomFields->LimitToQueue($queue->id);
            }
            $CustomFields->LimitToGlobal;
            while ( my $CustomField = $CustomFields->Next ) {
                push @res, ["Custom field", $CustomField->Name], "CF.{". $CustomField->id ."}";
            }
            return @res;
        },
        Function => 'GenerateCustomFieldFunction',
        Label => sub {
            my $self = shift;
            my %args = (@_);

            my ($cf) = ( $args{'SUBKEY'} =~ /^{(.*)}$/ );
            if ( $cf =~ /^\d+$/ ) {
                my $obj = RT::CustomField->new( $self->CurrentUser );
                $obj->Load( $cf );
                $cf = $obj->Name;
            }

            return 'Custom field [_1]', $self->CurrentUser->loc( $cf );
        },
    },
    Enum => {
        Localize => 1,
    },
);

# loc'able strings below generated with:
#   perl -MRT=-init -MRT::Report::Tickets -E 'say qq{\# loc("$_->[0]")} while $_ = splice @RT::Report::Tickets::STATISTICS, 0, 2'
#
# loc("Ticket count")
# loc("Summary of time worked")
# loc("Total time worked")
# loc("Average time worked")
# loc("Minimum time worked")
# loc("Maximum time worked")
# loc("Summary of time estimated")
# loc("Total time estimated")
# loc("Average time estimated")
# loc("Minimum time estimated")
# loc("Maximum time estimated")
# loc("Summary of time left")
# loc("Total time left")
# loc("Average time left")
# loc("Minimum time left")
# loc("Maximum time left")
# loc("Summary of Created-Started")
# loc("Total Created-Started")
# loc("Average Created-Started")
# loc("Minimum Created-Started")
# loc("Maximum Created-Started")
# loc("Summary of Created-Resolved")
# loc("Total Created-Resolved")
# loc("Average Created-Resolved")
# loc("Minimum Created-Resolved")
# loc("Maximum Created-Resolved")
# loc("Summary of Created-LastUpdated")
# loc("Total Created-LastUpdated")
# loc("Average Created-LastUpdated")
# loc("Minimum Created-LastUpdated")
# loc("Maximum Created-LastUpdated")
# loc("Summary of Starts-Started")
# loc("Total Starts-Started")
# loc("Average Starts-Started")
# loc("Minimum Starts-Started")
# loc("Maximum Starts-Started")
# loc("Summary of Due-Resolved")
# loc("Total Due-Resolved")
# loc("Average Due-Resolved")
# loc("Minimum Due-Resolved")
# loc("Maximum Due-Resolved")
# loc("Summary of Started-Resolved")
# loc("Total Started-Resolved")
# loc("Average Started-Resolved")
# loc("Minimum Started-Resolved")
# loc("Maximum Started-Resolved")

our @STATISTICS = (
    COUNT => ['Ticket count', 'Count', 'id'],
);

foreach my $field (qw(TimeWorked TimeEstimated TimeLeft)) {
    my $friendly = lc join ' ', split /(?<=[a-z])(?=[A-Z])/, $field;
    push @STATISTICS, (
        "ALL($field)" => ["Summary of $friendly",   'TimeAll',     $field ],
        "SUM($field)" => ["Total $friendly",   'Time', 'SUM', $field ],
        "AVG($field)" => ["Average $friendly", 'Time', 'AVG', $field ],
        "MIN($field)" => ["Minimum $friendly", 'Time', 'MIN', $field ],
        "MAX($field)" => ["Maximum $friendly", 'Time', 'MAX', $field ],
    );
}


foreach my $pair (qw(
    Created-Started
    Created-Resolved
    Created-LastUpdated
    Starts-Started
    Due-Resolved
    Started-Resolved
)) {
    my ($from, $to) = split /-/, $pair;
    push @STATISTICS, (
        "ALL($pair)" => ["Summary of $pair", 'DateTimeIntervalAll', $from, $to ],
        "SUM($pair)" => ["Total $pair", 'DateTimeInterval', 'SUM', $from, $to ],
        "AVG($pair)" => ["Average $pair", 'DateTimeInterval', 'AVG', $from, $to ],
        "MIN($pair)" => ["Minimum $pair", 'DateTimeInterval', 'MIN', $from, $to ],
        "MAX($pair)" => ["Maximum $pair", 'DateTimeInterval', 'MAX', $from, $to ],
    );
}

our %STATISTICS;

our %STATISTICS_META = (
    Count => {
        Function => sub {
            my $self = shift;
            my $field = shift || 'id';

            # UseSQLForACLChecks may add late joins
            my $joined = ($self->_isJoined || RT->Config->Get('UseSQLForACLChecks')) ? 1 : 0;
            return (
                FUNCTION => ($joined ? 'DISTINCT COUNT' : 'COUNT'),
                FIELD    => 'id'
            );
        },
    },
    Simple => {
        Function => sub {
            my $self = shift;
            my ($function, $field) = @_;
            return (FUNCTION => $function, FIELD => $field);
        },
    },
    Time => {
        Function => sub {
            my $self = shift;
            my ($function, $field) = @_;
            return (FUNCTION => "$function(?)*60", FIELD => $field);
        },
        Display => 'DurationAsString',
    },
    TimeAll => {
        SubValues => sub { return ('Minimum', 'Average', 'Maximum', 'Total') },
        Function => sub {
            my $self = shift;
            my $field = shift;
            return (
                Minimum => { FUNCTION => "MIN(?)*60", FIELD => $field },
                Average => { FUNCTION => "AVG(?)*60", FIELD => $field },
                Maximum => { FUNCTION => "MAX(?)*60", FIELD => $field },
                Total   => { FUNCTION => "SUM(?)*60", FIELD => $field },
            );
        },
        Display => 'DurationAsString',
    },
    DateTimeInterval => {
        Function => sub {
            my $self = shift;
            my ($function, $from, $to) = @_;

            my $interval = $self->_Handle->DateTimeIntervalFunction(
                From => { FUNCTION => $self->NotSetDateToNullFunction( FIELD => $from ) },
                To   => { FUNCTION => $self->NotSetDateToNullFunction( FIELD => $to ) },
            );

            return (FUNCTION => "$function($interval)");
        },
        Display => 'DurationAsString',
    },
    DateTimeIntervalAll => {
        SubValues => sub { return ('Minimum', 'Average', 'Maximum', 'Total') },
        Function => sub {
            my $self = shift;
            my ($from, $to) = @_;

            my $interval = $self->_Handle->DateTimeIntervalFunction(
                From => { FUNCTION => $self->NotSetDateToNullFunction( FIELD => $from ) },
                To   => { FUNCTION => $self->NotSetDateToNullFunction( FIELD => $to ) },
            );

            return (
                Minimum => { FUNCTION => "MIN($interval)" },
                Average => { FUNCTION => "AVG($interval)" },
                Maximum => { FUNCTION => "MAX($interval)" },
                Total   => { FUNCTION => "SUM($interval)" },
            );
        },
        Display => 'DurationAsString',
    },
);

sub Groupings {
    my $self = shift;
    my %args = (@_);

    my @fields;

    my @tmp = @GROUPINGS;
    while ( my ($field, $type) = splice @tmp, 0, 2 ) {
        my $meta = $GROUPINGS_META{ $type } || {};
        unless ( $meta->{'SubFields'} ) {
            push @fields, [$field, $field], $field;
        }
        elsif ( ref( $meta->{'SubFields'} ) eq 'ARRAY' ) {
            push @fields, map { ([$field, $_], "$field.$_") } @{ $meta->{'SubFields'} };
        }
        elsif ( my $code = $self->FindImplementationCode( $meta->{'SubFields'} ) ) {
            push @fields, $code->( $self, \%args );
        }
        else {
            $RT::Logger->error(
                "$type has unsupported SubFields."
                ." Not an array, a method name or a code reference"
            );
        }
    }
    return @fields;
}

sub IsValidGrouping {
    my $self = shift;
<<<<<<< HEAD
    my %args = (@_);
    return 0 unless $args{'GroupBy'};

    my ($key, $subkey) = split /\./, $args{'GroupBy'}, 2;

    %GROUPINGS = @GROUPINGS unless keys %GROUPINGS;
    my $type = $GROUPINGS{$key};
    return 0 unless $type;
    return 1 unless $subkey;

    my $meta = $GROUPINGS_META{ $type } || {};
    unless ( $meta->{'SubFields'} ) {
        return 0;
    }
    elsif ( ref( $meta->{'SubFields'} ) eq 'ARRAY' ) {
        return 1 if grep $_ eq $subkey, @{ $meta->{'SubFields'} };
    }
    elsif ( my $code = $self->FindImplementationCode( $meta->{'SubFields'}, 'silent' ) ) {
        return 1 if grep $_ eq "$key.$subkey", $code->( $self, \%args );
    }
    return 0;
=======
    my $field = shift;
    if ( $field =~ /^(?:CF|CustomField)\.\{(.*)\}$/ ) {
        my $cf = $1;
        return $self->CurrentUser->loc( "Custom field '[_1]'", $cf ) if $cf =~ /\D/;
        my $obj = RT::CustomField->new( $self->CurrentUser );
        $obj->Load( $cf );
        return $self->CurrentUser->loc( "Custom field '[_1]'", $obj->Name );
    }
    return $self->CurrentUser->loc($field);
>>>>>>> d59a3cd0
}

sub Statistics {
    my $self = shift;
    return map { ref($_)? $_->[0] : $_ } @STATISTICS;
}

sub Label {
    my $self = shift;
    my $column = shift;

    my $info = $self->ColumnInfo( $column );
    unless ( $info ) {
        $RT::Logger->error("Unknown column '$column'");
        return $self->CurrentUser->loc('(Incorrect data)');
    }

    if ( $info->{'META'}{'Label'} ) {
        my $code = $self->FindImplementationCode( $info->{'META'}{'Label'} );
        return $self->CurrentUser->loc( $code->( $self, %$info ) )
            if $code;
    }

    my $res = '';
    if ( $info->{'TYPE'} eq 'statistic' ) {
        $res = $info->{'INFO'}[0];
    }
    else {
        $res = join ' ', grep defined && length, @{ $info }{'KEY', 'SUBKEY'};
    }
    return $self->CurrentUser->loc( $res );
}

sub ColumnInfo {
    my $self = shift;
    my $column = shift;

    return $self->{'column_info'}{$column};
}

sub ColumnsList {
    my $self = shift;
    return sort { $self->{'column_info'}{$a}{'POSITION'} <=> $self->{'column_info'}{$b}{'POSITION'} }
        keys %{ $self->{'column_info'} || {} };
}

sub SetupGroupings {
    my $self = shift;
    my %args = (
        Query => undef,
        GroupBy => undef,
        Function => undef,
        @_
    );

    $self->FromSQL( $args{'Query'} ) if $args{'Query'};

    %GROUPINGS = @GROUPINGS unless keys %GROUPINGS;

    my $i = 0;

    my @group_by = grep defined && length,
        ref( $args{'GroupBy'} )? @{ $args{'GroupBy'} } : ($args{'GroupBy'});
    @group_by = ('Status') unless @group_by;

    foreach my $e ( splice @group_by ) {
        unless ($self->IsValidGrouping( Query => $args{Query}, GroupBy => $e )) {
            RT->Logger->error("'$e' is not a valid grouping for reports; skipping");
            next;
        }
        my ($key, $subkey) = split /\./, $e, 2;
        $e = { $self->_FieldToFunction( KEY => $key, SUBKEY => $subkey ) };
        $e->{'TYPE'} = 'grouping';
        $e->{'INFO'} = $GROUPINGS{ $key };
        $e->{'META'} = $GROUPINGS_META{ $e->{'INFO'} };
        $e->{'POSITION'} = $i++;
        push @group_by, $e;
    }
    $self->GroupBy( map { {
        ALIAS    => $_->{'ALIAS'},
        FIELD    => $_->{'FIELD'},
        FUNCTION => $_->{'FUNCTION'},
    } } @group_by );

    my %res = (Groups => [], Functions => []);
    my %column_info;

    foreach my $group_by ( @group_by ) {
        $group_by->{'NAME'} = $self->Column( %$group_by );
        $column_info{ $group_by->{'NAME'} } = $group_by;
        push @{ $res{'Groups'} }, $group_by->{'NAME'};
    }

    %STATISTICS = @STATISTICS unless keys %STATISTICS;

    my @function = grep defined && length,
        ref( $args{'Function'} )? @{ $args{'Function'} } : ($args{'Function'});
    push @function, 'COUNT' unless @function;
    foreach my $e ( @function ) {
        $e = {
            TYPE => 'statistic',
            KEY  => $e,
            INFO => $STATISTICS{ $e },
            META => $STATISTICS_META{ $STATISTICS{ $e }[1] },
            POSITION => $i++,
        };
        unless ( $e->{'INFO'} && $e->{'META'} ) {
            $RT::Logger->error("'". $e->{'KEY'} ."' is not valid statistic for report");
            $e->{'FUNCTION'} = 'NULL';
            $e->{'NAME'} = $self->Column( FUNCTION => 'NULL' );
        }
        elsif ( $e->{'META'}{'Function'} ) {
            my $code = $self->FindImplementationCode( $e->{'META'}{'Function'} );
            unless ( $code ) {
                $e->{'FUNCTION'} = 'NULL';
                $e->{'NAME'} = $self->Column( FUNCTION => 'NULL' );
            }
            elsif ( $e->{'META'}{'SubValues'} ) {
                my %tmp = $code->( $self, @{ $e->{INFO} }[2 .. $#{$e->{INFO}}] );
                $e->{'NAME'} = 'postfunction'. $self->{'postfunctions'}++;
                while ( my ($k, $v) = each %tmp ) {
                    $e->{'MAP'}{ $k }{'NAME'} = $self->Column( %$v );
                    @{ $e->{'MAP'}{ $k } }{'FUNCTION', 'ALIAS', 'FIELD'} =
                        @{ $v }{'FUNCTION', 'ALIAS', 'FIELD'};
                }
            }
            else {
                my %tmp = $code->( $self, @{ $e->{INFO} }[2 .. $#{$e->{INFO}}] );
                $e->{'NAME'} = $self->Column( %tmp );
                @{ $e }{'FUNCTION', 'ALIAS', 'FIELD'} = @tmp{'FUNCTION', 'ALIAS', 'FIELD'};
            }
        }
        elsif ( $e->{'META'}{'Calculate'} ) {
            $e->{'NAME'} = 'postfunction'. $self->{'postfunctions'}++;
        }
        push @{ $res{'Functions'} }, $e->{'NAME'};
        $column_info{ $e->{'NAME'} } = $e;
    }

    $self->{'column_info'} = \%column_info;

    return %res;
}

=head2 _DoSearch

Subclass _DoSearch from our parent so we can go through and add in empty 
columns if it makes sense 

=cut

sub _DoSearch {
    my $self = shift;
    $self->SUPER::_DoSearch( @_ );
    if ( $self->{'must_redo_search'} ) {
        $RT::Logger->crit(
"_DoSearch is not so successful as it still needs redo search, won't call AddEmptyRows"
        );
    }
    else {
        $self->PostProcessRecords;
    }
}

=head2 _FieldToFunction FIELD

Returns a tuple of the field or a database function to allow grouping on that 
field.

=cut

sub _FieldToFunction {
    my $self = shift;
    my %args = (@_);

    $args{'FIELD'} ||= $args{'KEY'};

    my $meta = $GROUPINGS_META{ $GROUPINGS{ $args{'KEY'} } };
    return ('FUNCTION' => 'NULL') unless $meta;

    return %args unless $meta->{'Function'};

    my $code = $self->FindImplementationCode( $meta->{'Function'} );
    return ('FUNCTION' => 'NULL') unless $code;

    return $code->( $self, %args );
}


# Gotta skip over RT::Tickets->Next, since it does all sorts of crazy magic we 
# don't want.
sub Next {
    my $self = shift;
    $self->RT::SearchBuilder::Next(@_);

}

sub NewItem {
    my $self = shift;
    my $res = RT::Report::Tickets::Entry->new($self->CurrentUser);
    $res->{'report'} = $self;
    weaken $res->{'report'};
    return $res;
}

# This is necessary since normally NewItem (above) is used to intuit the
# correct class.  However, since we're abusing a subclass, it's incorrect.
sub _RoleGroupClass { "RT::Ticket" }
sub _SingularClass { "RT::Report::Tickets::Entry" }

sub SortEntries {
    my $self = shift;

    $self->_DoSearch if $self->{'must_redo_search'};
    return unless $self->{'items'} && @{ $self->{'items'} };

    my @groups =
        grep $_->{'TYPE'} eq 'grouping',
        map $self->ColumnInfo($_),
        $self->ColumnsList;
    return unless @groups;

    my @SORT_OPS;
    my $by_multiple = sub ($$) {
        for my $f ( @SORT_OPS ) {
            my $r = $f->($_[0], $_[1]);
            return $r if $r;
        }
    };
    my @data = map [$_], @{ $self->{'items'} };

    for ( my $i = 0; $i < @groups; $i++ ) {
        my $group_by = $groups[$i];
        my $idx = $i+1;
        my $method;

        my $order = $group_by->{'META'}{Sort} || 'label';
        if ( $order eq 'label' ) {
            push @SORT_OPS, sub { $_[0][$idx] cmp $_[1][$idx] };
            $method = 'LabelValue';
        }
        elsif ( $order eq 'numeric label' ) {
            push @SORT_OPS, sub { $_[0][$idx] <=> $_[1][$idx] };
            $method = 'LabelValue';
        }
        elsif ( $order eq 'raw' ) {
            push @SORT_OPS, sub { $_[0][$idx] cmp $_[1][$idx] };
            $method = 'RawValue';
        }
<<<<<<< HEAD
        elsif ( $order eq 'numeric raw' ) {
            push @SORT_OPS, sub { $_[0][$idx] <=> $_[1][$idx] };
            $method = 'RawValue';
=======
        $args{'FUNCTION'} = $func;
    } elsif ( $field =~ /^(?:CF|CustomField)\.\{(.*)\}$/ ) { #XXX: use CFDecipher method
        my $cf_name = $1;
        my $cf = RT::CustomField->new( $self->CurrentUser );
        $cf->Load($cf_name);
        unless ( $cf->id ) {
            $RT::Logger->error("Couldn't load CustomField #$cf_name");
>>>>>>> d59a3cd0
        } else {
            $RT::Logger->error("Unknown sorting function '$order'");
            next;
        }
        $_->[$idx] = $_->[0]->$method( $group_by->{'NAME'} ) for @data;
    }
    $self->{'items'} = [
        map $_->[0],
        sort $by_multiple @data
    ];
}

sub PostProcessRecords {
    my $self = shift;

    my $info = $self->{'column_info'};
    foreach my $column ( values %$info ) {
        next unless $column->{'TYPE'} eq 'statistic';
        if ( $column->{'META'}{'Calculate'} ) {
            $self->CalculatePostFunction( $column );
        }
        elsif ( $column->{'META'}{'SubValues'} ) {
            $self->MapSubValues( $column );
        }
    }
}

sub CalculatePostFunction {
    my $self = shift;
    my $info = shift;

    my $code = $self->FindImplementationCode( $info->{'META'}{'Calculate'} );
    unless ( $code ) {
        # TODO: fill in undefs
        return;
    }

    my $column = $info->{'NAME'};

    my $base_query = $self->Query;
    foreach my $item ( @{ $self->{'items'} } ) {
        $item->{'values'}{ lc $column } = $code->(
            $self,
            Query => join(
                ' AND ', map "($_)", grep defined && length, $base_query, $item->Query,
            ),
        );
        $item->{'fetched'}{ lc $column } = 1;
    }
}

sub MapSubValues {
    my $self = shift;
    my $info = shift;

    my $to = $info->{'NAME'};
    my $map = $info->{'MAP'};

    foreach my $item ( @{ $self->{'items'} } ) {
        my $dst = $item->{'values'}{ lc $to } = { };
        while (my ($k, $v) = each %{ $map } ) {
            $dst->{ $k } = delete $item->{'values'}{ lc $v->{'NAME'} };
            utf8::decode( $dst->{ $k } )
                if defined $dst->{ $k }
               and not utf8::is_utf8( $dst->{ $k } );
            delete $item->{'fetched'}{ lc $v->{'NAME'} };
        }
        $item->{'fetched'}{ lc $to } = 1;
    }
}

sub GenerateDateFunction {
    my $self = shift;
    my %args = @_;

    my $tz;
    if ( RT->Config->Get('ChartsTimezonesInDB') ) {
        my $to = $self->CurrentUser->UserObj->Timezone
            || RT->Config->Get('Timezone');
        $tz = { From => 'UTC', To => $to }
            if $to && lc $to ne 'utc';
    }

    $args{'FUNCTION'} = $RT::Handle->DateTimeFunction(
        Type     => $args{'SUBKEY'},
        Field    => $self->NotSetDateToNullFunction,
        Timezone => $tz,
    );
    return %args;
}

sub GenerateCustomFieldFunction {
    my $self = shift;
    my %args = @_;

    my ($name) = ( $args{'SUBKEY'} =~ /^\.{(.*)}$/ );
    my $cf = RT::CustomField->new( $self->CurrentUser );
    $cf->Load($name);
    unless ( $cf->id ) {
        $RT::Logger->error("Couldn't load CustomField #$name");
        @args{qw(FUNCTION FIELD)} = ('NULL', undef);
    } else {
        my ($ticket_cf_alias, $cf_alias) = $self->_CustomFieldJoin($cf->id, $cf);
        @args{qw(ALIAS FIELD)} = ($ticket_cf_alias, 'Content');
    }
    return %args;
}

sub GenerateUserFunction {
    my $self = shift;
    my %args = @_;

    my $column = $args{'SUBKEY'} || 'Name';
    my $u_alias = $self->{"_sql_report_$args{FIELD}_users_$column"}
        ||= $self->Join(
            TYPE   => 'LEFT',
            ALIAS1 => 'main',
            FIELD1 => $args{'FIELD'},
            TABLE2 => 'Users',
            FIELD2 => 'id',
        );
    @args{qw(ALIAS FIELD)} = ($u_alias, $column);
    return %args;
}

sub GenerateWatcherFunction {
    my $self = shift;
    my %args = @_;

    my $type = $args{'FIELD'};
    $type = '' if $type eq 'Watcher';

    my $column = $args{'SUBKEY'} || 'Name';

    my $u_alias = $self->{"_sql_report_watcher_users_alias_$type"};
    unless ( $u_alias ) {
        my ($g_alias, $gm_alias);
        ($g_alias, $gm_alias, $u_alias) = $self->_WatcherJoin( Name => $type );
        $self->{"_sql_report_watcher_users_alias_$type"} = $u_alias;
    }
    @args{qw(ALIAS FIELD)} = ($u_alias, $column);

    return %args;
}

sub DurationAsString {
    my $self = shift;
    my %args = @_;
    my $v = $args{'VALUE'};
    unless ( ref $v ) {
        return $self->loc("(no value)") unless defined $v && length $v;
        return RT::Date->new( $self->CurrentUser )->DurationAsString(
            $v, Show => 3, Short => 1
        );
    }

    my $date = RT::Date->new( $self->CurrentUser );
    my %res = %$v;
    foreach my $e ( values %res ) {
        $e = $date->DurationAsString( $e, Short => 1, Show => 3 )
            if defined $e && length $e;
        $e = $self->loc("(no value)") unless defined $e && length $e;
    }
    return \%res;
}

sub LabelValueCode {
    my $self = shift;
    my $name = shift;

    my $display = $self->ColumnInfo( $name )->{'META'}{'Display'};
    return undef unless $display;
    return $self->FindImplementationCode( $display );
}


sub FindImplementationCode {
    my $self = shift;
    my $value = shift;
    my $silent = shift;

    my $code;
    unless ( $value ) {
        $RT::Logger->error("Value is not defined. Should be method name or code reference")
            unless $silent;
        return undef;
    }
    elsif ( !ref $value ) {
        $code = $self->can( $value );
        unless ( $code ) {
            $RT::Logger->error("No method $value in ". (ref $self || $self) ." class" )
                unless $silent;
            return undef;
        }
    }
    elsif ( ref( $value ) eq 'CODE' ) {
        $code = $value;
    }
    else {
        $RT::Logger->error("$value is not method name or code reference")
            unless $silent;
        return undef;
    }
    return $code;
}

sub Serialize {
    my $self = shift;

    my %clone = %$self;
# current user, handle and column_info
    delete @clone{'user', 'DBIxHandle', 'column_info'};
    $clone{'items'} = [ map $_->{'values'}, @{ $clone{'items'} || [] } ];
    $clone{'column_info'} = {};
    while ( my ($k, $v) = each %{ $self->{'column_info'} } ) {
        $clone{'column_info'}{$k} = { %$v };
        delete $clone{'column_info'}{$k}{'META'};
    }
    return \%clone;
}

sub Deserialize {
    my $self = shift;
    my $data = shift;

    $self->CleanSlate;
    %$self = (%$self, %$data);

    $self->{'items'} = [
        map { my $r = $self->NewItem; $r->LoadFromHash( $_ ); $r }
        @{ $self->{'items'} }
    ];
    foreach my $e ( values %{ $self->{column_info} } ) {
        $e->{'META'} = $e->{'TYPE'} eq 'grouping'
            ? $GROUPINGS_META{ $e->{'INFO'} }
            : $STATISTICS_META{ $e->{'INFO'}[1] }
    }
}


sub FormatTable {
    my $self = shift;
    my %columns = @_;

    my (@head, @body, @footer);

    @head = ({ cells => []});
    foreach my $column ( @{ $columns{'Groups'} } ) {
        push @{ $head[0]{'cells'} }, { type => 'head', value => $self->Label( $column ) };
    }

    my $i = 0;
    while ( my $entry = $self->Next ) {
        $body[ $i ] = { even => ($i+1)%2, cells => [] };
        $i++;
    }
    @footer = ({ even => ++$i%2, cells => []});

    foreach my $column ( @{ $columns{'Groups'} } ) {
        $i = 0;
        my $last;
        while ( my $entry = $self->Next ) {
            my $value = $entry->LabelValue( $column );
            if ( !$last || $last->{'value'} ne $value ) {
                push @{ $body[ $i++ ]{'cells'} }, $last = { type => 'label', value => $value, };
            }
            else {
                $i++;
                $last->{rowspan} = ($last->{rowspan}||1) + 1;
            }
        }
    }
    push @{ $footer[0]{'cells'} }, {
        type => 'label',
        value => $self->loc('Total'),
        colspan => scalar @{ $columns{'Groups'} },
    };

    my $pick_color = do {
        my @colors = RT->Config->Get("ChartColors");
        sub { $colors[ $_[0] % @colors - 1 ] }
    };

    my $function_count = 0;
    foreach my $column ( @{ $columns{'Functions'} } ) {
        $i = 0;

        my $info = $self->ColumnInfo( $column );

        my @subs = ('');
        if ( $info->{'META'}{'SubValues'} ) {
            @subs = $self->FindImplementationCode( $info->{'META'}{'SubValues'} )->(
                $self
            );
        }

        my %total;
        unless ( $info->{'META'}{'NoTotals'} ) {
            while ( my $entry = $self->Next ) {
                my $raw = $entry->RawValue( $column ) || {};
                $raw = { '' => $raw } unless ref $raw;
                $total{ $_ } += $raw->{ $_ } foreach grep $raw->{$_}, @subs;
            }
            @subs = grep $total{$_}, @subs
                unless $info->{'META'}{'NoHideEmpty'};
        }

        my $label = $self->Label( $column );

        unless (@subs) {
            while ( my $entry = $self->Next ) {
                push @{ $body[ $i++ ]{'cells'} }, {
                    type => 'value',
                    value => undef,
                    query => $entry->Query,
                };
            }
            push @{ $head[0]{'cells'} }, {
                type => 'head',
                value => $label,
                rowspan => scalar @head,
                color => $pick_color->(++$function_count),
            };
            push @{ $footer[0]{'cells'} }, { type => 'value', value => undef };
            next;
        }

        if ( @subs > 1 && @head == 1 ) {
            $_->{rowspan} = 2 foreach @{ $head[0]{'cells'} };
        }

        if ( @subs == 1 ) {
            push @{ $head[0]{'cells'} }, {
                type => 'head',
                value => $label,
                rowspan => scalar @head,
                color => $pick_color->(++$function_count),
            };
        } else {
            push @{ $head[0]{'cells'} }, { type => 'head', value => $label, colspan => scalar @subs };
            push @{ $head[1]{'cells'} }, { type => 'head', value => $_, color => $pick_color->(++$function_count) }
                foreach @subs;
        }

        while ( my $entry = $self->Next ) {
            my $query = $entry->Query;
            my $value = $entry->LabelValue( $column ) || {};
            $value = { '' => $value } unless ref $value;
            foreach my $e ( @subs ) {
                push @{ $body[ $i ]{'cells'} }, {
                    type => 'value',
                    value => $value->{ $e },
                    query => $query,
                };
            }
            $i++;
        }

        unless ( $info->{'META'}{'NoTotals'} ) {
            my $total_code = $self->LabelValueCode( $column );
            foreach my $e ( @subs ) {
                my $total = $total{ $e };
                $total = $total_code->( $self, %$info, VALUE => $total )
                    if $total_code;
                push @{ $footer[0]{'cells'} }, { type => 'value', value => $total };
            }
        }
        else {
            foreach my $e ( @subs ) {
                push @{ $footer[0]{'cells'} }, { type => 'value', value => undef };
            }
        }
    }

    return thead => \@head, tbody => \@body, tfoot => \@footer;
}

RT::Base->_ImportOverlays();

1;<|MERGE_RESOLUTION|>--- conflicted
+++ resolved
@@ -176,7 +176,7 @@
             my $self = shift;
             my %args = (@_);
 
-            my ($cf) = ( $args{'SUBKEY'} =~ /^{(.*)}$/ );
+            my ($cf) = ( $args{'SUBKEY'} =~ /^\{(.*)\}$/ );
             if ( $cf =~ /^\d+$/ ) {
                 my $obj = RT::CustomField->new( $self->CurrentUser );
                 $obj->Load( $cf );
@@ -386,7 +386,6 @@
 
 sub IsValidGrouping {
     my $self = shift;
-<<<<<<< HEAD
     my %args = (@_);
     return 0 unless $args{'GroupBy'};
 
@@ -408,17 +407,6 @@
         return 1 if grep $_ eq "$key.$subkey", $code->( $self, \%args );
     }
     return 0;
-=======
-    my $field = shift;
-    if ( $field =~ /^(?:CF|CustomField)\.\{(.*)\}$/ ) {
-        my $cf = $1;
-        return $self->CurrentUser->loc( "Custom field '[_1]'", $cf ) if $cf =~ /\D/;
-        my $obj = RT::CustomField->new( $self->CurrentUser );
-        $obj->Load( $cf );
-        return $self->CurrentUser->loc( "Custom field '[_1]'", $obj->Name );
-    }
-    return $self->CurrentUser->loc($field);
->>>>>>> d59a3cd0
 }
 
 sub Statistics {
@@ -668,19 +656,9 @@
             push @SORT_OPS, sub { $_[0][$idx] cmp $_[1][$idx] };
             $method = 'RawValue';
         }
-<<<<<<< HEAD
         elsif ( $order eq 'numeric raw' ) {
             push @SORT_OPS, sub { $_[0][$idx] <=> $_[1][$idx] };
             $method = 'RawValue';
-=======
-        $args{'FUNCTION'} = $func;
-    } elsif ( $field =~ /^(?:CF|CustomField)\.\{(.*)\}$/ ) { #XXX: use CFDecipher method
-        my $cf_name = $1;
-        my $cf = RT::CustomField->new( $self->CurrentUser );
-        $cf->Load($cf_name);
-        unless ( $cf->id ) {
-            $RT::Logger->error("Couldn't load CustomField #$cf_name");
->>>>>>> d59a3cd0
         } else {
             $RT::Logger->error("Unknown sorting function '$order'");
             next;
@@ -776,7 +754,7 @@
     my $self = shift;
     my %args = @_;
 
-    my ($name) = ( $args{'SUBKEY'} =~ /^\.{(.*)}$/ );
+    my ($name) = ( $args{'SUBKEY'} =~ /^\.\{(.*)\}$/ );
     my $cf = RT::CustomField->new( $self->CurrentUser );
     $cf->Load($name);
     unless ( $cf->id ) {
