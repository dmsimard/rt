# BEGIN BPS TAGGED BLOCK {{{
# 
# COPYRIGHT:
#  
# This software is Copyright (c) 1996-2006 Best Practical Solutions, LLC 
#                                          <jesse@bestpractical.com>
# 
# (Except where explicitly superseded by other copyright notices)
# 
# 
# LICENSE:
# 
# This work is made available to you under the terms of Version 2 of
# the GNU General Public License. A copy of that license should have
# been provided with this software, but in any event can be snarfed
# from www.gnu.org.
# 
# This work is distributed in the hope that it will be useful, but
# WITHOUT ANY WARRANTY; without even the implied warranty of
# MERCHANTABILITY or FITNESS FOR A PARTICULAR PURPOSE.  See the GNU
# General Public License for more details.
# 
# You should have received a copy of the GNU General Public License
# along with this program; if not, write to the Free Software
# Foundation, Inc., 675 Mass Ave, Cambridge, MA 02139, USA.
# 
# 
# CONTRIBUTION SUBMISSION POLICY:
# 
# (The following paragraph is not intended to limit the rights granted
# to you to modify and distribute this software under the terms of
# the GNU General Public License and is only of importance to you if
# you choose to contribute your changes and enhancements to the
# community by submitting them to Best Practical Solutions, LLC.)
# 
# By intentionally submitting any modifications, corrections or
# derivatives to this work, or any other work intended for use with
# Request Tracker, to Best Practical Solutions, LLC, you confirm that
# you are the copyright holder for those contributions and you grant
# Best Practical Solutions,  LLC a nonexclusive, worldwide, irrevocable,
# royalty-free, perpetual, license to use, copy, create derivative
# works based on those contributions, and sublicense and distribute
# those contributions and any derivatives thereof.
# 
# END BPS TAGGED BLOCK }}}
package RT;
use strict;
use RT::I18N;
use RT::CurrentUser;
use RT::System;

use vars qw($VERSION $System $SystemUser $Nobody $Handle $Logger
        $CORE_CONFIG_FILE
        $SITE_CONFIG_FILE
        $BasePath
        $EtcPath
        $VarPath
        $LocalPath
        $LocalEtcPath
        $LocalLexiconPath
        $LogDir
        $BinPath
        $MasonComponentRoot
        $MasonLocalComponentRoot
        $MasonDataDir
        $MasonSessionDir
);

$VERSION = '@RT_VERSION_MAJOR@.@RT_VERSION_MINOR@.@RT_VERSION_PATCH@';
$CORE_CONFIG_FILE = "@CONFIG_FILE_PATH@/RT_Config.pm";
$SITE_CONFIG_FILE = "@CONFIG_FILE_PATH@/RT_SiteConfig.pm";

@DATABASE_ENV_PREF@

$BasePath = '@RT_PATH@';

$EtcPath = '@RT_ETC_PATH@';
$BinPath = '@RT_BIN_PATH@';
$VarPath = '@RT_VAR_PATH@';
$LocalPath = '@RT_LOCAL_PATH@';
$LocalEtcPath = '@LOCAL_ETC_PATH@';
$LocalLexiconPath = '@LOCAL_LEXICON_PATH@';

# $MasonComponentRoot is where your rt instance keeps its mason html files

$MasonComponentRoot = '@MASON_HTML_PATH@';

# $MasonLocalComponentRoot is where your rt instance keeps its site-local
# mason html files.

$MasonLocalComponentRoot = '@MASON_LOCAL_HTML_PATH@';

# $MasonDataDir Where mason keeps its datafiles

$MasonDataDir = '@MASON_DATA_PATH@';

# RT needs to put session data (for preserving state between connections
# via the web interface)
$MasonSessionDir = '@MASON_SESSION_PATH@';



=head1 NAME

RT - Request Tracker

=head1 SYNOPSIS

A fully featured request tracker package

=head1 DESCRIPTION

=head2 LoadConfig

Load RT's config file.  First, the site configuration file
(C<RT_SiteConfig.pm>) is loaded, in order to establish overall site
settings like hostname and name of RT instance.  Then, the core
configuration file (C<RT_Config.pm>) is loaded to set fallback values
for all settings; it bases some values on settings from the site
configuration file.

In order for the core configuration to not override the site's
settings, the function C<Set> is used; it only sets values if they
have not been set already.

=cut

sub LoadConfig {
     local *Set = sub { $_[0] = $_[1] unless defined $_[0] }; 
    if ( -f "$SITE_CONFIG_FILE" ) {
        require $SITE_CONFIG_FILE
          || die ("Couldn't load RT config file  '$SITE_CONFIG_FILE'\n$@");
    }
    require $CORE_CONFIG_FILE
      || die ("Couldn't load RT config file '$CORE_CONFIG_FILE'\n$@");
    RT::I18N->Init;
}

=head2 Init

Conenct to the database, set up logging.

=cut

sub Init {

    #Get a database connection
    ConnectToDatabase();

    #RT's system user is a genuine database user. its id lives here
    $SystemUser = new RT::CurrentUser();
    $SystemUser->LoadByName('RT_System');
    
    #RT's "nobody user" is a genuine database user. its ID lives here.
    $Nobody = new RT::CurrentUser();
    $Nobody->LoadByName('Nobody');
  
    $System = RT::System->new();

    InitClasses();
    InitLogging(); 
}


=head2 ConnectToDatabase

Get a database connection

=cut

sub ConnectToDatabase {
    require RT::Handle;
    unless ($Handle && $Handle->dbh && $Handle->dbh->ping) {
        $Handle = RT::Handle->new();
    } 
    $Handle->Connect();
}

=head2 InitLogging

Create the RT::Logger object. 

=cut

sub InitLogging {

    # We have to set the record separator ($, man perlvar)
    # or Log::Dispatch starts getting
    # really pissy, as some other module we use unsets it.

    $, = '';
    use Log::Dispatch 1.6;

    unless ($RT::Logger) {

    $RT::Logger = Log::Dispatch->new();

    my $simple_cb = sub {
        # if this code throw any warning we can get segfault
        no warnings;

        my %p = @_;

        my $frame = 0; # stack frame index
        # skip Log::* stack frames
        $frame++ while( caller($frame) && caller($frame) =~ /^Log::/ );

        my ($package, $filename, $line) = caller($frame);
        $p{message} =~ s/(?:\r*\n)+$//;
        my $str = "[".gmtime(time)."] [".$p{level}."]: $p{message} ($filename:$line)\n";

        if( $RT::LogStackTraces ) {
            $str .= "\nStack trace:\n";
            # skip calling of the Log::* subroutins
            $frame++ while( caller($frame) && (caller($frame))[3] =~ /^Log::/ );
            while( my ($package, $filename, $line, $sub) = caller($frame++) ) {
                $str .= "\t". $sub ."() called at $filename:$line\n";
            }
        }
        return $str;
    };

    my $syslog_cb = sub {
        my %p = @_;

        my $frame = 0; # stack frame index
        # skip Log::* stack frames
        $frame++ while( caller($frame) && caller($frame) =~ /^Log::/ );
        my ($package, $filename, $line) = caller($frame);

        # syswrite() cannot take utf8; turn it off here.
        Encode::_utf8_off($p{message});

        $p{message} =~ s/(?:\r*\n)+$//;
        if ($p{level} eq 'debug') {
            return "$p{message}\n"
        } else {
            return "$p{message} ($filename:$line)\n"
        }
    };
    
    if ($RT::LogToFile) {
        my ($filename, $logdir);
        if ($RT::LogToFileNamed =~ m![/\\]!) {
            # looks like an absolute path.
            $filename = $RT::LogToFileNamed;
            ($logdir) = $RT::LogToFileNamed =~ m!^(.*[/\\])!;
        }
        else {
            $filename = "$RT::LogDir/$RT::LogToFileNamed";
            $logdir = $RT::LogDir;
        }

        unless ( -d $logdir && ( ( -f $filename && -w $filename ) || -w $logdir ) ) {
            # localizing here would be hard when we don't have a current user yet
            die "Log file $filename couldn't be written or created.\n RT can't run.";
        }

        package Log::Dispatch::File;
        require Log::Dispatch::File;
        $RT::Logger->add(Log::Dispatch::File->new
                       ( name=>'rtlog',
                         min_level=> $RT::LogToFile,
                         filename=> $filename,
                         mode=>'append',
                         callbacks => $simple_cb,
                       ));
    }
    if ($RT::LogToScreen) {
        package Log::Dispatch::Screen;
        require Log::Dispatch::Screen;
        $RT::Logger->add(Log::Dispatch::Screen->new
                     ( name => 'screen',
                       min_level => $RT::LogToScreen,
                       callbacks => $simple_cb,
                       stderr => 1,
                     ));
    }
    if ($RT::LogToSyslog) {
        package Log::Dispatch::Syslog;
        require Log::Dispatch::Syslog;
        $RT::Logger->add(Log::Dispatch::Syslog->new
                     ( name => 'syslog',
                       ident => 'RT',
                       min_level => $RT::LogToSyslog,
                       callbacks => $syslog_cb,
                       stderr => 1,
                       @RT::LogToSyslogConf
                     ));
    }

    }

# {{{ Signal handlers

## This is the default handling of warnings and die'ings in the code
## (including other used modules - maybe except for errors catched by
## Mason).  It will log all problems through the standard logging
## mechanism (see above).

    $SIG{__WARN__} = sub {
        # The 'wide character' warnings has to be silenced for now, at least
        # until HTML::Mason offers a sane way to process both raw output and
        # unicode strings.
        # use 'goto &foo' syntax to hide ANON sub from stack
        if( index($_[0], 'Wide character in ') != 0 ) {
            unshift @_, $RT::Logger, qw(level warning message);
            goto &Log::Dispatch::log;
        }
    };

#When we call die, trap it and log->crit with the value of the die.

<<<<<<< HEAD
    $SIG{__DIE__}  = sub {
        unless ($^S || !defined $^S ) {
            $RT::Handle->Rollback();
            $RT::Logger->crit("$_[0]");
            # XXX: we should never exit, even if we are not in eval context
            # could someone explane this code?
            exit(-1);
        }
        else {
            # Get out of here if we're in an eval
            die $_[0];
        }
    };
=======
$SIG{__DIE__}  = sub {
    unless ($^S || !defined $^S ) {
        $RT::Handle->Rollback();
        $RT::Logger->crit("$_[0]");
    }
    die $_[0];
};
>>>>>>> f7a26fd3

# }}}

}

=head2 InitClasses

Load all modules that define base classes

=cut

sub InitClasses {
    require RT::Tickets;
    require RT::Transactions;
    require RT::Users;
    require RT::CurrentUser;
    require RT::Templates;
    require RT::Queues;
    require RT::ScripActions;
    require RT::ScripConditions;
    require RT::Scrips;
    require RT::Groups;
    require RT::GroupMembers;
    require RT::CustomFields;
    require RT::CustomFieldValues;
    require RT::ObjectCustomFields;
    require RT::ObjectCustomFieldValues;
}

# }}}


sub SystemUser {
    return($SystemUser);
}	

sub Nobody {
    return ($Nobody);
}

=head1 BUGS

Please report them to rt-bugs@fsck.com, if you know what's broken and have at least 
some idea of what needs to be fixed.

If you're not sure what's going on, report them rt-devel@lists.bestpractical.com.

=head1 SEE ALSO

L<RT::StyleGuide>
L<DBIx::SearchBuilder>

=begin testing

ok ($RT::Nobody->Name() eq 'Nobody', "Nobody is nobody");
ok ($RT::Nobody->Name() ne 'root', "Nobody isn't named root");
ok ($RT::SystemUser->Name() eq 'RT_System', "The system user is RT_System");
ok ($RT::SystemUser->Name() ne 'noname', "The system user isn't noname");

=end testing

=cut

eval "require RT_Local";
die $@ if ($@ && $@ !~ qr{^Can't locate RT_Local.pm});

1;<|MERGE_RESOLUTION|>--- conflicted
+++ resolved
@@ -311,21 +311,6 @@
 
 #When we call die, trap it and log->crit with the value of the die.
 
-<<<<<<< HEAD
-    $SIG{__DIE__}  = sub {
-        unless ($^S || !defined $^S ) {
-            $RT::Handle->Rollback();
-            $RT::Logger->crit("$_[0]");
-            # XXX: we should never exit, even if we are not in eval context
-            # could someone explane this code?
-            exit(-1);
-        }
-        else {
-            # Get out of here if we're in an eval
-            die $_[0];
-        }
-    };
-=======
 $SIG{__DIE__}  = sub {
     unless ($^S || !defined $^S ) {
         $RT::Handle->Rollback();
@@ -333,7 +318,6 @@
     }
     die $_[0];
 };
->>>>>>> f7a26fd3
 
 # }}}
 
