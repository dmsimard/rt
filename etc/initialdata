--- conflicted
+++ resolved
@@ -709,13 +709,8 @@
     {  Description    => 'On Correspond Notify Requestors and Ccs',
        ScripCondition => 'On Correspond',
        ScripAction    => 'Notify Requestors And Ccs',
-<<<<<<< HEAD
-       Template       => 'Correspondence' },
+       Template       => 'Correspondence in HTML' },
     {  Description    => 'On Correspond Open Inactive Tickets',
-=======
-       Template       => 'Correspondence in HTML' },
-    {  Description    => 'On Correspond Open Tickets',
->>>>>>> 94ba3262
        ScripCondition => 'On Correspond',
        ScripAction    => 'Open Inactive Tickets',
        Template       => 'Blank' },
