# Initial data for a fresh RT3 Installation.

@Users = (
    {
        name            => 'root',
        gecos           => 'root',
        real_name       => 'Enoch Root',
        password        => 'password',
        email           => "root\@localhost",
        email_confirmed => 1,
        comments        => 'SuperUser',
        privileged      => '1',
    }
);

@Groups = ( );

@Queues = ({ name              => 'General',
             description       => 'The default queue',
             correspond_address => "",
             comment_address    => "", },
           { name        => '___Approvals',
             description => 'A system-internal queue for the approvals system',
             disabled    => 2, } );

use Scalar::Defer 'lazy';
my $approvals_id = lazy {
    my $queue = RT::Model::Queue->new( current_user => RT->system_user );
    $queue->load_by_cols(name => "___Approvals");
    $queue->id;
};

@scrip_actions = (

    {  name        => 'Autoreply To requestors',    # loc
       description =>
'Always sends a message to the requestors independent of message sender' ,                                            # loc
       exec_module => 'Autoreply',
       argument   => 'requestor' },
    { name        => 'Notify requestors',                    # loc
      description => 'Sends a message to the requestors',    # loc
      exec_module  => 'Notify',
      argument    => 'requestor' },
    { name        => 'Notify owner as comment',              # loc
      description => 'Sends mail to the owner',              # loc
      exec_module  => 'NotifyAsComment',
      argument    => 'owner' },
    { name        => 'Notify owner',                         # loc
      description => 'Sends mail to the owner',              # loc
      exec_module  => 'Notify',
      argument    => 'owner' },
    { name        => 'Notify ccs as comment',              # loc
      description => 'Sends mail to the ccs as a comment', # loc
      exec_module  => 'NotifyAsComment',
      argument    => 'cc' },
    { name        => 'Notify ccs',                                   # loc
      description => 'Sends mail to the ccs',                        # loc
      exec_module  => 'Notify',
      argument    => 'cc' },
    { name        => 'Notify admin_ccs as comment',                        # loc
      description => 'Sends mail to the administrative ccs as a comment', # loc
      exec_module  => 'NotifyAsComment',
      argument    => 'admin_cc' },
    { name        => 'Notify admin_ccs',                                   # loc
      description => 'Sends mail to the administrative ccs',              # loc
      exec_module  => 'Notify',
      argument    => 'admin_cc' },

    { name        => 'Notify requestors and ccs as comment',              # loc
      description => 'Send mail to requestors and ccs as a comment',      # loc
      exec_module  => 'NotifyAsComment',
      argument    => 'requestor,cc' },

    { name        => 'Notify requestors and ccs',                         # loc
      description => 'Send mail to requestors and ccs',                   # loc
      exec_module  => 'Notify',
      argument    => 'requestor,cc' },

    { name        => 'Notify requestors, ccs and admin_ccs as comment',    # loc
      description => 'Send mail to all watchers as a "comment"',          # loc
      exec_module  => 'NotifyAsComment',
      argument    => 'All' },
    { name        => 'Notify requestors, ccs and admin_ccs',               # loc
      description => 'Send mail to all watchers',                         # loc
      exec_module  => 'Notify',
      argument    => 'All' },
    { name        => 'Notify Other Recipients as comment',                # loc
      description => 'Sends mail to explicitly listed ccs and Bccs',      # loc
      exec_module  => 'NotifyAsComment',
      argument    => 'OtherRecipients' },
    { name        => 'Notify Other Recipients',                           # loc
      description => 'Sends mail to explicitly listed ccs and Bccs',      # loc
      exec_module  => 'Notify',
      argument    => 'OtherRecipients' },
    {  name        => 'Create Tickets',                                    # loc
       description =>
         'Create new tickets based on this scrip\'s template',             # loc
       exec_module => 'CreateTickets', },
    { name        => 'Open Tickets',                                      # loc
      description => 'Open tickets on correspondence',                    # loc
      exec_module  => 'AutoOpen' },
    { name        => 'Extract Subject Tag',                               # loc
      description => 'Extract tags from a Transaction\'s subject and add them to the Ticket\'s subject.', # loc
      exec_module  => 'ExtractSubjectTag' },
);

@scrip_conditions = (
    { name                 => 'On Create',                                # loc
      description          => 'When a ticket is Created',                 # loc
      applicable_trans_types => 'create',
      exec_module           => 'AnyTransaction', },

    { name                 => 'On Transaction',                           # loc
      description          => 'When anything happens',                    # loc
      applicable_trans_types => 'any',
      exec_module           => 'AnyTransaction', },
    {

      name                 => 'On Correspond',                             # loc
      description          => 'Whenever correspondence comes in',          # loc
      applicable_trans_types => 'correspond',
      exec_module           => 'AnyTransaction', },

    {

      name                 => 'On comment',                                # loc
      description          => 'Whenever comments come in',                 # loc
      applicable_trans_types => 'comment',
      exec_module           => 'AnyTransaction' },
    {

      name                 => 'On Status Change',                          # loc
      description          => 'Whenever a ticket\'s status changes',       # loc
      applicable_trans_types => 'status',
      exec_module           => 'AnyTransaction',

    },
    {

      name                 => 'On priority Change',                       # loc
      description          => 'Whenever a ticket\'s priority changes',    # loc
      applicable_trans_types => 'set',
      exec_module           => 'priorityChange',
    },
    {

      name                 => 'On owner Change',                           # loc
      description          => 'Whenever a ticket\'s owner changes',        # loc
      applicable_trans_types => 'any',
      exec_module           => 'OwnerChange',

    },
    {

      name                 => 'On queue Change',                           # loc
      description          => 'Whenever a ticket\'s queue changes',        # loc
      applicable_trans_types => 'set',
      exec_module           => 'QueueChange',

    },
    {  name                 => 'On Resolve',                               # loc
       description          => 'Whenever a ticket is resolved',            # loc
       applicable_trans_types => 'status',
       exec_module           => 'StatusChange',
       argument             => 'resolved'

    },

<<<<<<< HEAD
=======
    {  name                 => 'User Defined',                             # loc
       description          => 'Whenever a user-defined condition occurs', # loc
       applicable_trans_types => 'any',
       exec_module           => 'UserDefined'

    },

>>>>>>> c8a2d434
    {  name                 => 'On Close',                                 # loc
       description          => 'Whenever a ticket is closed', # loc
       applicable_trans_types => 'status,set',
       exec_module           => 'CloseTicket',
    },
    {  name                 => 'On Reopen',                                # loc
       description          => 'Whenever a ticket is reopened', # loc
       applicable_trans_types => 'status,set',
       exec_module           => 'ReopenTicket',
    },

);

@Templates = (
    { queue       => '0',
      name        => 'Blank',                                             # loc
      description => 'A blank template',                                  # loc
      content     => '', },
    {  queue       => '0',
       name        => 'Autoreply',                                         # loc
       description => 'Default Autoresponse template',                     # loc
       content     => 'Subject: AutoReply: {$ticket->subject}


Greetings,

This message has been automatically generated in response to the
creation of a trouble ticket regarding:
	"{$ticket->subject()}", 
a summary of which appears below.

There is no need to reply to this message right now.  Your ticket has been
assigned an ID of [{$ticket->queue->subject_tag || $rtname} #{$ticket->id()}].

Please include the string:

         [{$ticket->queue->subject_tag || $rtname} #{$ticket->id}]

in the subject line of all future correspondence about this issue. To do so, 
you may reply to this message.

                        Thank you,
                        {$ticket->queue->correspond_address}

-------------------------------------------------------------------------
{$transaction->content()}
'
    },

    {  queue       => '0',
       name        => 'Transaction',                     # loc
       description => 'Default transaction template',    # loc
       content     => 'RT-Attach-Message: yes


{$transaction->created}: Request {$ticket->id} was acted upon.
Transaction: {$transaction->description}
       Queue: {$ticket->queue->name}
     Subject: {$transaction->subject || $ticket->subject || "(No subject given)"}
       owner: {$ticket->owner->name}
  requestors: {$ticket->role_group("requestor")->member_emails_as_string}
      Status: {$ticket->status}
 Ticket <URL: {RT->config->get(\'WebURL\')}Ticket/Display.html?id={$ticket->id} >


{$transaction->content()}
'
    },

    {

      queue       => '0',
      name        => 'Admin Correspondence',                     # loc
      description => 'Default admin correspondence template',    # loc
      content     => 'RT-Attach-Message: yes


<URL: {RT->config->get(\'WebURL\')}Ticket/Display.html?id={$ticket->id} >

{$transaction->content()}
'
    },

    {  queue       => '0',
       name        => 'Correspondence',                          # loc
       description => 'Default correspondence template',         # loc
       content     => 'RT-Attach-Message: yes

{$transaction->content()}
'
    },

    {  queue       => '0',
       name        => 'Admin comment',                           # loc
       description => 'Default admin comment template',          # loc
       content     =>
'Subject: [comment] {my $s=($transaction->subject||$ticket->subject); $s =~ s/\\[comment\\]//g; $s =~ s/^Re//i; $s;}


{RT->config->get(\'WebURL\')}Ticket/Display.html?id={$ticket->id}
This is a comment.  It is not sent to the requestor(s):

{$transaction->content()}
'
    },

    {  queue       => '0',
       name        => 'Status Change',                                     # loc
       description => 'Ticket status changed',                             # loc
       content     => 'Subject: Status Changed to: {$transaction->new_value}


{RT->config->get(\'WebURL\')}Ticket/Display.html?id={$ticket->id}

{$transaction->content()}
'
    },

    {

      queue       => '0',
      name        => 'resolved',                 # loc
      description => 'Ticket Resolved',          # loc
      content     => 'Subject: Resolved: {$ticket->subject}

According to our records, your request has been resolved. If you have any
further questions or concerns, please respond to this message.
'
    },
    {  queue       => $approvals_id,
       name        => "New Pending Approval",    # loc
       description =>
         "Notify owners and admin_ccs of new items pending their approval", # loc
       content => 'Subject: New Pending Approval: {$ticket->subject}

Greetings,

There is a new item pending your approval: "{$ticket->subject()}", 
a summary of which appears below.

Please visit {RT->config->get(\'WebURL\')}Approvals/Display.html?id={$ticket->id}
to approve or reject this ticket, or {RT->config->get(\'WebURL\')}Approvals/ to
batch-process all your pending approvals.

-------------------------------------------------------------------------
{$transaction->content()}
'
    },
    {  queue       => $approvals_id,
       name        => "Approval Passed",    # loc
       description =>
         "Notify Requestor of their ticket has been approved by some approver", # loc
       content => 'Subject: Ticket Approved: {$ticket->subject}

Greetings,

Your ticket has been approved by { eval { $approval->owner->name } }.
Other approvals may be pending.

Approver\'s notes: { $notes }

'
    },
    {  queue       => $approvals_id,
       name        => "All Approvals Passed",    # loc
       description =>
         "Notify Requestor of their ticket has been approved by all approvers", # loc

       content => 'Subject: Ticket Approved: {$ticket->subject}

Greetings,

Your ticket has been approved by { eval { $approval->owner->name } }.
Its Owner may now start to act on it.

Approver\'s notes: { $notes }
'
    },
    {  queue       => $approvals_id,
       name        => "Approval Rejected",    # loc
       description =>
         "Notify owner of their rejected ticket", # loc
       content => 'Subject: Ticket Rejected: {$ticket->subject}

Greetings,

Your ticket has been rejected by { eval { $approval->owner->name } }.

Approver\'s notes: { $notes }
'
    },
    {  queue       => $approvals_id,
       name        => "Approval Ready for Owner",    # loc
       description =>
         "Notify Owner of their ticket has been approved and is ready to be acted on", # loc
       content => 'Subject: Ticket Approved: {$ticket->subject}

Greetings,

The ticket has been approved, you may now start to act on it.

'
    },
    {  queue       => 0,
       name        => "Forward",    # loc
       description => "Heading of a forwarded message", # loc
       content => q{

This is forward of transaction #{ $transaction->id } of a ticket #{ $ticket->id }
}
    },
    {  queue       => 0,
       name        => "Error: public key",    # loc
       description =>
         "Inform user that he has problems with public key and couldn't recieve encrypted content", # loc
       content => q{Subject: We have no your public key or it's wrong

You received this message as we have no your public PGP key or we have a problem with your key. Inform the administrator about the problem.
}
    },
    {  queue       => 0,
       name        => "Error to RT owner: public key",    # loc
       description =>
         "Inform RT owner that user(s) have problems with public keys", # loc
       content => q{Subject: Some users have problems with public keys

You received this message as RT has problems with public keys of the following user:
{
    foreach my $e ( @BadRecipients ) {
        $OUT .= "* ". $e->{'Message'} ."\n";
    }
}}
    },
    {  queue       => 0,
       name        => "Error: no private key",    # loc
       description =>
         "Inform user that we received an encrypted email and we have no private keys to decrypt", # loc
       content => q{Subject: we received message we cannot decrypt

You sent an encrypted message with subject '{ $Message->head->get('subject') }',
but we have no private key it's encrypted to.

Please, check that you encrypt messages with correct keys
or contact the system administrator.}
    },
    {  queue       => 0,
       name        => "Error: bad GnuPG data",    # loc
       description =>
         "Inform user that a message he sent has invalid GnuPG data", # loc
       content => q{Subject: We received a message we cannot handle

You sent us a message that we cannot handle due to corrupted GnuPG signature or encrypted block. we get the following error(s):
{ foreach my $msg ( @Messages ) {
    $OUT .= "* $msg\n";
  }
}}
    },
    {  queue       => 0,
       name        => "passwordChange",    # loc
       description =>
         "Inform user that his password has been reset", # loc
       content => q{Subject: [{RT->config->get('rtname')}] password reset

Greetings,

Someone at {$ENV{'REMOTE_ADDR'}} requested a password reset for you on {RT->config->get('WebURL')}

Your new password is:
  {$Newpassword}
}
    },

	       {   queue       => '0',
		   name        => 'email Digest',    # loc
		   description => 'email template for periodic notification digests',  # loc
		   content => q[Subject: RT email Digest

{ $Argument }
],
               },

{
    queue       => 0,
    name        => "Error: Missing dashboard",    # loc
    description =>
      "Inform user that a dashboard he subscribed to is missing", # loc
    content => q{Subject: [{RT->config->get('rtname')}] Missing dashboard!

Greetings,

You are subscribed to a dashboard that is currently missing. Most likely, the dashboard was deleted.

RT will remove this subscription as it is no longer useful. Here's the information RT had about your subscription:

DashboardID:  { $subscription_obj->sub_value('Dashboardid') }
Frequency:    { $subscription_obj->sub_value('Frequency') }
Hour:         { $subscription_obj->sub_value('Hour') }
{
    $subscription_obj->sub_value('Frequency') eq 'weekly'
    ? "Day of week:  " . $subscription_obj->sub_value('Dow')
    : $subscription_obj->sub_value('Frequency') eq 'monthly'
      ? "Day of month: " . $subscription_obj->sub_value('Dom')
      : ''
}
}
},
);
# }}}

@Scrips = (
    {  description    => 'On Correspond Open Tickets',
       scrip_condition => 'On Correspond',
       scrip_action    => 'Open Tickets',
       template       => 'Blank' },
    {  description    => 'On owner Change Notify owner',
       scrip_condition => 'On owner Change',
       scrip_action    => 'Notify owner',
       template       => 'Transaction' },
    {  description    => 'On Create Autoreply To requestors',
       scrip_condition => 'On Create',
       scrip_action    => 'AutoReply To requestors',
       template       => 'AutoReply' },
    {  description    => 'On Create Notify admin_ccs',
       scrip_condition => 'On Create',
       scrip_action    => 'Notify admin_ccs',
       template       => 'Transaction' },
    {  description    => 'On Correspond Notify admin_ccs',
       scrip_condition => 'On Correspond',
       scrip_action    => 'Notify admin_ccs',
       template       => 'Admin Correspondence' },
    {  description    => 'On Correspond Notify requestors and ccs',
       scrip_condition => 'On Correspond',
       scrip_action    => 'Notify requestors And ccs',
       template       => 'Correspondence' },
    {  description    => 'On Correspond Notify Other Recipients',
       scrip_condition => 'On Correspond',
       scrip_action    => 'Notify Other Recipients',
       template       => 'Correspondence' },
    {  description    => 'On comment Notify admin_ccs as comment',
       scrip_condition => 'On comment',
       scrip_action    => 'Notify admin_ccs As comment',
       template       => 'Admin comment' },
    {  description    => 'On comment Notify Other Recipients as comment',
       scrip_condition => 'On comment',
       scrip_action    => 'Notify Other Recipients As comment',
       template       => 'Correspondence' },
    {  description    => 'On Resolve Notify requestors',
       scrip_condition => 'On Resolve',
       scrip_action    => 'Notify requestors',
       template       => 'resolved' },
    {  description    => "On transaction, add any tags in the transaction's subject to the ticket's subject",
       scrip_condition => 'On Transaction',
       scrip_action    => 'Extract Subject Tag',
       template       => 'Blank' },
);

@ACL = (
    { user_id => 'root',        # - principalid
      right  => 'SuperUser', },
    { GroupDomain => 'SystemInternal',
      GroupType => 'privileged',
      Right  => 'ShowApprovalsTab', },
);

# Predefined searches

@Attributes = (
    { name => 'Search - My Tickets',
      description => '%1 highest priority tickets I own', # loc
      content     =>
      { format =>  q{'<a href="__WebPath__/Ticket/Display.html?id=__id__">__id__</a>/TITLE:#',}
                 . q{'<a href="__WebPath__/Ticket/Display.html?id=__id__">__subject__</a>/TITLE:subject',}
                 . q{priority, queue_name, extended_status},
        query   => " owner = '__CurrentUser__' AND ( Status = 'new' OR Status = 'open')",
        order_by => 'priority',
        order   => 'DESC'
      },
    },
    { name => 'Search - Unowned Tickets',
      description => '%1 newest unowned tickets', # loc
      content     =>
# 'Take' #loc
      { format =>  q{'<a href="__WebPath__/Ticket/Display.html?id=__id__">__id__</a>/TITLE:#',}
                 . q{'<a href="__WebPath__/Ticket/Display.html?id=__id__">__subject__</a>/TITLE:subject',}
                 . q{queue_name, extended_status, created_relative, }
                 . q{'<A HREF="__WebPath__/Ticket/Display.html?Action=Take&id=__id__">___(Take)__</a>/TITLE:NBSP'},
        query   => " owner = 'Nobody' AND ( Status = 'new' OR Status = 'open')",
        order_by => 'Created',
        order   => 'DESC'
      },
    },
    { name => 'Search - Bookmarked Tickets',
      description => 'Bookmarked Tickets', #loc
      content     =>
      { format => q{'<a href="__WebPath__/Ticket/Display.html?id=__id__">__id__</a>/TITLE:#',}
                . q{'<a href="__WebPath__/Ticket/Display.html?id=__id__">__subject__</a>/TITLE:subject',}
                . q{priority, queue_name, extended_status, bookmark},
        query   => "id = '__Bookmarked__'",
        order_by => 'LastUpdated',
        order   => 'DESC' },
    },
    { name => 'HomepageSettings',
      description => 'HomepageSettings',
      content =>
      { 'body' => # loc
	[ { type => 'system', name => 'My Tickets' },
	  { type => 'system', name => 'Unowned Tickets' },
 	  { type => 'system', name => 'Bookmarked Tickets' },
	  { type => 'component',  name => 'QuickCreate'},
	],
        'summary' => # loc
	[ 
	  { type => 'component', name => 'MyReminders' },
          { type => 'component', name => 'Quicksearch' },
	  { type => 'component', name => 'Dashboards' },
	  { type => 'component', name => 'RefreshHomepage' },
	]
      },
    },
    { name => 'StatusSchemas',
      description => 'all system status schemas',
      content => {
        default => {
            initial  => ['new'],
            active   => [ 'open', 'stalled'],
            inactive => ['resolved', 'rejected', 'deleted'],
            transitions => {
                new      => [qw(open resolved rejected deleted)],
                open     => [qw(stalled resolved rejected deleted)],
                stalled  => [qw(open)],
                resolved => [qw(open)],
                rejected => [qw(open)],
                deleted  => [qw(open)],
            },
            actions => {
                'new -> open'     => ['Open It', 'respond'],
                'new -> resolved' => ['Resolve', 'comment'],
                'new -> rejected' => ['Reject',  'respond'],
                'new -> deleted'  => ['Delete',  ''],

                'open -> stalled'  => ['Stall',   'comment'],
                'open -> resolved' => ['Resolve', 'comment'],
                'open -> rejected' => ['Reject',  'respond'],
                'open -> deleted'  => ['Delete',  'hide'],

                'stalled -> open'  => ['Open It',  ''],
                'resolved -> open' => ['Re-open',  'comment'],
                'rejected -> open' => ['Re-open',  'comment'],
                'deleted -> open'  => ['Undelete', ''],
            },
        }
      },
    },
);<|MERGE_RESOLUTION|>--- conflicted
+++ resolved
@@ -166,16 +166,6 @@
 
     },
 
-<<<<<<< HEAD
-=======
-    {  name                 => 'User Defined',                             # loc
-       description          => 'Whenever a user-defined condition occurs', # loc
-       applicable_trans_types => 'any',
-       exec_module           => 'UserDefined'
-
-    },
-
->>>>>>> c8a2d434
     {  name                 => 'On Close',                                 # loc
        description          => 'Whenever a ticket is closed', # loc
        applicable_trans_types => 'status,set',
