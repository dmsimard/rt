#
# WARNING: NEVER EDIT RT_Config.pm. Instead, copy any sections you want to change to RT_SiteConfig.pm
# and edit them there.
#

package RT;

=head1 NAME

RT::Config

=for testing

use RT::Config;

=cut

# {{{ Base Configuration

# $rtname is the string that RT will look for in mail messages to
# figure out what ticket a new piece of mail belongs to

# Your domain name is recommended, so as not to pollute the namespace.
# once you start using a given tag, you should probably never change it.
# (otherwise, mail for existing tickets won't get put in the right place

Set($rtname , "example.com");


# This regexp controls what subject tags RT recognizes as its own.
# If you're not dealing with historical $rtname values, you'll likely
# never have to enable this feature.
#
# Be VERY CAREFUL with it. Note that it overrides $rtname for subject
# token matching and that you should use only "non-capturing" parenthesis
# grouping. For example:
#
# 	Set($EmailSubjectTagRegex, qr/(?:example.com|example.org)/i );
#
# and NOT
# 
# 	Set($EmailSubjectTagRegex, qr/(example.com|example.org)/i );
#
# This setting would make RT behave exactly as it does without the 
# setting enabled.
#
# Set($EmailSubjectTagRegex, qr/\Q$rtname\E/i );



# You should set this to your organization's DNS domain. For example,
# fsck.com or asylum.arkham.ma.us. It's used by the linking interface to
# guarantee that ticket URIs are unique and easy to construct.

Set($Organization , "example.com");

# $user_passwd_min defines the minimum length for user passwords. Setting
# it to 0 disables this check
Set($MinimumPasswordLength , "5");

# $Timezone is used to convert times entered by users into GMT and back again
# It should be set to a timezone recognized by your local unix box.
Set($Timezone , 'US/Eastern');

# }}}

# {{{ Database Configuration

# Database driver beeing used. Case matters
# Valid types are "mysql", "Oracle" and "Pg"

Set($DatabaseType , '@DB_TYPE@');

# The domain name of your database server
# If you're running mysql and it's on localhost,
# leave it blank for enhanced performance
Set($DatabaseHost   , '@DB_HOST@');
Set($DatabaseRTHost , '@DB_RT_HOST@');

# The port that your database server is running on.  Ignored unless it's
# a positive integer. It's usually safe to leave this blank
Set($DatabasePort , '@DB_PORT@');

#The name of the database user (inside the database)
Set($DatabaseUser , '@DB_RT_USER@');

# Password the DatabaseUser should use to access the database
Set($DatabasePassword , '@DB_RT_PASS@');

# The name of the RT's database on your database server
Set($DatabaseName , '@DB_DATABASE@');

# If you're using Postgres and have compiled in SSL support,
# set DatabaseRequireSSL to 1 to turn on SSL communication
Set($DatabaseRequireSSL , undef);

# }}}

# {{{ Incoming mail gateway configuration

# OwnerEmail is the address of a human who manages RT. RT will send
# errors generated by the mail gateway to this address.  This address
# should _not_ be an address that's managed by your RT instance.

Set($OwnerEmail , 'root');

# If $LoopsToRTOwner is defined, RT will send mail that it believes
# might be a loop to $RT::OwnerEmail

Set($LoopsToRTOwner , 1);

# If $StoreLoops is defined, RT will record messages that it believes
# to be part of mail loops.
# As it does this, it will try to be careful not to send mail to the
# sender of these messages

Set($StoreLoops , undef);

# $MaxAttachmentSize sets the maximum size (in bytes) of attachments stored
# in the database.

# For mysql and oracle, we set this size at 10 megabytes.
# If you're running a postgres version earlier than 7.1, you will need
# to drop this to 8192. (8k)

Set($MaxAttachmentSize , 10000000);

# $TruncateLongAttachments: if this is set to a non-undef value,
# RT will truncate attachments longer than MaxAttachmentSize.

Set($TruncateLongAttachments , undef);

# $DropLongAttachments: if this is set to a non-undef value,
# RT will silently drop attachments longer than MaxAttachmentSize.

Set($DropLongAttachments , undef);

# If $ParseNewMessageForTicketCcs is true, RT will attempt to divine
# Ticket 'Cc' watchers from the To and Cc lines of incoming messages
# Be forewarned that if you have _any_ addresses which forward mail to
# RT automatically and you enable this option without modifying
# "RTAddressRegexp" below, you will get yourself into a heap of trouble.

Set($ParseNewMessageForTicketCcs , undef);

# RTAddressRegexp is used to make sure RT doesn't add itself as a ticket CC if
# the setting above is enabled.

Set($RTAddressRegexp , '^rt\@example.com$');

# RT provides functionality which allows the system to rewrite
# incoming email addresses.  In its simplest form,
# you can substitute the value in CanonicalizeEmailAddressReplace
# for the value in CanonicalizeEmailAddressMatch
# (These values are passed to the CanonicalizeEmailAddress subroutine in RT/User.pm)
# By default, that routine performs a s/$Match/$Replace/gi on any address passed to it

#Set($CanonicalizeEmailAddressMatch , '@subdomain\.example\.com$');
#Set($CanonicalizeEmailAddressReplace , '@example.com');

# set this to true and the create new user page will use the values that you
# enter in the form but use the function CanonicalizeUserInfo in User_Local.pm
Set($CanonicalizeOnCreate , 0);

# If $SenderMustExistInExternalDatabase is true, RT will refuse to
# create non-privileged accounts for unknown users if you are using
# the "LookupSenderInExternalDatabase" option.
# Instead, an error message will be mailed and RT will forward the
# message to $RTOwner.
#
# If you are not using $LookupSenderInExternalDatabase, this option
# has no effect.
#
# If you define an AutoRejectRequest template, RT will use this
# template for the rejection message.

Set($SenderMustExistInExternalDatabase , undef);

# }}}

# {{{ Outgoing mail configuration

# RT is designed such that any mail which already has a ticket-id associated
# with it will get to the right place automatically.

# $CorrespondAddress and $CommentAddress are the default addresses
# that will be listed in From: and Reply-To: headers of correspondence
# and comment mail tracked by RT, unless overridden by a queue-specific
# address.

Set($CorrespondAddress , 'RT_CorrespondAddressNotSet');

Set($CommentAddress , 'RT_CommentAddressNotSet');

#Sendmail Configuration

# $MailCommand defines which method RT will use to try to send mail
# We know that 'sendmailpipe' works fairly well.
# If 'sendmailpipe' doesn't work well for you, try 'sendmail'
#
# Note that you should remove the '-t' from $SendmailArguments
# if you use 'sendmail' rather than 'sendmailpipe'

Set($MailCommand , 'sendmailpipe');

# $SendmailArguments defines what flags to pass to $Sendmail
# assuming you picked 'sendmail' or 'sendmailpipe' as the $MailCommand above.
# If you picked 'sendmailpipe', you MUST add a -t flag to $SendmailArguments

# These options are good for most sendmail wrappers and workalikes
Set($SendmailArguments , "-oi -t");

# $SendmailBounceArguments defines what flags to pass to $Sendmail
# assuming RT needs to send an error (ie. bounce).

Set($SendmailBounceArguments , '-f "<>"');

# These arguments are good for sendmail brand sendmail 8 and newer
#Set($SendmailArguments,"-oi -t -ODeliveryMode=b -OErrorMode=m");

# If you selected 'sendmailpipe' above, you MUST specify the path
# to your sendmail binary in $SendmailPath.
# !! If you did not # select 'sendmailpipe' above, this has no effect!!
Set($SendmailPath , "/usr/sbin/sendmail");

# By default, RT sets the outgoing mail's "From:" header to
# "SenderName via RT".  Setting this option to 0 disables it.

Set($UseFriendlyFromLine , 1);

# sprintf() format of the friendly 'From:' header; its arguments
# are SenderName and SenderEmailAddress.
Set($FriendlyFromLineFormat , "\"%s via RT\" <%s>");

# RT can optionally set a "Friendly" 'To:' header when sending messages to
# Ccs or AdminCcs (rather than having a blank 'To:' header.

# This feature DOES NOT WORK WITH SENDMAIL[tm] BRAND SENDMAIL
# If you are using sendmail, rather than postfix, qmail, exim or some other MTA,
# you _must_ disable this option.

Set($UseFriendlyToLine , 0);

# sprintf() format of the friendly 'From:' header; its arguments
# are WatcherType and TicketId.
Set($FriendlyToLineFormat, "\"%s of $RT::rtname Ticket #%s\":;");

# By default, RT doesn't notify the person who performs an update, as they
# already know what they've done. If you'd like to change this behaviour,
# Set $NotifyActor to 1

Set($NotifyActor, 0);

# By default, RT records each message it sends out to its own internal database.# To change this behaviour, set $RecordOutgoingEmail to 0 

Set($RecordOutgoingEmail, 1);

# VERP support (http://cr.yp.to/proto/verp.txt)
# uncomment the following two directives to generate envelope senders
# of the form ${VERPPrefix}${originaladdress}@${VERPDomain}
# (i.e. rt-jesse=fsck.com@rt.example.com ) This currently only works
# with sendmail and sendmailppie.
# Set($VERPPrefix, 'rt-');
# Set($VERPDomain, $RT::Organization);

# }}}

# {{{ Logging

# Logging.  The default is to log anything except debugging
# information to syslog.  Check the Log::Dispatch POD for
# information about how to get things by syslog, mail or anything
# else, get debugging info in the log, etc.

#  It might generally make
# sense to send error and higher by email to some administrator.
# If you do this, be careful that this email isn't sent to this RT instance.

# the minimum level error that will be logged to the specific device.
# levels from lowest to highest:
#  debug info notice warning error critical alert emergency

#  Mail loops will generate a critical log message.
Set($LogToSyslog    , 'debug');
Set($LogToScreen    , 'error');
Set($LogToFile      , undef);
Set($LogDir, '@RT_LOG_PATH@');
Set($LogToFileNamed , "rt.log");    #log to rt.log

# If true generates stack traces to file log or screen
# never generates traces to syslog

Set($LogStackTraces , 0);

# On Solaris or UnixWare, set to ( socket => 'inet' ).  Options here
# override any other options RT passes to Log::Dispatch::Syslog.
# Other interesting flags include facility and logopt.  (See the
# Log::Dispatch::Syslog documentation for more information.)  (Maybe
# ident too, if you have multiple RT installations.)

@LogToSyslogConf = () unless (@LogToSyslogConf);

# RT has rudimentary SQL statement logging support if you have
# DBIx-SearchBuilder 1.31_1 or higher; simply set $StatementLog to be
# the level that you wish SQL statements to be logged at.
Set($StatementLog, undef);

# }}}

# {{{ Web interface configuration

# This determines the default stylesheet the RT web interface will use.
# RT ships with two valid values by default:
#
#   3.5-default     The totally new, default layout for RT 3.5
#   3.4-compat      A 3.4 compatibility stylesheet to make RT 3.5 look
#                   (mostly) like 3.4
#
# This value actually specifies a directory in share/html/NoAuth/css/
# from which RT will try to load the file main.css (which should
# @import any other files the stylesheet needs).  This allows you to
# easily and cleanly create your own stylesheets to apply to RT.

Set($WebDefaultStylesheet, '3.5-default');

# Define the directory name to be used for images in rt web
# documents.

# If you're putting the web ui somewhere other than at the root of
# your server
# $WebPath requires a leading / but no trailing /

Set($WebPath , "");

# If we're running as a superuser, run on port 80
# Otherwise, pick a high port for this user.

Set($WebPort , 80);# + ($< * 7274) % 32766 + ($< && 1024));

# This is the Scheme, server and port for constructing urls to webrt
# $WebBaseURL doesn't need a trailing /

Set($WebBaseURL , "http://localhost:$WebPort");

Set($WebURL , $WebBaseURL . $WebPath . "/");

# $WebImagesURL points to the base URL where RT can find its images.

Set($WebImagesURL , $WebPath . "/NoAuth/images/");

# $LogoURL points to the URL of the RT logo displayed in the web UI

Set($LogoURL , $WebImagesURL . "bplogo.gif");

# WebNoAuthRegex - What portion of RT's URLspace should not require
# authentication.
Set($WebNoAuthRegex, qr!^(?:/+NoAuth/|
                            /+REST/\d+\.\d+/NoAuth/)!x );

# For message boxes, set the entry box width and what type of wrapping
# to use.
#
# Default width: 72
Set($MessageBoxWidth , 72);

# Default wrapping: "HARD"  (choices "SOFT", "HARD")
Set($MessageBoxWrap, "HARD");

# Support implicit links in WikiText custom fields?  A true value
# causes InterCapped or ALLCAPS words in WikiText fields to
# automatically become links to searches for those words.  If used on
# RTFM articles, it links to the RTFM article with that name.
Set($WikiImplicitLinks, 0);

# if TrustHTMLAttachments is not defined, we will display them
# as text. This prevents malicious HTML and javascript from being
# sent in a request (although there is probably more to it than that)
Set($TrustHTMLAttachments , undef);

# Should RT redistribute correspondence that it identifies as
# machine generated? A true value will do so; setting this to '0'
# will cause no such messages to be redistributed.
# You can also use 'privileged' (the default), which will redistribute
# only to privileged users. This helps to protect against malformed
# bounces and loops caused by autocreated requestors with bogus addresses.
Set($RedistributeAutoGeneratedMessages, 'privileged');

# If PreferRichText is set to a true value, RT will show HTML/Rich text
# messages in preference to their plaintext alternatives. RT "scrubs" the 
# html to show only a minimal subset of HTML to avoid possible contamination
# by cross-site-scripting attacks.
Set($PreferRichText, undef);

# If $WebExternalAuth is defined, RT will defer to the environment's
# REMOTE_USER variable.

Set($WebExternalAuth , undef);

# If $WebFallbackToInternalAuth is undefined, the user is allowed a chance
# of fallback to the login screen, even if REMOTE_USER failed.

Set($WebFallbackToInternalAuth , undef);

# $WebExternalGecos means to match 'gecos' field as the user identity);
# useful with mod_auth_pwcheck and IIS Integrated Windows logon.

Set($WebExternalGecos , undef);

# $WebExternalAuto will create users under the same name as REMOTE_USER
# upon login, if it's missing in the Users table.

Set($WebExternalAuto , undef);

# $WebSessionClass is the class you wish to use for managing Sessions.
# It defaults to use your SQL database, but if you are using MySQL 3.x and
# plans to use non-ascii Queue names, uncomment and add this line to
# RT_SiteConfig.pm will prevent session corruption.

# Set($WebSessionClass , 'Apache::Session::File');

# By default, RT clears its database cache after every page view.
# This ensures that you've always got the most current information 
# when working in a multi-process (mod_perl or FastCGI) Environment
# Setting $WebFlushDbCacheEveryRequest to '0' will turn this off,
# which will speed RT up a bit, at the expense of a tiny bit of data 
# accuracy

Set($WebFlushDbCacheEveryRequest, '1');


# $MaxInlineBody is the maximum attachment size that we want to see
# inline when viewing a transaction. 13456 is a random sane-sounding
# default.

Set($MaxInlineBody, 13456);

<<<<<<< HEAD
# $DefaultSummaryRows is default number of rows displayed in for search
# results on the frontpage.

Set($DefaultSummaryRows, 10);
=======
# By default, RT shows newest transactions at the bottom of the ticket
# history page, if you want see them at the top set this to '0'.

Set($OldestTransactionsFirst, '1');

# $MyTicketsLength is the length of the owned tickets table on the
# front page. For some people, the default of 10 isn't big enough
# to get a feel for how much work needs to be done before you get
# some time off.
>>>>>>> f7a26fd3


# $HomepageComponents is an arrayref of allowed components on a user's
# customized homepage ("RT at a glance").

Set($HomepageComponents, [qw(QuickCreate Quicksearch MyAdminQueues MySupportQueues MyReminders  RefreshHomepage)]);

# @MasonParameters is the list of parameters for the constructor of
# HTML::Mason's Apache or CGI Handler.  This is normally only useful
# for debugging, eg. profiling individual components with:
#     use MasonX::Profiler; # available on CPAN
#     @MasonParameters = (preamble => 'my $p = MasonX::Profiler->new($m, $r);');

@MasonParameters = () unless (@MasonParameters);

# $DefaultSearchResultFormat is the default format for RT search results
Set ($DefaultSearchResultFormat, qq{
   '<B><A HREF="$RT::WebPath/Ticket/Display.html?id=__id__">__id__</a></B>/TITLE:#',
   '<B><A HREF="$RT::WebPath/Ticket/Display.html?id=__id__">__Subject__</a></B>/TITLE:Subject',
   Status,
   QueueName, 
   OwnerName, 
   Priority, 
   '__NEWLINE__',
   '', 
   '<small>__Requestors__</small>',
   '<small>__CreatedRelative__</small>',
   '<small>__ToldRelative__</small>',
   '<small>__LastUpdatedRelative__</small>',
   '<small>__TimeLeft__</small>'});


# }}}

# {{{ RT UTF-8 Settings

# An array that contains languages supported by RT's internationalization
# interface.  Defaults to all *.po lexicons; setting it to qw(en ja) will make
# RT bilingual instead of multilingual, but will save some memory.

@LexiconLanguages = qw(*) unless (@LexiconLanguages);

# An array that contains default encodings used to guess which charset
# an attachment uses if not specified.  Must be recognized by
# Encode::Guess.

@EmailInputEncodings = qw(utf-8 iso-8859-1 us-ascii) unless (@EmailInputEncodings);

# The charset for localized email.  Must be recognized by Encode.

Set($EmailOutputEncoding , 'utf-8');

# }}}

# {{{ RT Date Handling Options (for Time::ParseDate)

# Set this to 1 if your local date convention looks like "dd/mm/yy"
# instead of "mm/dd/yy".

Set($DateDayBeforeMonth , 1);

# Should "Tuesday" default to meaning "Next Tuesday" or "Last Tuesday"?
# Set to 0 for "Next" or 1 for "Last".

Set($AmbiguousDayInPast , 1);

# }}}

# {{{ Miscellaneous RT Settings

# You can define new statuses and even reorder existing statuses here.
# WARNING. DO NOT DELETE ANY OF THE DEFAULT STATUSES. If you do, RT
# will break horribly.

@ActiveStatus = qw(new open stalled) unless @ActiveStatus;
@InactiveStatus = qw(resolved rejected deleted) unless @InactiveStatus;

# Backward compatability setting. Add/Delete Link used to record one
# transaction and run one scrip. Set this value to 1 if you want
# only one of the link transactions to have scrips run.
Set($LinkTransactionsRun1Scrip , 0);

# When this feature is enabled an user need ModifyTicket right on both
# tickets to link them together, otherwise he can have right on any of
# two.
Set($StrictLinkACL, 1);

# }}}


# {{{ Development Mode
#
# RT comes with a "Development mode" setting. 
# This setting, as a convenience for developers, turns on 
# all sorts of development options that you most likely don't want in 
# production:
#
# * Turns off Mason's 'static_source' directive. By default, you can't 
#   edit RT's web ui components on the fly and have RT magically pick up
#   your changes. (It's a big performance hit)
#
#  * More to come
#

Set($DevelMode, '@RT_DEVEL_MODE@');

# }}}


1;<|MERGE_RESOLUTION|>--- conflicted
+++ resolved
@@ -434,22 +434,15 @@
 
 Set($MaxInlineBody, 13456);
 
-<<<<<<< HEAD
 # $DefaultSummaryRows is default number of rows displayed in for search
 # results on the frontpage.
 
 Set($DefaultSummaryRows, 10);
-=======
+
 # By default, RT shows newest transactions at the bottom of the ticket
 # history page, if you want see them at the top set this to '0'.
 
 Set($OldestTransactionsFirst, '1');
-
-# $MyTicketsLength is the length of the owned tickets table on the
-# front page. For some people, the default of 10 isn't big enough
-# to get a feel for how much work needs to be done before you get
-# some time off.
->>>>>>> f7a26fd3
 
 
 # $HomepageComponents is an arrayref of allowed components on a user's
