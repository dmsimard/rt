<<<<<<< HEAD
use strict;
use warnings;

our @Initial = sub {
    my $dbh = RT->DatabaseHandle->dbh;
    my $sth = $dbh->table_info( '', undef, undef, "'TABLE'");
=======
@Initial = sub {
>>>>>>> a5b36b6f
    my $found_fm_tables = {};
    foreach my $name ( $RT::Handle->_TableNames ) {
        next unless $name =~ /^fm_/i;
        $found_fm_tables->{lc $name}++;
    }

    return unless %$found_fm_tables;

    unless ( $found_fm_tables->{fm_topics} && $found_fm_tables->{fm_objecttopics} ) {
        RT->Logger->error("You appear to be upgrading from RTFM 2.0 - We don't support upgrading this old of an RTFM yet");
    }

    RT->Logger->error("We found RTFM tables in your database.  Checking for content.");

    my $dbh = $RT::Handle->dbh;
    my $result = $dbh->selectall_arrayref("SELECT count(*) AS articlecount FROM FM_Articles", { Slice => {} } );

    if ($result->[0]{articlecount} > 0) {
        RT->Logger->error("You appear to have RTFM Articles.  You can upgrade using the etc/upgrade/upgrade-articles script.  Read more about it in docs/UPGRADING-4.0");
    }
};<|MERGE_RESOLUTION|>--- conflicted
+++ resolved
@@ -1,13 +1,7 @@
-<<<<<<< HEAD
 use strict;
 use warnings;
 
 our @Initial = sub {
-    my $dbh = RT->DatabaseHandle->dbh;
-    my $sth = $dbh->table_info( '', undef, undef, "'TABLE'");
-=======
-@Initial = sub {
->>>>>>> a5b36b6f
     my $found_fm_tables = {};
     foreach my $name ( $RT::Handle->_TableNames ) {
         next unless $name =~ /^fm_/i;
