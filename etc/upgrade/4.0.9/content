--- conflicted
+++ resolved
@@ -1,11 +1,7 @@
-<<<<<<< HEAD
 use strict;
 use warnings;
 
-our @Final = (
-=======
-@Initial = (
->>>>>>> a1d66f6b
+our @Initial = (
     sub {
         RT->Logger->debug(
             'Going to update empty Queue Lifecycle column to "default"');
@@ -47,7 +43,7 @@
             while ( my $member = $members->Next ) {
                 my ( $ok, $msg ) = $group->DeleteMember( $member->MemberId );
                 if ( !$ok ) {
-                    $RT::Logger->warn(   "Unable to remove group member "
+                    RT->Logger->warn(   "Unable to remove group member "
                                        . $member->id . ": "
                                        . $msg );
                 }
